<<<<<<< HEAD
4.0-alpha5
 * Prune expired messages less frequently in internode messaging (CASSANDRA-15700)
 * Fix Ec2Snitch handling of legacy mode for dc names matching both formats, eg "us-west-2" (CASSANDRA-15878)
 * Add support for server side DESCRIBE statements (CASSANDRA-14825)
 * Fail startup if -Xmn is set when the G1 garbage collector is used (CASSANDRA-15839)
 * generateSplits method replaced the generateRandomTokens for ReplicationAwareTokenAllocator. (CASSANDRA-15877)
 * Several mbeans are not unregistered when dropping a keyspace and table (CASSANDRA-14888)
 * Update defaults for server and client TLS settings (CASSANDRA-15262)
 * Differentiate follower/initator in StreamMessageHeader (CASSANDRA-15665)
 * Add a startup check to detect if LZ4 uses java rather than native implementation (CASSANDRA-15884)
 * Fix missing topology events when running multiple nodes on the same network interface (CASSANDRA-15677)
 * Create config.yml.MIDRES (CASSANDRA-15712)
 * Fix handling of fully purged static rows in repaired data tracking (CASSANDRA-15848)
 * Prevent validation request submission from blocking ANTI_ENTROPY stage (CASSANDRA-15812)
 * Add fqltool and auditlogviewer to rpm and deb packages (CASSANDRA-14712)
 * Include DROPPED_COLUMNS in schema digest computation (CASSANDRA-15843)
 * Fix Cassandra restart from rpm install (CASSANDRA-15830)
 * Improve handling of 2i initialization failures (CASSANDRA-13606)
 * Add completion_ratio column to sstable_tasks virtual table (CASANDRA-15759)
 * Add support for adding custom Verbs (CASSANDRA-15725)
 * Speed up entire-file-streaming file containment check and allow entire-file-streaming for all compaction strategies (CASSANDRA-15657,CASSANDRA-15783)
 * Provide ability to configure IAuditLogger (CASSANDRA-15748)
 * Fix nodetool enablefullquerylog blocking param parsing (CASSANDRA-15819)
 * Add isTransient to SSTableMetadataView (CASSANDRA-15806)
 * Fix tools/bin/fqltool for all shells (CASSANDRA-15820)
 * Fix clearing of legacy size_estimates (CASSANDRA-15776)
 * Update port when reconnecting to pre-4.0 SSL storage (CASSANDRA-15727)
 * Only calculate dynamicBadnessThreshold once per loop in DynamicEndpointSnitch (CASSANDRA-15798)
 * Cleanup redundant nodetool commands added in 4.0 (CASSANDRA-15256)
 * Update to Python driver 3.23 for cqlsh (CASSANDRA-15793)
 * Add tunable initial size and growth factor to RangeTombstoneList (CASSANDRA-15763)
 * Improve debug logging in SSTableReader for index summary (CASSANDRA-15755)
 * bin/sstableverify should support user provided token ranges (CASSANDRA-15753)
 * Improve logging when mutation passed to commit log is too large (CASSANDRA-14781)
 * replace LZ4FastDecompressor with LZ4SafeDecompressor (CASSANDRA-15560)
 * Fix buffer pool NPE with concurrent release due to in-progress tiny pool eviction (CASSANDRA-15726)
 * Avoid race condition when completing stream sessions (CASSANDRA-15666)
 * Flush with fast compressors by default (CASSANDRA-15379)
 * Fix CqlInputFormat regression from the switch to system.size_estimates (CASSANDRA-15637)
 * Allow sending Entire SSTables over SSL (CASSANDRA-15740)
 * Fix CQLSH UTF-8 encoding issue for Python 2/3 compatibility (CASSANDRA-15739)
 * Fix batch statement preparation when multiple tables and parameters are used (CASSANDRA-15730)
 * Fix regression with traceOutgoingMessage printing message size (CASSANDRA-15687)
 * Ensure repaired data tracking reads a consistent amount of data across replicas (CASSANDRA-15601)
 * Fix CQLSH to avoid arguments being evaluated (CASSANDRA-15660)
 * Correct Visibility and Improve Safety of Methods in LatencyMetrics (CASSANDRA-15597)
 * Allow cqlsh to run with Python2.7/Python3.6+ (CASSANDRA-15659,CASSANDRA-15573)
 * Improve logging around incremental repair (CASSANDRA-15599)
 * Do not check cdc_raw_directory filesystem space if CDC disabled (CASSANDRA-15688)
 * Replace array iterators with get by index (CASSANDRA-15394)
 * Minimize BTree iterator allocations (CASSANDRA-15389)
Merged from 3.11:
=======
3.11.7
 * Fix cqlsh output when fetching all rows in batch mode (CASSANDRA-15905)
>>>>>>> 9251b811
 * Upgrade Jackson to 2.9.10 (CASSANDRA-15867)
 * Fix CQL formatting of read command restrictions for slow query log (CASSANDRA-15503)
Merged from 3.0:
 * Add token to tombstone warning and error messages (CASSANDRA-15890)
 * Fixed range read concurrency factor computation and capped as 10 times tpc cores (CASSANDRA-15752)
 * Catch exception on bootstrap resume and init native transport (CASSANDRA-15863)
 * Fix replica-side filtering returning stale data with CL > ONE (CASSANDRA-8272, CASSANDRA-8273)
 * Rely on snapshotted session infos on StreamResultFuture.maybeComplete to avoid race conditions (CASSANDRA-15667)
 * EmptyType doesn't override writeValue so could attempt to write bytes when expected not to (CASSANDRA-15790)
 * Fix index queries on partition key columns when some partitions contains only static data (CASSANDRA-13666)
 * Avoid creating duplicate rows during major upgrades (CASSANDRA-15789)
 * liveDiskSpaceUsed and totalDiskSpaceUsed get corrupted if IndexSummaryRedistribution gets interrupted (CASSANDRA-15674)
 * Fix Debian init start/stop (CASSANDRA-15770)
 * Fix infinite loop on index query paging in tables with clustering (CASSANDRA-14242)
 * Fix chunk index overflow due to large sstable with small chunk length (CASSANDRA-15595)
 * Allow selecting static column only when querying static index (CASSANDRA-14242)
 * cqlsh return non-zero status when STDIN CQL fails (CASSANDRA-15623)
 * Don't skip sstables in slice queries based only on local min/max/deletion timestamp (CASSANDRA-15690)
Merged from 2.2:
 * Fix nomenclature of allow and deny lists (CASSANDRA-15862)
 * Remove generated files from source artifact (CASSANDRA-15849)
 * Remove duplicated tools binaries from tarballs (CASSANDRA-15768)
 * Duplicate results with DISTINCT queries in mixed mode (CASSANDRA-15501)

4.0-alpha4
 * Add client request size server metrics (CASSANDRA-15704)
 * Add additional logging around FileUtils and compaction leftover cleanup (CASSANDRA-15705)
 * Mark system_views/system_virtual_schema as non-alterable keyspaces in cqlsh (CASSANDRA-15711)
 * Fail incremental repair if an old version sstable is involved (CASSANDRA-15612)
 * Fix overflows on StreamingTombstoneHistogramBuilder produced by large deletion times (CASSANDRA-14773)
 * Mark system_views/system_virtual_schema as system keyspaces in cqlsh (CASSANDRA-15706)
 * Avoid unnecessary collection/iterator allocations during btree construction (CASSANDRA-15390)
 * Repair history tables should have TTL and TWCS (CASSANDRA-12701)
 * Fix cqlsh erroring out on Python 3.7 due to webbrowser module being absent (CASSANDRA-15572)
 * Fix IMH#acquireCapacity() to return correct Outcome when endpoint reserve runs out (CASSANDRA-15607)
 * Fix nodetool describering output (CASSANDRA-15682)
 * Only track ideal CL failure when request CL met (CASSANDRA-15696)
 * Fix flaky CoordinatorMessagingTest and docstring in OutboundSink and ConsistentSession (CASSANDRA-15672)
 * Fix force compaction of wrapping ranges (CASSANDRA-15664)
 * Expose repair streaming metrics (CASSANDRA-15656)
 * Set now in seconds in the future for validation repairs (CASSANDRA-15655)
 * Emit metric on preview repair failure (CASSANDRA-15654)
 * Use more appropriate logging levels (CASSANDRA-15661)
 * Fixed empty check in TrieMemIndex due to potential state inconsistency in ConcurrentSkipListMap (CASSANDRA-15526)
 * Added UnleveledSSTables global and table level metric (CASSANDRA-15620)
 * Added Virtual Table exposing Cassandra relevant system properties (CASSANDRA-15616, CASSANDRA-15643)
 * Improve the algorithmic token allocation in case racks = RF (CASSANDRA-15600)
 * Fix ConnectionTest.testAcquireReleaseOutbound (CASSANDRA-15308)
 * Include finalized pending sstables in preview repair (CASSANDRA-15553)
 * Reverted to the original behavior of CLUSTERING ORDER on CREATE TABLE (CASSANDRA-15271)
 * Correct inaccurate logging message (CASSANDRA-15549)
 * Unset GREP_OPTIONS (CASSANDRA-14487)
 * Update to Python driver 3.21 for cqlsh (CASSANDRA-14872)
 * Fix missing Keyspaces in cqlsh describe output (CASSANDRA-15576)
 * Fix multi DC nodetool status output (CASSANDRA-15305)
 * updateCoordinatorWriteLatencyTableMetric can produce misleading metrics (CASSANDRA-15569)
 * Make cqlsh and cqlshlib Python 2 & 3 compatible (CASSANDRA-10190)
 * Improve the description of nodetool listsnapshots command (CASSANDRA-14587)
 * allow embedded cassandra launched from a one-jar or uno-jar (CASSANDRA-15494)
 * Update hppc library to version 0.8.1 (CASSANDRA-12995)
 * Limit the dependencies used by UDFs/UDAs (CASSANDRA-14737)
 * Make native_transport_max_concurrent_requests_in_bytes updatable (CASSANDRA-15519)
 * Cleanup and improvements to IndexInfo/ColumnIndex (CASSANDRA-15469)
 * Potential Overflow in DatabaseDescriptor Functions That Convert Between KB/MB & Bytes (CASSANDRA-15470)
Merged from 3.11:
 * Allow sstableloader to use SSL on the native port (CASSANDRA-14904)
Merged from 3.0:
 * cqlsh return non-zero status when STDIN CQL fails (CASSANDRA-15623)
 * Don't skip sstables in slice queries based only on local min/max/deletion timestamp (CASSANDRA-15690)
 * Memtable memory allocations may deadlock (CASSANDRA-15367)
 * Run evictFromMembership in GossipStage (CASSANDRA-15592)
Merged from 2.2:
 * Duplicate results with DISTINCT queries in mixed mode (CASSANDRA-15501)
 * Disable JMX rebinding (CASSANDRA-15653)
Merged from 2.1:
 * Fix parse error in cqlsh COPY FROM and formatting for map of blobs (CASSANDRA-15679)
 * Fix Commit log replays when static column clustering keys are collections (CASSANDRA-14365)
 * Fix Red Hat init script on newer systemd versions (CASSANDRA-15273)
 * Allow EXTRA_CLASSPATH to work on tar/source installations (CASSANDRA-15567)

4.0-alpha3
 * Restore monotonic read consistency guarantees for blocking read repair (CASSANDRA-14740)
 * Separate exceptions for CAS write timeout exceptions caused by contention and unkown result (CASSANDRA-15350)
 * Fix in-jvm dtest java 11 compatibility (CASSANDRA-15463)
 * Remove joda time dependency (CASSANDRA-15257)
 * Exclude purgeable tombstones from repaired data tracking (CASSANDRA-15462)
 * Exclude legacy counter shards from repaired data tracking (CASSANDRA-15461)
 * Make it easier to add trace headers to messages (CASSANDRA-15499)
 * Fix and optimise partial compressed sstable streaming (CASSANDRA-13938)
 * Improve error when JVM 11 can't access required modules (CASSANDRA-15468)
 * Better handling of file deletion failures by DiskFailurePolicy (CASSANDRA-15143)
 * Prevent read repair mutations from increasing read timeout (CASSANDRA-15442)
 * Document 4.0 system keyspace changes, bump generations (CASSANDRA-15454)
 * Make it possible to disable STCS-in-L0 during runtime (CASSANDRA-15445)
 * Removed obsolete OldNetworkTopologyStrategy (CASSANDRA-13990)
 * Align record header of FQL and audit binary log (CASSANDRA-15076)
 * Shuffle forwarding replica for messages to non-local DC (CASSANDRA-15318)
 * Optimise native protocol ASCII string encoding (CASSANDRA-15410)
 * Make sure all exceptions are propagated in DebuggableThreadPoolExecutor (CASSANDRA-15332)
 * Make it possible to resize concurrent read / write thread pools at runtime (CASSANDRA-15277)
 * Close channels on error (CASSANDRA-15407)
 * Integrate SJK into nodetool (CASSANDRA-12197)
 * Ensure that empty clusterings with kind==CLUSTERING are Clustering.EMPTY (CASSANDRA-15498)
 * The flag 'cross_node_timeout' has been set as true by default. This change
   is done under the assumption that users have setup NTP on their clusters or
   otherwise synchronize their clocks, and that clocks are mostly in sync, since
   this is a requirement for general correctness of last write wins. (CASSANDRA-15216)
Merged from 3.11:
 * Fix bad UDT sstable metadata serialization headers written by C* 3.0 on upgrade and in sstablescrub (CASSANDRA-15035)
 * Fix nodetool compactionstats showing extra pending task for TWCS - patch implemented (CASSANDRA-15409)
 * Fix SELECT JSON formatting for the "duration" type (CASSANDRA-15075)
 * Update nodetool help stop output (CASSANDRA-15401)
Merged from 3.0:
 * Fix race condition when setting bootstrap flags (CASSANDRA-14878)
 * Run in-jvm upgrade dtests in circleci (CASSANDRA-15506)
 * Include updates to static column in mutation size calculations (CASSANDRA-15293)
 * Fix point-in-time recoevery ignoring timestamp of updates to static columns (CASSANDRA-15292)
 * GC logs are also put under $CASSANDRA_LOG_DIR (CASSANDRA-14306)
 * Fix sstabledump's position key value when partitions have multiple rows (CASSANDRA-14721)
 * Avoid over-scanning data directories in LogFile.verify() (CASSANDRA-15364)
 * Bump generations and document changes to system_distributed and system_traces in 3.0, 3.11
   (CASSANDRA-15441)
 * Fix system_traces creation timestamp; optimise system keyspace upgrades (CASSANDRA-15398)
 * Make sure index summary redistribution does not start when compactions are paused (CASSANDRA-15265)
 * Fix NativeLibrary.tryOpenDirectory callers for Windows (CASSANDRA-15426)
Merged from 2.2:
 * Fix SELECT JSON output for empty blobs (CASSANDRA-15435)
 * In-JVM DTest: Set correct internode message version for upgrade test (CASSANDRA-15371)
 * In-JVM DTest: Support NodeTool in dtest (CASSANDRA-15429)
 * Added data modeling documentation (CASSANDRA-15443)

4.0-alpha2
 * Fix SASI non-literal string comparisons (range operators) (CASSANDRA-15169)
 * Upgrade Guava to 27, and to java-driver 3.6.0 (from 3.4.0-SNAPSHOT) (CASSANDRA-14655)
 * Extract an AbstractCompactionController to allow for custom implementations (CASSANDRA-15286)
 * Move chronicle-core version from snapshot to stable, and include carrotsearch in generated pom.xml (CASSANDRA-15321)
 * Untangle RepairMessage sub-hierarchy of messages, use new messaging (more) correctly (CASSANDRA-15163)
 * Add `allocate_tokens_for_local_replication_factor` option for token allocation (CASSANDRA-15260)
 * Add Alibaba Cloud Platform snitch (CASSANDRA-15092)
Merged from 3.0:
 * Fix various data directory prefix matching issues (CASSANDRA-13974)
 * Minimize clustering values in metadata collector (CASSANDRA-15400)
 * Make sure index summary redistribution does not start when compactions are paused (CASSANDRA-15265)
 * Add ability to cap max negotiable protocol version (CASSANDRA-15193)
 * Gossip tokens on startup if available (CASSANDRA-15335)
 * Fix resource leak in CompressedSequentialWriter (CASSANDRA-15340)
 * Fix bad merge that reverted CASSANDRA-14993 (CASSANDRA-15289)
 * Add support for network topology and query tracing for inJVM dtest (CASSANDRA-15319)


4.0-alpha1
 * Inaccurate exception message with nodetool snapshot (CASSANDRA-15287)
 * Fix InternodeOutboundMetrics overloaded bytes/count mixup (CASSANDRA-15186)
 * Enhance & reenable RepairTest with compression=off and compression=on (CASSANDRA-15272)
 * Improve readability of Table metrics Virtual tables units (CASSANDRA-15194)
 * Fix error with non-existent table for nodetool tablehistograms (CASSANDRA-14410)
 * Avoid result truncation in decimal operations (CASSANDRA-15232)
 * Catch non-IOException in FileUtils.close to make sure that all resources are closed (CASSANDRA-15225)
 * Align load column in nodetool status output (CASSANDRA-14787)
 * CassandraNetworkAuthorizer uses cached roles info (CASSANDRA-15089)
 * Introduce optional timeouts for idle client sessions (CASSANDRA-11097)
 * Fix AlterTableStatement dropped type validation order (CASSANDRA-15203)
 * Update Netty dependencies to latest, clean up SocketFactory (CASSANDRA-15195)
 * Native Transport - Apply noSpamLogger to ConnectionLimitHandler (CASSANDRA-15167)
 * Reduce heap pressure during compactions (CASSANDRA-14654)
 * Support building Cassandra with JDK 11 (CASSANDRA-15108)
 * Use quilt to patch cassandra.in.sh in Debian packaging (CASSANDRA-14710)
 * Take sstable references before calculating approximate key count (CASSANDRA-14647)
 * Restore snapshotting of system keyspaces on version change (CASSANDRA-14412)
 * Fix AbstractBTreePartition locking in java 11 (CASSANDRA-14607)
 * SimpleClient should pass connection properties as options (CASSANDRA-15056)
 * Set repaired data tracking flag on range reads if enabled (CASSANDRA-15019)
 * Calculate pending ranges for BOOTSTRAP_REPLACE correctly (CASSANDRA-14802)
 * Make TableCQLHelper reuse the single quote pattern (CASSANDRA-15033)
 * Add Zstd compressor (CASSANDRA-14482)
 * Fix IR prepare anti-compaction race (CASSANDRA-15027)
 * Fix SimpleStrategy option validation (CASSANDRA-15007)
 * Don't try to cancel 2i compactions when starting anticompaction (CASSANDRA-15024)
 * Avoid NPE in RepairRunnable.recordFailure (CASSANDRA-15025)
 * SSL Cert Hot Reloading should check for sanity of the new keystore/truststore before loading it (CASSANDRA-14991)
 * Avoid leaking threads when failing anticompactions and rate limit anticompactions (CASSANDRA-15002)
 * Validate token() arguments early instead of throwing NPE at execution (CASSANDRA-14989)
 * Add a new tool to dump audit logs (CASSANDRA-14885)
 * Fix generating javadoc with Java11 (CASSANDRA-14988)
 * Only cancel conflicting compactions when starting anticompactions and sub range compactions (CASSANDRA-14935)
 * Use a stub IndexRegistry for non-daemon use cases (CASSANDRA-14938)
 * Don't enable client transports when bootstrap is pending (CASSANDRA-14525)
 * Make antiCompactGroup throw exception on error and anticompaction non cancellable
   again (CASSANDRA-14936)
 * Catch empty/invalid bounds in SelectStatement (CASSANDRA-14849)
 * Auto-expand replication_factor for NetworkTopologyStrategy (CASSANDRA-14303)
 * Transient Replication: support EACH_QUORUM (CASSANDRA-14727)
 * BufferPool: allocating thread for new chunks should acquire directly (CASSANDRA-14832)
 * Send correct messaging version in internode messaging handshake's third message (CASSANDRA-14896)
 * Make Read and Write Latency columns consistent for proxyhistograms and tablehistograms (CASSANDRA-11939)
 * Make protocol checksum type option case insensitive (CASSANDRA-14716)
 * Forbid re-adding static columns as regular and vice versa (CASSANDRA-14913)
 * Audit log allows system keyspaces to be audited via configuration options (CASSANDRA-14498)
 * Lower default chunk_length_in_kb from 64kb to 16kb (CASSANDRA-13241)
 * Startup checker should wait for count rather than percentage (CASSANDRA-14297)
 * Fix incorrect sorting of replicas in SimpleStrategy.calculateNaturalReplicas (CASSANDRA-14862)
 * Partitioned outbound internode TCP connections can occur when nodes restart (CASSANDRA-14358)
 * Don't write to system_distributed.repair_history, system_traces.sessions, system_traces.events in mixed version 3.X/4.0 clusters (CASSANDRA-14841)
 * Avoid running query to self through messaging service (CASSANDRA-14807)
 * Allow using custom script for chronicle queue BinLog archival (CASSANDRA-14373)
 * Transient->Full range movements mishandle consistency level upgrade (CASSANDRA-14759)
 * ReplicaCollection follow-up (CASSANDRA-14726)
 * Transient node receives full data requests (CASSANDRA-14762)
 * Enable snapshot artifacts publish (CASSANDRA-12704)
 * Introduce RangesAtEndpoint.unwrap to simplify StreamSession.addTransferRanges (CASSANDRA-14770)
 * LOCAL_QUORUM may speculate to non-local nodes, resulting in Timeout instead of Unavailable (CASSANDRA-14735)
 * Avoid creating empty compaction tasks after truncate (CASSANDRA-14780)
 * Fail incremental repair prepare phase if it encounters sstables from un-finalized sessions (CASSANDRA-14763)
 * Add a check for receiving digest response from transient node (CASSANDRA-14750)
 * Fail query on transient replica if coordinator only expects full data (CASSANDRA-14704)
 * Remove mentions of transient replication from repair path (CASSANDRA-14698)
 * Fix handleRepairStatusChangedNotification to remove first then add (CASSANDRA-14720)
 * Allow transient node to serve as a repair coordinator (CASSANDRA-14693)
 * DecayingEstimatedHistogramReservoir.EstimatedHistogramReservoirSnapshot returns wrong value for size() and incorrectly calculates count (CASSANDRA-14696)
 * AbstractReplicaCollection equals and hash code should throw due to conflict between order sensitive/insensitive uses (CASSANDRA-14700)
 * Detect inconsistencies in repaired data on the read path (CASSANDRA-14145)
 * Add checksumming to the native protocol (CASSANDRA-13304)
 * Make AuthCache more easily extendable (CASSANDRA-14662)
 * Extend RolesCache to include detailed role info (CASSANDRA-14497)
 * Add fqltool compare (CASSANDRA-14619)
 * Add fqltool replay (CASSANDRA-14618)
 * Log keyspace in full query log (CASSANDRA-14656)
 * Transient Replication and Cheap Quorums (CASSANDRA-14404)
 * Log server-generated timestamp and nowInSeconds used by queries in FQL (CASSANDRA-14675)
 * Add diagnostic events for read repairs (CASSANDRA-14668)
 * Use consistent nowInSeconds and timestamps values within a request (CASSANDRA-14671)
 * Add sampler for query time and expose with nodetool (CASSANDRA-14436)
 * Clean up Message.Request implementations (CASSANDRA-14677)
 * Disable old native protocol versions on demand (CASANDRA-14659)
 * Allow specifying now-in-seconds in native protocol (CASSANDRA-14664)
 * Improve BTree build performance by avoiding data copy (CASSANDRA-9989)
 * Make monotonic read / read repair configurable (CASSANDRA-14635)
 * Refactor CompactionStrategyManager (CASSANDRA-14621)
 * Flush netty client messages immediately by default (CASSANDRA-13651)
 * Improve read repair blocking behavior (CASSANDRA-10726)
 * Add a virtual table to expose settings (CASSANDRA-14573)
 * Fix up chunk cache handling of metrics (CASSANDRA-14628)
 * Extend IAuthenticator to accept peer SSL certificates (CASSANDRA-14652)
 * Incomplete handling of exceptions when decoding incoming messages (CASSANDRA-14574)
 * Add diagnostic events for user audit logging (CASSANDRA-13668)
 * Allow retrieving diagnostic events via JMX (CASSANDRA-14435)
 * Add base classes for diagnostic events (CASSANDRA-13457)
 * Clear view system metadata when dropping keyspace (CASSANDRA-14646)
 * Allocate ReentrantLock on-demand in java11 AtomicBTreePartitionerBase (CASSANDRA-14637)
 * Make all existing virtual tables use LocalPartitioner (CASSANDRA-14640)
 * Revert 4.0 GC alg back to CMS (CASANDRA-14636)
 * Remove hardcoded java11 jvm args in idea workspace files (CASSANDRA-14627)
 * Update netty to 4.1.128 (CASSANDRA-14633)
 * Add a virtual table to expose thread pools (CASSANDRA-14523)
 * Add a virtual table to expose caches (CASSANDRA-14538, CASSANDRA-14626)
 * Fix toDate function for timestamp arguments (CASSANDRA-14502)
 * Stream entire SSTables when possible (CASSANDRA-14556)
 * Cell reconciliation should not depend on nowInSec (CASSANDRA-14592)
 * Add experimental support for Java 11 (CASSANDRA-9608)
 * Make PeriodicCommitLogService.blockWhenSyncLagsNanos configurable (CASSANDRA-14580)
 * Improve logging in MessageInHandler's constructor (CASSANDRA-14576)
 * Set broadcast address in internode messaging handshake (CASSANDRA-14579)
 * Wait for schema agreement prior to building MVs (CASSANDRA-14571)
 * Make all DDL statements idempotent and not dependent on global state (CASSANDRA-13426)
 * Bump the hints messaging version to match the current one (CASSANDRA-14536)
 * OffsetAwareConfigurationLoader doesn't set ssl storage port causing bind errors in CircleCI (CASSANDRA-14546)
 * Report why native_transport_port fails to bind (CASSANDRA-14544)
 * Optimize internode messaging protocol (CASSANDRA-14485)
 * Internode messaging handshake sends wrong messaging version number (CASSANDRA-14540)
 * Add a virtual table to expose active client connections (CASSANDRA-14458)
 * Clean up and refactor client metrics (CASSANDRA-14524)
 * Nodetool import row cache invalidation races with adding sstables to tracker (CASSANDRA-14529)
 * Fix assertions in LWTs after TableMetadata was made immutable (CASSANDRA-14356)
 * Abort compactions quicker (CASSANDRA-14397)
 * Support light-weight transactions in cassandra-stress (CASSANDRA-13529)
 * Make AsyncOneResponse use the correct timeout (CASSANDRA-14509)
 * Add option to sanity check tombstones on reads/compactions (CASSANDRA-14467)
 * Add a virtual table to expose all running sstable tasks (CASSANDRA-14457)
 * Let nodetool import take a list of directories (CASSANDRA-14442)
 * Avoid unneeded memory allocations / cpu for disabled log levels (CASSANDRA-14488)
 * Implement virtual keyspace interface (CASSANDRA-7622)
 * nodetool import cleanup and improvements (CASSANDRA-14417)
 * Bump jackson version to >= 2.9.5 (CASSANDRA-14427)
 * Allow nodetool toppartitions without specifying table (CASSANDRA-14360)
 * Audit logging for database activity (CASSANDRA-12151)
 * Clean up build artifacts in docs container (CASSANDRA-14432)
 * Minor network authz improvements (Cassandra-14413)
 * Automatic sstable upgrades (CASSANDRA-14197)
 * Replace deprecated junit.framework.Assert usages with org.junit.Assert (CASSANDRA-14431)
 * Cassandra-stress throws NPE if insert section isn't specified in user profile (CASSSANDRA-14426)
 * List clients by protocol versions `nodetool clientstats --by-protocol` (CASSANDRA-14335)
 * Improve LatencyMetrics performance by reducing write path processing (CASSANDRA-14281)
 * Add network authz (CASSANDRA-13985)
 * Use the correct IP/Port for Streaming when localAddress is left unbound (CASSANDRA-14389)
 * nodetool listsnapshots is missing local system keyspace snapshots (CASSANDRA-14381)
 * Remove StreamCoordinator.streamExecutor thread pool (CASSANDRA-14402)
 * Rename nodetool --with-port to --print-port to disambiguate from --port (CASSANDRA-14392)
 * Client TOPOLOGY_CHANGE messages have wrong port. (CASSANDRA-14398)
 * Add ability to load new SSTables from a separate directory (CASSANDRA-6719)
 * Eliminate background repair and probablistic read_repair_chance table options
   (CASSANDRA-13910)
 * Bind to correct local address in 4.0 streaming (CASSANDRA-14362)
 * Use standard Amazon naming for datacenter and rack in Ec2Snitch (CASSANDRA-7839)
 * Abstract write path for pluggable storage (CASSANDRA-14118)
 * nodetool describecluster should be more informative (CASSANDRA-13853)
 * Compaction performance improvements (CASSANDRA-14261) 
 * Refactor Pair usage to avoid boxing ints/longs (CASSANDRA-14260)
 * Add options to nodetool tablestats to sort and limit output (CASSANDRA-13889)
 * Rename internals to reflect CQL vocabulary (CASSANDRA-14354)
 * Add support for hybrid MIN(), MAX() speculative retry policies
   (CASSANDRA-14293, CASSANDRA-14338, CASSANDRA-14352)
 * Fix some regressions caused by 14058 (CASSANDRA-14353)
 * Abstract repair for pluggable storage (CASSANDRA-14116)
 * Add meaningful toString() impls (CASSANDRA-13653)
 * Add sstableloader option to accept target keyspace name (CASSANDRA-13884)
 * Move processing of EchoMessage response to gossip stage (CASSANDRA-13713)
 * Add coordinator write metric per CF (CASSANDRA-14232)
 * Correct and clarify SSLFactory.getSslContext method and call sites (CASSANDRA-14314)
 * Handle static and partition deletion properly on ThrottledUnfilteredIterator (CASSANDRA-14315)
 * NodeTool clientstats should show SSL Cipher (CASSANDRA-14322)
 * Add ability to specify driver name and version (CASSANDRA-14275)
 * Abstract streaming for pluggable storage (CASSANDRA-14115)
 * Forced incremental repairs should promote sstables if they can (CASSANDRA-14294)
 * Use Murmur3 for validation compactions (CASSANDRA-14002)
 * Comma at the end of the seed list is interpretated as localhost (CASSANDRA-14285)
 * Refactor read executor and response resolver, abstract read repair (CASSANDRA-14058)
 * Add optional startup delay to wait until peers are ready (CASSANDRA-13993)
 * Add a few options to nodetool verify (CASSANDRA-14201)
 * CVE-2017-5929 Security vulnerability and redefine default log rotation policy (CASSANDRA-14183)
 * Use JVM default SSL validation algorithm instead of custom default (CASSANDRA-13259)
 * Better document in code InetAddressAndPort usage post 7544, incorporate port into UUIDGen node (CASSANDRA-14226)
 * Fix sstablemetadata date string for minLocalDeletionTime (CASSANDRA-14132)
 * Make it possible to change neverPurgeTombstones during runtime (CASSANDRA-14214)
 * Remove GossipDigestSynVerbHandler#doSort() (CASSANDRA-14174)
 * Add nodetool clientlist (CASSANDRA-13665)
 * Revert ProtocolVersion changes from CASSANDRA-7544 (CASSANDRA-14211)
 * Non-disruptive seed node list reload (CASSANDRA-14190)
 * Nodetool tablehistograms to print statics for all the tables (CASSANDRA-14185)
 * Migrate dtests to use pytest and python3 (CASSANDRA-14134)
 * Allow storage port to be configurable per node (CASSANDRA-7544)
 * Make sub-range selection for non-frozen collections return null instead of empty (CASSANDRA-14182)
 * BloomFilter serialization format should not change byte ordering (CASSANDRA-9067)
 * Remove unused on-heap BloomFilter implementation (CASSANDRA-14152)
 * Delete temp test files on exit (CASSANDRA-14153)
 * Make PartitionUpdate and Mutation immutable (CASSANDRA-13867)
 * Fix CommitLogReplayer exception for CDC data (CASSANDRA-14066)
 * Fix cassandra-stress startup failure (CASSANDRA-14106)
 * Remove initialDirectories from CFS (CASSANDRA-13928)
 * Fix trivial log format error (CASSANDRA-14015)
 * Allow sstabledump to do a json object per partition (CASSANDRA-13848)
 * Add option to optimise merkle tree comparison across replicas (CASSANDRA-3200)
 * Remove unused and deprecated methods from AbstractCompactionStrategy (CASSANDRA-14081)
 * Fix Distribution.average in cassandra-stress (CASSANDRA-14090)
 * Support a means of logging all queries as they were invoked (CASSANDRA-13983)
 * Presize collections (CASSANDRA-13760)
 * Add GroupCommitLogService (CASSANDRA-13530)
 * Parallelize initial materialized view build (CASSANDRA-12245)
 * Make LWTs send resultset metadata on every request (CASSANDRA-13992)
 * Fix flaky indexWithFailedInitializationIsNotQueryableAfterPartialRebuild (CASSANDRA-13963)
 * Introduce leaf-only iterator (CASSANDRA-9988)
 * Upgrade Guava to 23.3 and Airline to 0.8 (CASSANDRA-13997)
 * Allow only one concurrent call to StatusLogger (CASSANDRA-12182)
 * Refactoring to specialised functional interfaces (CASSANDRA-13982)
 * Speculative retry should allow more friendly params (CASSANDRA-13876)
 * Throw exception if we send/receive repair messages to incompatible nodes (CASSANDRA-13944)
 * Replace usages of MessageDigest with Guava's Hasher (CASSANDRA-13291)
 * Add nodetool cmd to print hinted handoff window (CASSANDRA-13728)
 * Fix some alerts raised by static analysis (CASSANDRA-13799)
 * Checksum sstable metadata (CASSANDRA-13321, CASSANDRA-13593)
 * Add result set metadata to prepared statement MD5 hash calculation (CASSANDRA-10786)
 * Refactor GcCompactionTest to avoid boxing (CASSANDRA-13941)
 * Expose recent histograms in JmxHistograms (CASSANDRA-13642)
 * Fix buffer length comparison when decompressing in netty-based streaming (CASSANDRA-13899)
 * Properly close StreamCompressionInputStream to release any ByteBuf (CASSANDRA-13906)
 * Add SERIAL and LOCAL_SERIAL support for cassandra-stress (CASSANDRA-13925)
 * LCS needlessly checks for L0 STCS candidates multiple times (CASSANDRA-12961)
 * Correctly close netty channels when a stream session ends (CASSANDRA-13905)
 * Update lz4 to 1.4.0 (CASSANDRA-13741)
 * Optimize Paxos prepare and propose stage for local requests (CASSANDRA-13862)
 * Throttle base partitions during MV repair streaming to prevent OOM (CASSANDRA-13299)
 * Use compaction threshold for STCS in L0 (CASSANDRA-13861)
 * Fix problem with min_compress_ratio: 1 and disallow ratio < 1 (CASSANDRA-13703)
 * Add extra information to SASI timeout exception (CASSANDRA-13677)
 * Add incremental repair support for --hosts, --force, and subrange repair (CASSANDRA-13818)
 * Rework CompactionStrategyManager.getScanners synchronization (CASSANDRA-13786)
 * Add additional unit tests for batch behavior, TTLs, Timestamps (CASSANDRA-13846)
 * Add keyspace and table name in schema validation exception (CASSANDRA-13845)
 * Emit metrics whenever we hit tombstone failures and warn thresholds (CASSANDRA-13771)
 * Make netty EventLoopGroups daemon threads (CASSANDRA-13837)
 * Race condition when closing stream sessions (CASSANDRA-13852)
 * NettyFactoryTest is failing in trunk on macOS (CASSANDRA-13831)
 * Allow changing log levels via nodetool for related classes (CASSANDRA-12696)
 * Add stress profile yaml with LWT (CASSANDRA-7960)
 * Reduce memory copies and object creations when acting on ByteBufs (CASSANDRA-13789)
 * Simplify mx4j configuration (Cassandra-13578)
 * Fix trigger example on 4.0 (CASSANDRA-13796)
 * Force minumum timeout value (CASSANDRA-9375)
 * Use netty for streaming (CASSANDRA-12229)
 * Use netty for internode messaging (CASSANDRA-8457)
 * Add bytes repaired/unrepaired to nodetool tablestats (CASSANDRA-13774)
 * Don't delete incremental repair sessions if they still have sstables (CASSANDRA-13758)
 * Fix pending repair manager index out of bounds check (CASSANDRA-13769)
 * Don't use RangeFetchMapCalculator when RF=1 (CASSANDRA-13576)
 * Don't optimise trivial ranges in RangeFetchMapCalculator (CASSANDRA-13664)
 * Use an ExecutorService for repair commands instead of new Thread(..).start() (CASSANDRA-13594)
 * Fix race / ref leak in anticompaction (CASSANDRA-13688)
 * Expose tasks queue length via JMX (CASSANDRA-12758)
 * Fix race / ref leak in PendingRepairManager (CASSANDRA-13751)
 * Enable ppc64le runtime as unsupported architecture (CASSANDRA-13615)
 * Improve sstablemetadata output (CASSANDRA-11483)
 * Support for migrating legacy users to roles has been dropped (CASSANDRA-13371)
 * Introduce error metrics for repair (CASSANDRA-13387)
 * Refactoring to primitive functional interfaces in AuthCache (CASSANDRA-13732)
 * Update metrics to 3.1.5 (CASSANDRA-13648)
 * batch_size_warn_threshold_in_kb can now be set at runtime (CASSANDRA-13699)
 * Avoid always rebuilding secondary indexes at startup (CASSANDRA-13725)
 * Upgrade JMH from 1.13 to 1.19 (CASSANDRA-13727)
 * Upgrade SLF4J from 1.7.7 to 1.7.25 (CASSANDRA-12996)
 * Default for start_native_transport now true if not set in config (CASSANDRA-13656)
 * Don't add localhost to the graph when calculating where to stream from (CASSANDRA-13583)
 * Make CDC availability more deterministic via hard-linking (CASSANDRA-12148)
 * Allow skipping equality-restricted clustering columns in ORDER BY clause (CASSANDRA-10271)
 * Use common nowInSec for validation compactions (CASSANDRA-13671)
 * Improve handling of IR prepare failures (CASSANDRA-13672)
 * Send IR coordinator messages synchronously (CASSANDRA-13673)
 * Flush system.repair table before IR finalize promise (CASSANDRA-13660)
 * Fix column filter creation for wildcard queries (CASSANDRA-13650)
 * Add 'nodetool getbatchlogreplaythrottle' and 'nodetool setbatchlogreplaythrottle' (CASSANDRA-13614)
 * fix race condition in PendingRepairManager (CASSANDRA-13659)
 * Allow noop incremental repair state transitions (CASSANDRA-13658)
 * Run repair with down replicas (CASSANDRA-10446)
 * Added started & completed repair metrics (CASSANDRA-13598)
 * Added started & completed repair metrics (CASSANDRA-13598)
 * Improve secondary index (re)build failure and concurrency handling (CASSANDRA-10130)
 * Improve calculation of available disk space for compaction (CASSANDRA-13068)
 * Change the accessibility of RowCacheSerializer for third party row cache plugins (CASSANDRA-13579)
 * Allow sub-range repairs for a preview of repaired data (CASSANDRA-13570)
 * NPE in IR cleanup when columnfamily has no sstables (CASSANDRA-13585)
 * Fix Randomness of stress values (CASSANDRA-12744)
 * Allow selecting Map values and Set elements (CASSANDRA-7396)
 * Fast and garbage-free Streaming Histogram (CASSANDRA-13444)
 * Update repairTime for keyspaces on completion (CASSANDRA-13539)
 * Add configurable upper bound for validation executor threads (CASSANDRA-13521)
 * Bring back maxHintTTL propery (CASSANDRA-12982)
 * Add testing guidelines (CASSANDRA-13497)
 * Add more repair metrics (CASSANDRA-13531)
 * RangeStreamer should be smarter when picking endpoints for streaming (CASSANDRA-4650)
 * Avoid rewrapping an exception thrown for cache load functions (CASSANDRA-13367)
 * Log time elapsed for each incremental repair phase (CASSANDRA-13498)
 * Add multiple table operation support to cassandra-stress (CASSANDRA-8780)
 * Fix incorrect cqlsh results when selecting same columns multiple times (CASSANDRA-13262)
 * Fix WriteResponseHandlerTest is sensitive to test execution order (CASSANDRA-13421)
 * Improve incremental repair logging (CASSANDRA-13468)
 * Start compaction when incremental repair finishes (CASSANDRA-13454)
 * Add repair streaming preview (CASSANDRA-13257)
 * Cleanup isIncremental/repairedAt usage (CASSANDRA-13430)
 * Change protocol to allow sending key space independent of query string (CASSANDRA-10145)
 * Make gc_log and gc_warn settable at runtime (CASSANDRA-12661)
 * Take number of files in L0 in account when estimating remaining compaction tasks (CASSANDRA-13354)
 * Skip building views during base table streams on range movements (CASSANDRA-13065)
 * Improve error messages for +/- operations on maps and tuples (CASSANDRA-13197)
 * Remove deprecated repair JMX APIs (CASSANDRA-11530)
 * Fix version check to enable streaming keep-alive (CASSANDRA-12929)
 * Make it possible to monitor an ideal consistency level separate from actual consistency level (CASSANDRA-13289)
 * Outbound TCP connections ignore internode authenticator (CASSANDRA-13324)
 * Cleanup ParentRepairSession after repairs (CASSANDRA-13359)
 * Upgrade snappy-java to 1.1.2.6 (CASSANDRA-13336)
 * Incremental repair not streaming correct sstables (CASSANDRA-13328)
 * Upgrade the jna version to 4.3.0 (CASSANDRA-13300)
 * Add the currentTimestamp, currentDate, currentTime and currentTimeUUID functions (CASSANDRA-13132)
 * Remove config option index_interval (CASSANDRA-10671)
 * Reduce lock contention for collection types and serializers (CASSANDRA-13271)
 * Make it possible to override MessagingService.Verb ids (CASSANDRA-13283)
 * Avoid synchronized on prepareForRepair in ActiveRepairService (CASSANDRA-9292)
 * Adds the ability to use uncompressed chunks in compressed files (CASSANDRA-10520)
 * Don't flush sstables when streaming for incremental repair (CASSANDRA-13226)
 * Remove unused method (CASSANDRA-13227)
 * Fix minor bugs related to #9143 (CASSANDRA-13217)
 * Output warning if user increases RF (CASSANDRA-13079)
 * Remove pre-3.0 streaming compatibility code for 4.0 (CASSANDRA-13081)
 * Add support for + and - operations on dates (CASSANDRA-11936)
 * Fix consistency of incrementally repaired data (CASSANDRA-9143)
 * Increase commitlog version (CASSANDRA-13161)
 * Make TableMetadata immutable, optimize Schema (CASSANDRA-9425)
 * Refactor ColumnCondition (CASSANDRA-12981)
 * Parallelize streaming of different keyspaces (CASSANDRA-4663)
 * Improved compactions metrics (CASSANDRA-13015)
 * Speed-up start-up sequence by avoiding un-needed flushes (CASSANDRA-13031)
 * Use Caffeine (W-TinyLFU) for on-heap caches (CASSANDRA-10855)
 * Thrift removal (CASSANDRA-11115)
 * Remove pre-3.0 compatibility code for 4.0 (CASSANDRA-12716)
 * Add column definition kind to dropped columns in schema (CASSANDRA-12705)
 * Add (automate) Nodetool Documentation (CASSANDRA-12672)
 * Update bundled cqlsh python driver to 3.7.0 (CASSANDRA-12736)
 * Reject invalid replication settings when creating or altering a keyspace (CASSANDRA-12681)
 * Clean up the SSTableReader#getScanner API wrt removal of RateLimiter (CASSANDRA-12422)
 * Use new token allocation for non bootstrap case as well (CASSANDRA-13080)
 * Avoid byte-array copy when key cache is disabled (CASSANDRA-13084)
 * Require forceful decommission if number of nodes is less than replication factor (CASSANDRA-12510)
 * Allow IN restrictions on column families with collections (CASSANDRA-12654)
 * Log message size in trace message in OutboundTcpConnection (CASSANDRA-13028)
 * Add timeUnit Days for cassandra-stress (CASSANDRA-13029)
 * Add mutation size and batch metrics (CASSANDRA-12649)
 * Add method to get size of endpoints to TokenMetadata (CASSANDRA-12999)
 * Expose time spent waiting in thread pool queue (CASSANDRA-8398)
 * Conditionally update index built status to avoid unnecessary flushes (CASSANDRA-12969)
 * cqlsh auto completion: refactor definition of compaction strategy options (CASSANDRA-12946)
 * Add support for arithmetic operators (CASSANDRA-11935)
 * Add histogram for delay to deliver hints (CASSANDRA-13234)
 * Fix cqlsh automatic protocol downgrade regression (CASSANDRA-13307)
 * Changing `max_hint_window_in_ms` at runtime (CASSANDRA-11720)
 * Trivial format error in StorageProxy (CASSANDRA-13551)
 * Nodetool repair can hang forever if we lose the notification for the repair completing/failing (CASSANDRA-13480)
 * Anticompaction can cause noisy log messages (CASSANDRA-13684)
 * Switch to client init for sstabledump (CASSANDRA-13683)
 * CQLSH: Don't pause when capturing data (CASSANDRA-13743)
 * nodetool clearsnapshot requires --all to clear all snapshots (CASSANDRA-13391)
 * Correctly count range tombstones in traces and tombstone thresholds (CASSANDRA-8527)
 * cqlshrc.sample uses incorrect option for time formatting (CASSANDRA-14243)
 * Multi-version in-JVM dtests (CASSANDRA-14937)
 * Allow instance class loaders to be garbage collected for inJVM dtest (CASSANDRA-15170)

3.11.6
 * Fix bad UDT sstable metadata serialization headers written by C* 3.0 on upgrade and in sstablescrub (CASSANDRA-15035)
 * Fix nodetool compactionstats showing extra pending task for TWCS - patch implemented (CASSANDRA-15409)
 * Fix SELECT JSON formatting for the "duration" type (CASSANDRA-15075)
 * Fix LegacyLayout to have same behavior as 2.x when handling unknown column names (CASSANDRA-15081)
 * Update nodetool help stop output (CASSANDRA-15401)
Merged from 3.0:
 * Run in-jvm upgrade dtests in circleci (CASSANDRA-15506)
 * Include updates to static column in mutation size calculations (CASSANDRA-15293)
 * Fix point-in-time recoevery ignoring timestamp of updates to static columns (CASSANDRA-15292)
 * GC logs are also put under $CASSANDRA_LOG_DIR (CASSANDRA-14306)
 * Fix sstabledump's position key value when partitions have multiple rows (CASSANDRA-14721)
 * Avoid over-scanning data directories in LogFile.verify() (CASSANDRA-15364)
 * Bump generations and document changes to system_distributed and system_traces in 3.0, 3.11
   (CASSANDRA-15441)
 * Fix system_traces creation timestamp; optimise system keyspace upgrades (CASSANDRA-15398)
 * Fix various data directory prefix matching issues (CASSANDRA-13974)
 * Minimize clustering values in metadata collector (CASSANDRA-15400)
 * Avoid over-trimming of results in mixed mode clusters (CASSANDRA-15405)
 * validate value sizes in LegacyLayout (CASSANDRA-15373)
 * Ensure that tracing doesn't break connections in 3.x/4.0 mixed mode by default (CASSANDRA-15385)
 * Make sure index summary redistribution does not start when compactions are paused (CASSANDRA-15265)
 * Ensure legacy rows have primary key livenessinfo when they contain illegal cells (CASSANDRA-15365)
 * Fix race condition when setting bootstrap flags (CASSANDRA-14878)
Merged from 2.2:
 * Fix SELECT JSON output for empty blobs (CASSANDRA-15435)
 * In-JVM DTest: Set correct internode message version for upgrade test (CASSANDRA-15371)
 * In-JVM DTest: Support NodeTool in dtest (CASSANDRA-15429)
 * Fix NativeLibrary.tryOpenDirectory callers for Windows (CASSANDRA-15426)

3.11.5
 * Fix cassandra-env.sh to use $CASSANDRA_CONF to find cassandra-jaas.config (CASSANDRA-14305)
 * Fixed nodetool cfstats printing index name twice (CASSANDRA-14903)
 * Add flag to disable SASI indexes, and warnings on creation (CASSANDRA-14866)
Merged from 3.0:
 * Fix LegacyLayout RangeTombstoneList IndexOutOfBoundsException when upgrading and RangeTombstone bounds are asymmetric (CASSANDRA-15172)
 * Fix NPE when using allocate_tokens_for_keyspace on new DC/rack (CASSANDRA-14952)
 * Filter sstables earlier when running cleanup (CASSANDRA-15100)
 * Use mean row count instead of mean column count for index selectivity calculation (CASSANDRA-15259)
 * Avoid updating unchanged gossip states (CASSANDRA-15097)
 * Prevent recreation of previously dropped columns with a different kind (CASSANDRA-14948)
 * Prevent client requests from blocking on executor task queue (CASSANDRA-15013)
 * Toughen up column drop/recreate type validations (CASSANDRA-15204)
 * LegacyLayout should handle paging states that cross a collection column (CASSANDRA-15201)
 * Prevent RuntimeException when username or password is empty/null (CASSANDRA-15198)
 * Multiget thrift query returns null records after digest mismatch (CASSANDRA-14812)
 * Handle paging states serialized with a different version than the session's (CASSANDRA-15176)
 * Throw IOE instead of asserting on unsupporter peer versions (CASSANDRA-15066)
 * Update token metadata when handling MOVING/REMOVING_TOKEN events (CASSANDRA-15120)
 * Add ability to customize cassandra log directory using $CASSANDRA_LOG_DIR (CASSANDRA-15090)
 * Fix assorted gossip races and add related runtime checks (CASSANDRA-15059)
 * cassandra-stress works with frozen collections: list and set (CASSANDRA-14907)
 * Fix handling FS errors on writing and reading flat files - LogTransaction and hints (CASSANDRA-15053)
 * Avoid double closing the iterator to avoid overcounting the number of requests (CASSANDRA-15058)
 * Improve `nodetool status -r` speed (CASSANDRA-14847)
 * Improve merkle tree size and time on heap (CASSANDRA-14096)
 * Add missing commands to nodetool_completion (CASSANDRA-14916)
 * Anti-compaction temporarily corrupts sstable state for readers (CASSANDRA-15004)
Merged from 2.2:
 * Handle exceptions during authentication/authorization (CASSANDRA-15041)
 * Support cross version messaging in in-jvm upgrade dtests (CASSANDRA-15078)
 * Fix index summary redistribution cancellation (CASSANDRA-15045)
 * Refactor Circle CI configuration (CASSANDRA-14806)
 * Fixing invalid CQL in security documentation (CASSANDRA-15020)


3.11.4
 * Make stop-server.bat wait for Cassandra to terminate (CASSANDRA-14829)
 * Correct sstable sorting for garbagecollect and levelled compaction (CASSANDRA-14870)
Merged from 3.0:
 * Improve merkle tree size and time on heap (CASSANDRA-14096)
 * Severe concurrency issues in STCS,DTCS,TWCS,TMD.Topology,TypeParser
 * Add a script to make running the cqlsh tests in cassandra repo easier (CASSANDRA-14951)
 * If SizeEstimatesRecorder misses a 'onDropTable' notification, the size_estimates table will never be cleared for that table. (CASSANDRA-14905)
 * Streaming needs to synchronise access to LifecycleTransaction (CASSANDRA-14554)
 * Fix cassandra-stress write hang with default options (CASSANDRA-14616)
 * Netty epoll IOExceptions caused by unclean client disconnects being logged at INFO (CASSANDRA-14909)
 * Unfiltered.isEmpty conflicts with Row extends AbstractCollection.isEmpty (CASSANDRA-14588)
 * RangeTombstoneList doesn't properly clean up mergeable or superseded rts in some cases (CASSANDRA-14894)
 * Fix handling of collection tombstones for dropped columns from legacy sstables (CASSANDRA-14912)
 * Throw exception if Columns serialized subset encode more columns than possible (CASSANDRA-14591)
 * Drop/add column name with different Kind can result in corruption (CASSANDRA-14843)
 * Fix missing rows when reading 2.1 SSTables with static columns in 3.0 (CASSANDRA-14873)
 * Move TWCS message 'No compaction necessary for bucket size' to Trace level (CASSANDRA-14884)
 * Sstable min/max metadata can cause data loss (CASSANDRA-14861)
 * Dropped columns can cause reverse sstable iteration to return prematurely (CASSANDRA-14838)
 * Legacy sstables with  multi block range tombstones create invalid bound sequences (CASSANDRA-14823)
 * Expand range tombstone validation checks to multiple interim request stages (CASSANDRA-14824)
 * Reverse order reads can return incomplete results (CASSANDRA-14803)
 * Avoid calling iter.next() in a loop when notifying indexers about range tombstones (CASSANDRA-14794)
 * Fix purging semi-expired RT boundaries in reversed iterators (CASSANDRA-14672)
 * DESC order reads can fail to return the last Unfiltered in the partition (CASSANDRA-14766)
 * Fix corrupted collection deletions for dropped columns in 3.0 <-> 2.{1,2} messages (CASSANDRA-14568)
 * Fix corrupted static collection deletions in 3.0 <-> 2.{1,2} messages (CASSANDRA-14568)
 * Handle failures in parallelAllSSTableOperation (cleanup/upgradesstables/etc) (CASSANDRA-14657)
 * Improve TokenMetaData cache populating performance avoid long locking (CASSANDRA-14660)
 * Backport: Flush netty client messages immediately (not by default) (CASSANDRA-13651)
 * Fix static column order for SELECT * wildcard queries (CASSANDRA-14638)
 * sstableloader should use discovered broadcast address to connect intra-cluster (CASSANDRA-14522)
 * Fix reading columns with non-UTF names from schema (CASSANDRA-14468)
Merged from 2.2:
 * CircleCI docker image should bake in more dependencies (CASSANDRA-14985)
 * MigrationManager attempts to pull schema from different major version nodes (CASSANDRA-14928)
 * Returns null instead of NaN or Infinity in JSON strings (CASSANDRA-14377)
Merged from 2.1:
 * Paged Range Slice queries with DISTINCT can drop rows from results (CASSANDRA-14956)
 * Update release checksum algorithms to SHA-256, SHA-512 (CASSANDRA-14970)


3.11.3
 * Validate supported column type with SASI analyzer (CASSANDRA-13669)
 * Remove BTree.Builder Recycler to reduce memory usage (CASSANDRA-13929)
 * Reduce nodetool GC thread count (CASSANDRA-14475)
 * Fix New SASI view creation during Index Redistribution (CASSANDRA-14055)
 * Remove string formatting lines from BufferPool hot path (CASSANDRA-14416)
 * Detect OpenJDK jvm type and architecture (CASSANDRA-12793)
 * Don't use guava collections in the non-system keyspace jmx attributes (CASSANDRA-12271)
 * Allow existing nodes to use all peers in shadow round (CASSANDRA-13851)
 * Fix cqlsh to read connection.ssl cqlshrc option again (CASSANDRA-14299)
 * Downgrade log level to trace for CommitLogSegmentManager (CASSANDRA-14370)
 * CQL fromJson(null) throws NullPointerException (CASSANDRA-13891)
 * Serialize empty buffer as empty string for json output format (CASSANDRA-14245)
 * Allow logging implementation to be interchanged for embedded testing (CASSANDRA-13396)
 * SASI tokenizer for simple delimiter based entries (CASSANDRA-14247)
 * Fix Loss of digits when doing CAST from varint/bigint to decimal (CASSANDRA-14170)
 * RateBasedBackPressure unnecessarily invokes a lock on the Guava RateLimiter (CASSANDRA-14163)
 * Fix wildcard GROUP BY queries (CASSANDRA-14209)
Merged from 3.0:
 * Fix corrupted static collection deletions in 3.0 -> 2.{1,2} messages (CASSANDRA-14568)
 * Fix potential IndexOutOfBoundsException with counters (CASSANDRA-14167)
 * Always close RT markers returned by ReadCommand#executeLocally() (CASSANDRA-14515)
 * Reverse order queries with range tombstones can cause data loss (CASSANDRA-14513)
 * Fix regression of lagging commitlog flush log message (CASSANDRA-14451)
 * Add Missing dependencies in pom-all (CASSANDRA-14422)
 * Cleanup StartupClusterConnectivityChecker and PING Verb (CASSANDRA-14447)
 * Cassandra not starting when using enhanced startup scripts in windows (CASSANDRA-14418)
 * Fix progress stats and units in compactionstats (CASSANDRA-12244)
 * Better handle missing partition columns in system_schema.columns (CASSANDRA-14379)
 * Delay hints store excise by write timeout to avoid race with decommission (CASSANDRA-13740)
 * Add missed CQL keywords to documentation (CASSANDRA-14359)
 * Fix unbounded validation compactions on repair / revert CASSANDRA-13797 (CASSANDRA-14332)
 * Avoid deadlock when running nodetool refresh before node is fully up (CASSANDRA-14310)
 * Handle all exceptions when opening sstables (CASSANDRA-14202)
 * Handle incompletely written hint descriptors during startup (CASSANDRA-14080)
 * Handle repeat open bound from SRP in read repair (CASSANDRA-14330)
 * Use zero as default score in DynamicEndpointSnitch (CASSANDRA-14252)
 * Respect max hint window when hinting for LWT (CASSANDRA-14215)
 * Adding missing WriteType enum values to v3, v4, and v5 spec (CASSANDRA-13697)
 * Don't regenerate bloomfilter and summaries on startup (CASSANDRA-11163)
 * Fix NPE when performing comparison against a null frozen in LWT (CASSANDRA-14087)
 * Log when SSTables are deleted (CASSANDRA-14302)
 * Fix batch commitlog sync regression (CASSANDRA-14292)
 * Write to pending endpoint when view replica is also base replica (CASSANDRA-14251)
 * Chain commit log marker potential performance regression in batch commit mode (CASSANDRA-14194)
 * Fully utilise specified compaction threads (CASSANDRA-14210)
 * Pre-create deletion log records to finish compactions quicker (CASSANDRA-12763)
Merged from 2.2:
 * Fix compaction failure caused by reading un-flushed data (CASSANDRA-12743)
 * Use Bounds instead of Range for sstables in anticompaction (CASSANDRA-14411)
 * Fix JSON queries with IN restrictions and ORDER BY clause (CASSANDRA-14286)
 * CQL fromJson(null) throws NullPointerException (CASSANDRA-13891)
Merged from 2.1:
 * Check checksum before decompressing data (CASSANDRA-14284)


3.11.2
 * Fix ReadCommandTest (CASSANDRA-14234)
 * Remove trailing period from latency reports at keyspace level (CASSANDRA-14233)
 * Remove dependencies on JVM internal classes from JMXServerUtils (CASSANDRA-14173) 
 * Add DEFAULT, UNSET, MBEAN and MBEANS to `ReservedKeywords` (CASSANDRA-14205)
 * Print correct snitch info from nodetool describecluster (CASSANDRA-13528)
 * Enable CDC unittest (CASSANDRA-14141)
 * Acquire read lock before accessing CompactionStrategyManager fields (CASSANDRA-14139)
 * Avoid invalidating disk boundaries unnecessarily (CASSANDRA-14083)
 * Avoid exposing compaction strategy index externally (CASSANDRA-14082)
 * Fix imbalanced disks when replacing node with same address with JBOD (CASSANDRA-14084)
 * Reload compaction strategies when disk boundaries are invalidated (CASSANDRA-13948)
 * Remove OpenJDK log warning (CASSANDRA-13916)
 * Prevent compaction strategies from looping indefinitely (CASSANDRA-14079)
 * Cache disk boundaries (CASSANDRA-13215)
 * Add asm jar to build.xml for maven builds (CASSANDRA-11193)
 * Round buffer size to powers of 2 for the chunk cache (CASSANDRA-13897)
 * Update jackson JSON jars (CASSANDRA-13949)
 * Avoid locks when checking LCS fanout and if we should defrag (CASSANDRA-13930)
Merged from 3.0:
 * Fix unit test failures in ViewComplexTest (CASSANDRA-14219)
 * Add MinGW uname check to start scripts (CASSANDRA-12840)
 * Use the correct digest file and reload sstable metadata in nodetool verify (CASSANDRA-14217)
 * Handle failure when mutating repaired status in Verifier (CASSANDRA-13933)
 * Set encoding for javadoc generation (CASSANDRA-14154)
 * Fix index target computation for dense composite tables with dropped compact storage (CASSANDRA-14104)
 * Improve commit log chain marker updating (CASSANDRA-14108)
 * Extra range tombstone bound creates double rows (CASSANDRA-14008)
 * Fix SStable ordering by max timestamp in SinglePartitionReadCommand (CASSANDRA-14010)
 * Accept role names containing forward-slash (CASSANDRA-14088)
 * Optimize CRC check chance probability calculations (CASSANDRA-14094)
 * Fix cleanup on keyspace with no replicas (CASSANDRA-13526)
 * Fix updating base table rows with TTL not removing materialized view entries (CASSANDRA-14071)
 * Reduce garbage created by DynamicSnitch (CASSANDRA-14091)
 * More frequent commitlog chained markers (CASSANDRA-13987)
 * Fix serialized size of DataLimits (CASSANDRA-14057)
 * Add flag to allow dropping oversized read repair mutations (CASSANDRA-13975)
 * Fix SSTableLoader logger message (CASSANDRA-14003)
 * Fix repair race that caused gossip to block (CASSANDRA-13849)
 * Tracing interferes with digest requests when using RandomPartitioner (CASSANDRA-13964)
 * Add flag to disable materialized views, and warnings on creation (CASSANDRA-13959)
 * Don't let user drop or generally break tables in system_distributed (CASSANDRA-13813)
 * Provide a JMX call to sync schema with local storage (CASSANDRA-13954)
 * Mishandling of cells for removed/dropped columns when reading legacy files (CASSANDRA-13939)
 * Deserialise sstable metadata in nodetool verify (CASSANDRA-13922)
Merged from 2.2:
 * Fix the inspectJvmOptions startup check (CASSANDRA-14112)
 * Fix race that prevents submitting compaction for a table when executor is full (CASSANDRA-13801)
 * Rely on the JVM to handle OutOfMemoryErrors (CASSANDRA-13006)
 * Grab refs during scrub/index redistribution/cleanup (CASSANDRA-13873)
Merged from 2.1:
 * Protect against overflow of local expiration time (CASSANDRA-14092)
 * RPM package spec: fix permissions for installed jars and config files (CASSANDRA-14181)
 * More PEP8 compliance for cqlsh


3.11.1
 * Fix the computation of cdc_total_space_in_mb for exabyte filesystems (CASSANDRA-13808)
 * AbstractTokenTreeBuilder#serializedSize returns wrong value when there is a single leaf and overflow collisions (CASSANDRA-13869)
 * Add a compaction option to TWCS to ignore sstables overlapping checks (CASSANDRA-13418)
 * BTree.Builder memory leak (CASSANDRA-13754)
 * Revert CASSANDRA-10368 of supporting non-pk column filtering due to correctness (CASSANDRA-13798)
 * Add a skip read validation flag to cassandra-stress (CASSANDRA-13772)
 * Fix cassandra-stress hang issues when an error during cluster connection happens (CASSANDRA-12938)
 * Better bootstrap failure message when blocked by (potential) range movement (CASSANDRA-13744)
 * "ignore" option is ignored in sstableloader (CASSANDRA-13721)
 * Deadlock in AbstractCommitLogSegmentManager (CASSANDRA-13652)
 * Duplicate the buffer before passing it to analyser in SASI operation (CASSANDRA-13512)
 * Properly evict pstmts from prepared statements cache (CASSANDRA-13641)
Merged from 3.0:
 * Improve TRUNCATE performance (CASSANDRA-13909)
 * Implement short read protection on partition boundaries (CASSANDRA-13595)
 * Fix ISE thrown by UPI.Serializer.hasNext() for some SELECT queries (CASSANDRA-13911)
 * Filter header only commit logs before recovery (CASSANDRA-13918)
 * AssertionError prepending to a list (CASSANDRA-13149)
 * Fix support for SuperColumn tables (CASSANDRA-12373)
 * Handle limit correctly on tables with strict liveness (CASSANDRA-13883)
 * Fix missing original update in TriggerExecutor (CASSANDRA-13894)
 * Remove non-rpc-ready nodes from counter leader candidates (CASSANDRA-13043)
 * Improve short read protection performance (CASSANDRA-13794)
 * Fix sstable reader to support range-tombstone-marker for multi-slices (CASSANDRA-13787)
 * Fix short read protection for tables with no clustering columns (CASSANDRA-13880)
 * Make isBuilt volatile in PartitionUpdate (CASSANDRA-13619)
 * Prevent integer overflow of timestamps in CellTest and RowsTest (CASSANDRA-13866)
 * Fix counter application order in short read protection (CASSANDRA-12872)
 * Don't block RepairJob execution on validation futures (CASSANDRA-13797)
 * Wait for all management tasks to complete before shutting down CLSM (CASSANDRA-13123)
 * INSERT statement fails when Tuple type is used as clustering column with default DESC order (CASSANDRA-13717)
 * Fix pending view mutations handling and cleanup batchlog when there are local and remote paired mutations (CASSANDRA-13069)
 * Improve config validation and documentation on overflow and NPE (CASSANDRA-13622)
 * Range deletes in a CAS batch are ignored (CASSANDRA-13655)
 * Avoid assertion error when IndexSummary > 2G (CASSANDRA-12014)
 * Change repair midpoint logging for tiny ranges (CASSANDRA-13603)
 * Better handle corrupt final commitlog segment (CASSANDRA-11995)
 * StreamingHistogram is not thread safe (CASSANDRA-13756)
 * Fix MV timestamp issues (CASSANDRA-11500)
 * Better tolerate improperly formatted bcrypt hashes (CASSANDRA-13626)
 * Fix race condition in read command serialization (CASSANDRA-13363)
 * Fix AssertionError in short read protection (CASSANDRA-13747)
 * Don't skip corrupted sstables on startup (CASSANDRA-13620)
 * Fix the merging of cells with different user type versions (CASSANDRA-13776)
 * Copy session properties on cqlsh.py do_login (CASSANDRA-13640)
 * Potential AssertionError during ReadRepair of range tombstone and partition deletions (CASSANDRA-13719)
 * Don't let stress write warmup data if n=0 (CASSANDRA-13773)
 * Gossip thread slows down when using batch commit log (CASSANDRA-12966)
 * Randomize batchlog endpoint selection with only 1 or 2 racks (CASSANDRA-12884)
 * Fix digest calculation for counter cells (CASSANDRA-13750)
 * Fix ColumnDefinition.cellValueType() for non-frozen collection and change SSTabledump to use type.toJSONString() (CASSANDRA-13573)
 * Skip materialized view addition if the base table doesn't exist (CASSANDRA-13737)
 * Drop table should remove corresponding entries in dropped_columns table (CASSANDRA-13730)
 * Log warn message until legacy auth tables have been migrated (CASSANDRA-13371)
 * Fix incorrect [2.1 <- 3.0] serialization of counter cells created in 2.0 (CASSANDRA-13691)
 * Fix invalid writetime for null cells (CASSANDRA-13711)
 * Fix ALTER TABLE statement to atomically propagate changes to the table and its MVs (CASSANDRA-12952)
 * Fixed ambiguous output of nodetool tablestats command (CASSANDRA-13722)
 * Fix Digest mismatch Exception if hints file has UnknownColumnFamily (CASSANDRA-13696)
 * Purge tombstones created by expired cells (CASSANDRA-13643)
 * Make concat work with iterators that have different subsets of columns (CASSANDRA-13482)
 * Set test.runners based on cores and memory size (CASSANDRA-13078)
 * Allow different NUMACTL_ARGS to be passed in (CASSANDRA-13557)
 * Allow native function calls in CQLSSTableWriter (CASSANDRA-12606)
 * Fix secondary index queries on COMPACT tables (CASSANDRA-13627)
 * Nodetool listsnapshots output is missing a newline, if there are no snapshots (CASSANDRA-13568)
 * sstabledump reports incorrect usage for argument order (CASSANDRA-13532)
Merged from 2.2:
 * Safely handle empty buffers when outputting to JSON (CASSANDRA-13868)
 * Copy session properties on cqlsh.py do_login (CASSANDRA-13847)
 * Fix load over calculated issue in IndexSummaryRedistribution (CASSANDRA-13738)
 * Fix compaction and flush exception not captured (CASSANDRA-13833)
 * Uncaught exceptions in Netty pipeline (CASSANDRA-13649)
 * Prevent integer overflow on exabyte filesystems (CASSANDRA-13067)
 * Fix queries with LIMIT and filtering on clustering columns (CASSANDRA-11223)
 * Fix potential NPE when resume bootstrap fails (CASSANDRA-13272)
 * Fix toJSONString for the UDT, tuple and collection types (CASSANDRA-13592)
 * Fix nested Tuples/UDTs validation (CASSANDRA-13646)
Merged from 2.1:
 * Clone HeartBeatState when building gossip messages. Make its generation/version volatile (CASSANDRA-13700)


3.11.0
 * Allow native function calls in CQLSSTableWriter (CASSANDRA-12606)
 * Replace string comparison with regex/number checks in MessagingService test (CASSANDRA-13216)
 * Fix formatting of duration columns in CQLSH (CASSANDRA-13549)
 * Fix the problem with duplicated rows when using paging with SASI (CASSANDRA-13302)
 * Allow CONTAINS statements filtering on the partition key and it’s parts (CASSANDRA-13275)
 * Fall back to even ranges calculation in clusters with vnodes when tokens are distributed unevenly (CASSANDRA-13229)
 * Fix duration type validation to prevent overflow (CASSANDRA-13218)
 * Forbid unsupported creation of SASI indexes over partition key columns (CASSANDRA-13228)
 * Reject multiple values for a key in CQL grammar. (CASSANDRA-13369)
 * UDA fails without input rows (CASSANDRA-13399)
 * Fix compaction-stress by using daemonInitialization (CASSANDRA-13188)
 * V5 protocol flags decoding broken (CASSANDRA-13443)
 * Use write lock not read lock for removing sstables from compaction strategies. (CASSANDRA-13422)
 * Use corePoolSize equal to maxPoolSize in JMXEnabledThreadPoolExecutors (CASSANDRA-13329)
 * Avoid rebuilding SASI indexes containing no values (CASSANDRA-12962)
 * Add charset to Analyser input stream (CASSANDRA-13151)
 * Fix testLimitSSTables flake caused by concurrent flush (CASSANDRA-12820)
 * cdc column addition strikes again (CASSANDRA-13382)
 * Fix static column indexes (CASSANDRA-13277)
 * DataOutputBuffer.asNewBuffer broken (CASSANDRA-13298)
 * unittest CipherFactoryTest failed on MacOS (CASSANDRA-13370)
 * Forbid SELECT restrictions and CREATE INDEX over non-frozen UDT columns (CASSANDRA-13247)
 * Default logging we ship will incorrectly print "?:?" for "%F:%L" pattern (CASSANDRA-13317)
 * Possible AssertionError in UnfilteredRowIteratorWithLowerBound (CASSANDRA-13366)
 * Support unaligned memory access for AArch64 (CASSANDRA-13326)
 * Improve SASI range iterator efficiency on intersection with an empty range (CASSANDRA-12915).
 * Fix equality comparisons of columns using the duration type (CASSANDRA-13174)
 * Move to FastThreadLocalThread and FastThreadLocal (CASSANDRA-13034)
 * nodetool stopdaemon errors out (CASSANDRA-13030)
 * Tables in system_distributed should not use gcgs of 0 (CASSANDRA-12954)
 * Fix primary index calculation for SASI (CASSANDRA-12910)
 * More fixes to the TokenAllocator (CASSANDRA-12990)
 * NoReplicationTokenAllocator should work with zero replication factor (CASSANDRA-12983)
 * Address message coalescing regression (CASSANDRA-12676)
 * Delete illegal character from StandardTokenizerImpl.jflex (CASSANDRA-13417)
 * Fix cqlsh automatic protocol downgrade regression (CASSANDRA-13307)
 * Tracing payload not passed from QueryMessage to tracing session (CASSANDRA-12835)
Merged from 3.0:
 * Filter header only commit logs before recovery (CASSANDRA-13918)
 * Ensure int overflow doesn't occur when calculating large partition warning size (CASSANDRA-13172)
 * Ensure consistent view of partition columns between coordinator and replica in ColumnFilter (CASSANDRA-13004)
 * Failed unregistering mbean during drop keyspace (CASSANDRA-13346)
 * nodetool scrub/cleanup/upgradesstables exit code is wrong (CASSANDRA-13542)
 * Fix the reported number of sstable data files accessed per read (CASSANDRA-13120)
 * Fix schema digest mismatch during rolling upgrades from versions before 3.0.12 (CASSANDRA-13559)
 * Upgrade JNA version to 4.4.0 (CASSANDRA-13072)
 * Interned ColumnIdentifiers should use minimal ByteBuffers (CASSANDRA-13533)
 * Fix repair process violating start/end token limits for small ranges (CASSANDRA-13052)
 * Add storage port options to sstableloader (CASSANDRA-13518)
 * Properly handle quoted index names in cqlsh DESCRIBE output (CASSANDRA-12847)
 * Fix NPE in StorageService.excise() (CASSANDRA-13163)
 * Expire OutboundTcpConnection messages by a single Thread (CASSANDRA-13265)
 * Fail repair if insufficient responses received (CASSANDRA-13397)
 * Fix SSTableLoader fail when the loaded table contains dropped columns (CASSANDRA-13276)
 * Avoid name clashes in CassandraIndexTest (CASSANDRA-13427)
 * Handling partially written hint files (CASSANDRA-12728)
 * Interrupt replaying hints on decommission (CASSANDRA-13308)
 * Handling partially written hint files (CASSANDRA-12728)
 * Fix NPE issue in StorageService (CASSANDRA-13060)
 * Make reading of range tombstones more reliable (CASSANDRA-12811)
 * Fix startup problems due to schema tables not completely flushed (CASSANDRA-12213)
 * Fix view builder bug that can filter out data on restart (CASSANDRA-13405)
 * Fix 2i page size calculation when there are no regular columns (CASSANDRA-13400)
 * Fix the conversion of 2.X expired rows without regular column data (CASSANDRA-13395)
 * Fix hint delivery when using ext+internal IPs with prefer_local enabled (CASSANDRA-13020)
 * Legacy deserializer can create empty range tombstones (CASSANDRA-13341)
 * Legacy caching options can prevent 3.0 upgrade (CASSANDRA-13384)
 * Use the Kernel32 library to retrieve the PID on Windows and fix startup checks (CASSANDRA-13333)
 * Fix code to not exchange schema across major versions (CASSANDRA-13274)
 * Dropping column results in "corrupt" SSTable (CASSANDRA-13337)
 * Bugs handling range tombstones in the sstable iterators (CASSANDRA-13340)
 * Fix CONTAINS filtering for null collections (CASSANDRA-13246)
 * Applying: Use a unique metric reservoir per test run when using Cassandra-wide metrics residing in MBeans (CASSANDRA-13216)
 * Propagate row deletions in 2i tables on upgrade (CASSANDRA-13320)
 * Slice.isEmpty() returns false for some empty slices (CASSANDRA-13305)
 * Add formatted row output to assertEmpty in CQL Tester (CASSANDRA-13238)
 * Prevent data loss on upgrade 2.1 - 3.0 by adding component separator to LogRecord absolute path (CASSANDRA-13294)
 * Improve testing on macOS by eliminating sigar logging (CASSANDRA-13233)
 * Cqlsh copy-from should error out when csv contains invalid data for collections (CASSANDRA-13071)
 * Fix "multiple versions of ant detected..." when running ant test (CASSANDRA-13232)
 * Coalescing strategy sleeps too much (CASSANDRA-13090)
 * Faster StreamingHistogram (CASSANDRA-13038)
 * Legacy deserializer can create unexpected boundary range tombstones (CASSANDRA-13237)
 * Remove unnecessary assertion from AntiCompactionTest (CASSANDRA-13070)
 * Fix cqlsh COPY for dates before 1900 (CASSANDRA-13185)
 * Use keyspace replication settings on system.size_estimates table (CASSANDRA-9639)
 * Add vm.max_map_count StartupCheck (CASSANDRA-13008)
 * Obfuscate password in stress-graphs (CASSANDRA-12233)
 * Hint related logging should include the IP address of the destination in addition to
   host ID (CASSANDRA-13205)
 * Reloading logback.xml does not work (CASSANDRA-13173)
 * Lightweight transactions temporarily fail after upgrade from 2.1 to 3.0 (CASSANDRA-13109)
 * Duplicate rows after upgrading from 2.1.16 to 3.0.10/3.9 (CASSANDRA-13125)
 * Fix UPDATE queries with empty IN restrictions (CASSANDRA-13152)
 * Fix handling of partition with partition-level deletion plus
   live rows in sstabledump (CASSANDRA-13177)
 * Provide user workaround when system_schema.columns does not contain entries
   for a table that's in system_schema.tables (CASSANDRA-13180)
 * Nodetool upgradesstables/scrub/compact ignores system tables (CASSANDRA-13410)
 * Fix schema version calculation for rolling upgrades (CASSANDRA-13441)
Merged from 2.2:
 * Nodes started with join_ring=False should be able to serve requests when authentication is enabled (CASSANDRA-11381)
 * cqlsh COPY FROM: increment error count only for failures, not for attempts (CASSANDRA-13209)
 * Avoid starting gossiper in RemoveTest (CASSANDRA-13407)
 * Fix weightedSize() for row-cache reported by JMX and NodeTool (CASSANDRA-13393)
 * Fix JVM metric names (CASSANDRA-13103)
 * Honor truststore-password parameter in cassandra-stress (CASSANDRA-12773)
 * Discard in-flight shadow round responses (CASSANDRA-12653)
 * Don't anti-compact repaired data to avoid inconsistencies (CASSANDRA-13153)
 * Wrong logger name in AnticompactionTask (CASSANDRA-13343)
 * Commitlog replay may fail if last mutation is within 4 bytes of end of segment (CASSANDRA-13282)
 * Fix queries updating multiple time the same list (CASSANDRA-13130)
 * Fix GRANT/REVOKE when keyspace isn't specified (CASSANDRA-13053)
 * Fix flaky LongLeveledCompactionStrategyTest (CASSANDRA-12202)
 * Fix failing COPY TO STDOUT (CASSANDRA-12497)
 * Fix ColumnCounter::countAll behaviour for reverse queries (CASSANDRA-13222)
 * Exceptions encountered calling getSeeds() breaks OTC thread (CASSANDRA-13018)
 * Fix negative mean latency metric (CASSANDRA-12876)
 * Use only one file pointer when creating commitlog segments (CASSANDRA-12539)
Merged from 2.1:
 * Fix 2ndary index queries on partition keys for tables with static columns (CASSANDRA-13147)
 * Fix ParseError unhashable type list in cqlsh copy from (CASSANDRA-13364)
 * Remove unused repositories (CASSANDRA-13278)
 * Log stacktrace of uncaught exceptions (CASSANDRA-13108)
 * Use portable stderr for java error in startup (CASSANDRA-13211)
 * Fix Thread Leak in OutboundTcpConnection (CASSANDRA-13204)
 * Upgrade netty version to fix memory leak with client encryption (CASSANDRA-13114)
 * Coalescing strategy can enter infinite loop (CASSANDRA-13159)


3.10
 * Fix secondary index queries regression (CASSANDRA-13013)
 * Add duration type to the protocol V5 (CASSANDRA-12850)
 * Fix duration type validation (CASSANDRA-13143)
 * Fix flaky GcCompactionTest (CASSANDRA-12664)
 * Fix TestHintedHandoff.hintedhandoff_decom_test (CASSANDRA-13058)
 * Fixed query monitoring for range queries (CASSANDRA-13050)
 * Remove outboundBindAny configuration property (CASSANDRA-12673)
 * Use correct bounds for all-data range when filtering (CASSANDRA-12666)
 * Remove timing window in test case (CASSANDRA-12875)
 * Resolve unit testing without JCE security libraries installed (CASSANDRA-12945)
 * Fix inconsistencies in cassandra-stress load balancing policy (CASSANDRA-12919)
 * Fix validation of non-frozen UDT cells (CASSANDRA-12916)
 * Don't shut down socket input/output on StreamSession (CASSANDRA-12903)
 * Fix Murmur3PartitionerTest (CASSANDRA-12858)
 * Move cqlsh syntax rules into separate module and allow easier customization (CASSANDRA-12897)
 * Fix CommitLogSegmentManagerTest (CASSANDRA-12283)
 * Fix cassandra-stress truncate option (CASSANDRA-12695)
 * Fix crossNode value when receiving messages (CASSANDRA-12791)
 * Don't load MX4J beans twice (CASSANDRA-12869)
 * Extend native protocol request flags, add versions to SUPPORTED, and introduce ProtocolVersion enum (CASSANDRA-12838)
 * Set JOINING mode when running pre-join tasks (CASSANDRA-12836)
 * remove net.mintern.primitive library due to license issue (CASSANDRA-12845)
 * Properly format IPv6 addresses when logging JMX service URL (CASSANDRA-12454)
 * Optimize the vnode allocation for single replica per DC (CASSANDRA-12777)
 * Use non-token restrictions for bounds when token restrictions are overridden (CASSANDRA-12419)
 * Fix CQLSH auto completion for PER PARTITION LIMIT (CASSANDRA-12803)
 * Use different build directories for Eclipse and Ant (CASSANDRA-12466)
 * Avoid potential AttributeError in cqlsh due to no table metadata (CASSANDRA-12815)
 * Fix RandomReplicationAwareTokenAllocatorTest.testExistingCluster (CASSANDRA-12812)
 * Upgrade commons-codec to 1.9 (CASSANDRA-12790)
 * Add duration data type (CASSANDRA-11873)
 * Make the fanout size for LeveledCompactionStrategy to be configurable (CASSANDRA-11550)
 * Fix timeout in ReplicationAwareTokenAllocatorTest (CASSANDRA-12784)
 * Improve sum aggregate functions (CASSANDRA-12417)
 * Make cassandra.yaml docs for batch_size_*_threshold_in_kb reflect changes in CASSANDRA-10876 (CASSANDRA-12761)
 * cqlsh fails to format collections when using aliases (CASSANDRA-11534)
 * Check for hash conflicts in prepared statements (CASSANDRA-12733)
 * Exit query parsing upon first error (CASSANDRA-12598)
 * Fix cassandra-stress to use single seed in UUID generation (CASSANDRA-12729)
 * CQLSSTableWriter does not allow Update statement (CASSANDRA-12450)
 * Config class uses boxed types but DD exposes primitive types (CASSANDRA-12199)
 * Add pre- and post-shutdown hooks to Storage Service (CASSANDRA-12461)
 * Add hint delivery metrics (CASSANDRA-12693)
 * Remove IndexInfo cache from FileIndexInfoRetriever (CASSANDRA-12731)
 * ColumnIndex does not reuse buffer (CASSANDRA-12502)
 * cdc column addition still breaks schema migration tasks (CASSANDRA-12697)
 * Upgrade metrics-reporter dependencies (CASSANDRA-12089)
 * Tune compaction thread count via nodetool (CASSANDRA-12248)
 * Add +=/-= shortcut syntax for update queries (CASSANDRA-12232)
 * Include repair session IDs in repair start message (CASSANDRA-12532)
 * Add a blocking task to Index, run before joining the ring (CASSANDRA-12039)
 * Fix NPE when using CQLSSTableWriter (CASSANDRA-12667)
 * Support optional backpressure strategies at the coordinator (CASSANDRA-9318)
 * Make randompartitioner work with new vnode allocation (CASSANDRA-12647)
 * Fix cassandra-stress graphing (CASSANDRA-12237)
 * Allow filtering on partition key columns for queries without secondary indexes (CASSANDRA-11031)
 * Fix Cassandra Stress reporting thread model and precision (CASSANDRA-12585)
 * Add JMH benchmarks.jar (CASSANDRA-12586)
 * Cleanup uses of AlterTableStatementColumn (CASSANDRA-12567)
 * Add keep-alive to streaming (CASSANDRA-11841)
 * Tracing payload is passed through newSession(..) (CASSANDRA-11706)
 * avoid deleting non existing sstable files and improve related log messages (CASSANDRA-12261)
 * json/yaml output format for nodetool compactionhistory (CASSANDRA-12486)
 * Retry all internode messages once after a connection is
   closed and reopened (CASSANDRA-12192)
 * Add support to rebuild from targeted replica (CASSANDRA-9875)
 * Add sequence distribution type to cassandra stress (CASSANDRA-12490)
 * "SELECT * FROM foo LIMIT ;" does not error out (CASSANDRA-12154)
 * Define executeLocally() at the ReadQuery Level (CASSANDRA-12474)
 * Extend read/write failure messages with a map of replica addresses
   to error codes in the v5 native protocol (CASSANDRA-12311)
 * Fix rebuild of SASI indexes with existing index files (CASSANDRA-12374)
 * Let DatabaseDescriptor not implicitly startup services (CASSANDRA-9054, 12550)
 * Fix clustering indexes in presence of static columns in SASI (CASSANDRA-12378)
 * Fix queries on columns with reversed type on SASI indexes (CASSANDRA-12223)
 * Added slow query log (CASSANDRA-12403)
 * Count full coordinated request against timeout (CASSANDRA-12256)
 * Allow TTL with null value on insert and update (CASSANDRA-12216)
 * Make decommission operation resumable (CASSANDRA-12008)
 * Add support to one-way targeted repair (CASSANDRA-9876)
 * Remove clientutil jar (CASSANDRA-11635)
 * Fix compaction throughput throttle (CASSANDRA-12366, CASSANDRA-12717)
 * Delay releasing Memtable memory on flush until PostFlush has finished running (CASSANDRA-12358)
 * Cassandra stress should dump all setting on startup (CASSANDRA-11914)
 * Make it possible to compact a given token range (CASSANDRA-10643)
 * Allow updating DynamicEndpointSnitch properties via JMX (CASSANDRA-12179)
 * Collect metrics on queries by consistency level (CASSANDRA-7384)
 * Add support for GROUP BY to SELECT statement (CASSANDRA-10707)
 * Deprecate memtable_cleanup_threshold and update default for memtable_flush_writers (CASSANDRA-12228)
 * Upgrade to OHC 0.4.4 (CASSANDRA-12133)
 * Add version command to cassandra-stress (CASSANDRA-12258)
 * Create compaction-stress tool (CASSANDRA-11844)
 * Garbage-collecting compaction operation and schema option (CASSANDRA-7019)
 * Add beta protocol flag for v5 native protocol (CASSANDRA-12142)
 * Support filtering on non-PRIMARY KEY columns in the CREATE
   MATERIALIZED VIEW statement's WHERE clause (CASSANDRA-10368)
 * Unify STDOUT and SYSTEMLOG logback format (CASSANDRA-12004)
 * COPY FROM should raise error for non-existing input files (CASSANDRA-12174)
 * Faster write path (CASSANDRA-12269)
 * Option to leave omitted columns in INSERT JSON unset (CASSANDRA-11424)
 * Support json/yaml output in nodetool tpstats (CASSANDRA-12035)
 * Expose metrics for successful/failed authentication attempts (CASSANDRA-10635)
 * Prepend snapshot name with "truncated" or "dropped" when a snapshot
   is taken before truncating or dropping a table (CASSANDRA-12178)
 * Optimize RestrictionSet (CASSANDRA-12153)
 * cqlsh does not automatically downgrade CQL version (CASSANDRA-12150)
 * Omit (de)serialization of state variable in UDAs (CASSANDRA-9613)
 * Create a system table to expose prepared statements (CASSANDRA-8831)
 * Reuse DataOutputBuffer from ColumnIndex (CASSANDRA-11970)
 * Remove DatabaseDescriptor dependency from SegmentedFile (CASSANDRA-11580)
 * Add supplied username to authentication error messages (CASSANDRA-12076)
 * Remove pre-startup check for open JMX port (CASSANDRA-12074)
 * Remove compaction Severity from DynamicEndpointSnitch (CASSANDRA-11738)
 * Restore resumable hints delivery (CASSANDRA-11960)
 * Properly record CAS contention (CASSANDRA-12626)
Merged from 3.0:
 * Dump threads when unit tests time out (CASSANDRA-13117)
 * Better error when modifying function permissions without explicit keyspace (CASSANDRA-12925)
 * Indexer is not correctly invoked when building indexes over sstables (CASSANDRA-13075)
 * Stress daemon help is incorrect (CASSANDRA-12563)
 * Read repair is not blocking repair to finish in foreground repair (CASSANDRA-13115)
 * Replace empty strings with null values if they cannot be converted (CASSANDRA-12794)
 * Remove support for non-JavaScript UDFs (CASSANDRA-12883)
 * Fix deserialization of 2.x DeletedCells (CASSANDRA-12620)
 * Add parent repair session id to anticompaction log message (CASSANDRA-12186)
 * Improve contention handling on failure to acquire MV lock for streaming and hints (CASSANDRA-12905)
 * Fix DELETE and UPDATE queries with empty IN restrictions (CASSANDRA-12829)
 * Mark MVs as built after successful bootstrap (CASSANDRA-12984)
 * Estimated TS drop-time histogram updated with Cell.NO_DELETION_TIME (CASSANDRA-13040)
 * Nodetool compactionstats fails with NullPointerException (CASSANDRA-13021)
 * Thread local pools never cleaned up (CASSANDRA-13033)
 * Set RPC_READY to false when draining or if a node is marked as shutdown (CASSANDRA-12781)
 * CQL often queries static columns unnecessarily (CASSANDRA-12768)
 * Make sure sstables only get committed when it's safe to discard commit log records (CASSANDRA-12956)
 * Reject default_time_to_live option when creating or altering MVs (CASSANDRA-12868)
 * Nodetool should use a more sane max heap size (CASSANDRA-12739)
 * LocalToken ensures token values are cloned on heap (CASSANDRA-12651)
 * AnticompactionRequestSerializer serializedSize is incorrect (CASSANDRA-12934)
 * Prevent reloading of logback.xml from UDF sandbox (CASSANDRA-12535)
 * Reenable HeapPool (CASSANDRA-12900)
 * Disallow offheap_buffers memtable allocation (CASSANDRA-11039)
 * Fix CommitLogSegmentManagerTest (CASSANDRA-12283)
 * Pass root cause to CorruptBlockException when uncompression failed (CASSANDRA-12889)
 * Batch with multiple conditional updates for the same partition causes AssertionError (CASSANDRA-12867)
 * Make AbstractReplicationStrategy extendable from outside its package (CASSANDRA-12788)
 * Don't tell users to turn off consistent rangemovements during rebuild. (CASSANDRA-12296)
 * Fix CommitLogTest.testDeleteIfNotDirty (CASSANDRA-12854)
 * Avoid deadlock due to MV lock contention (CASSANDRA-12689)
 * Fix for KeyCacheCqlTest flakiness (CASSANDRA-12801)
 * Include SSTable filename in compacting large row message (CASSANDRA-12384)
 * Fix potential socket leak (CASSANDRA-12329, CASSANDRA-12330)
 * Fix ViewTest.testCompaction (CASSANDRA-12789)
 * Improve avg aggregate functions (CASSANDRA-12417)
 * Preserve quoted reserved keyword column names in MV creation (CASSANDRA-11803)
 * nodetool stopdaemon errors out (CASSANDRA-12646)
 * Split materialized view mutations on build to prevent OOM (CASSANDRA-12268)
 * mx4j does not work in 3.0.8 (CASSANDRA-12274)
 * Abort cqlsh copy-from in case of no answer after prolonged period of time (CASSANDRA-12740)
 * Avoid sstable corrupt exception due to dropped static column (CASSANDRA-12582)
 * Make stress use client mode to avoid checking commit log size on startup (CASSANDRA-12478)
 * Fix exceptions with new vnode allocation (CASSANDRA-12715)
 * Unify drain and shutdown processes (CASSANDRA-12509)
 * Fix NPE in ComponentOfSlice.isEQ() (CASSANDRA-12706)
 * Fix failure in LogTransactionTest (CASSANDRA-12632)
 * Fix potentially incomplete non-frozen UDT values when querying with the
   full primary key specified (CASSANDRA-12605)
 * Make sure repaired tombstones are dropped when only_purge_repaired_tombstones is enabled (CASSANDRA-12703)
 * Skip writing MV mutations to commitlog on mutation.applyUnsafe() (CASSANDRA-11670)
 * Establish consistent distinction between non-existing partition and NULL value for LWTs on static columns (CASSANDRA-12060)
 * Extend ColumnIdentifier.internedInstances key to include the type that generated the byte buffer (CASSANDRA-12516)
 * Handle composite prefixes with final EOC=0 as in 2.x and refactor LegacyLayout.decodeBound (CASSANDRA-12423)
 * select_distinct_with_deletions_test failing on non-vnode environments (CASSANDRA-11126)
 * Stack Overflow returned to queries while upgrading (CASSANDRA-12527)
 * Fix legacy regex for temporary files from 2.2 (CASSANDRA-12565)
 * Add option to state current gc_grace_seconds to tools/bin/sstablemetadata (CASSANDRA-12208)
 * Fix file system race condition that may cause LogAwareFileLister to fail to classify files (CASSANDRA-11889)
 * Fix file handle leaks due to simultaneous compaction/repair and
   listing snapshots, calculating snapshot sizes, or making schema
   changes (CASSANDRA-11594)
 * Fix nodetool repair exits with 0 for some errors (CASSANDRA-12508)
 * Do not shut down BatchlogManager twice during drain (CASSANDRA-12504)
 * Disk failure policy should not be invoked on out of space (CASSANDRA-12385)
 * Calculate last compacted key on startup (CASSANDRA-6216)
 * Add schema to snapshot manifest, add USING TIMESTAMP clause to ALTER TABLE statements (CASSANDRA-7190)
 * If CF has no clustering columns, any row cache is full partition cache (CASSANDRA-12499)
 * Correct log message for statistics of offheap memtable flush (CASSANDRA-12776)
 * Explicitly set locale for string validation (CASSANDRA-12541,CASSANDRA-12542,CASSANDRA-12543,CASSANDRA-12545)
Merged from 2.2:
 * Fix speculative retry bugs (CASSANDRA-13009)
 * Fix handling of nulls and unsets in IN conditions (CASSANDRA-12981)
 * Fix race causing infinite loop if Thrift server is stopped before it starts listening (CASSANDRA-12856)
 * CompactionTasks now correctly drops sstables out of compaction when not enough disk space is available (CASSANDRA-12979)
 * Fix DynamicEndpointSnitch noop in multi-datacenter situations (CASSANDRA-13074)
 * cqlsh copy-from: encode column names to avoid primary key parsing errors (CASSANDRA-12909)
 * Temporarily fix bug that creates commit log when running offline tools (CASSANDRA-8616)
 * Reduce granuality of OpOrder.Group during index build (CASSANDRA-12796)
 * Test bind parameters and unset parameters in InsertUpdateIfConditionTest (CASSANDRA-12980)
 * Use saved tokens when setting local tokens on StorageService.joinRing (CASSANDRA-12935)
 * cqlsh: fix DESC TYPES errors (CASSANDRA-12914)
 * Fix leak on skipped SSTables in sstableupgrade (CASSANDRA-12899)
 * Avoid blocking gossip during pending range calculation (CASSANDRA-12281)
 * Fix purgeability of tombstones with max timestamp (CASSANDRA-12792)
 * Fail repair if participant dies during sync or anticompaction (CASSANDRA-12901)
 * cqlsh COPY: unprotected pk values before converting them if not using prepared statements (CASSANDRA-12863)
 * Fix Util.spinAssertEquals (CASSANDRA-12283)
 * Fix potential NPE for compactionstats (CASSANDRA-12462)
 * Prepare legacy authenticate statement if credentials table initialised after node startup (CASSANDRA-12813)
 * Change cassandra.wait_for_tracing_events_timeout_secs default to 0 (CASSANDRA-12754)
 * Clean up permissions when a UDA is dropped (CASSANDRA-12720)
 * Limit colUpdateTimeDelta histogram updates to reasonable deltas (CASSANDRA-11117)
 * Fix leak errors and execution rejected exceptions when draining (CASSANDRA-12457)
 * Fix merkle tree depth calculation (CASSANDRA-12580)
 * Make Collections deserialization more robust (CASSANDRA-12618)
 * Fix exceptions when enabling gossip on nodes that haven't joined the ring (CASSANDRA-12253)
 * Fix authentication problem when invoking cqlsh copy from a SOURCE command (CASSANDRA-12642)
 * Decrement pending range calculator jobs counter in finally block
 * cqlshlib tests: increase default execute timeout (CASSANDRA-12481)
 * Forward writes to replacement node when replace_address != broadcast_address (CASSANDRA-8523)
 * Fail repair on non-existing table (CASSANDRA-12279)
 * Enable repair -pr and -local together (fix regression of CASSANDRA-7450) (CASSANDRA-12522)
 * Better handle invalid system roles table (CASSANDRA-12700)
 * Split consistent range movement flag correction (CASSANDRA-12786)
Merged from 2.1:
 * cqlsh copy-from: sort user type fields in csv (CASSANDRA-12959)
 * Don't skip sstables based on maxLocalDeletionTime (CASSANDRA-12765)


3.8, 3.9
 * Fix value skipping with counter columns (CASSANDRA-11726)
 * Fix nodetool tablestats miss SSTable count (CASSANDRA-12205)
 * Fixed flacky SSTablesIteratedTest (CASSANDRA-12282)
 * Fixed flacky SSTableRewriterTest: check file counts before calling validateCFS (CASSANDRA-12348)
 * cqlsh: Fix handling of $$-escaped strings (CASSANDRA-12189)
 * Fix SSL JMX requiring truststore containing server cert (CASSANDRA-12109)
 * RTE from new CDC column breaks in flight queries (CASSANDRA-12236)
 * Fix hdr logging for single operation workloads (CASSANDRA-12145)
 * Fix SASI PREFIX search in CONTAINS mode with partial terms (CASSANDRA-12073)
 * Increase size of flushExecutor thread pool (CASSANDRA-12071)
 * Partial revert of CASSANDRA-11971, cannot recycle buffer in SP.sendMessagesToNonlocalDC (CASSANDRA-11950)
 * Upgrade netty to 4.0.39 (CASSANDRA-12032, CASSANDRA-12034)
 * Improve details in compaction log message (CASSANDRA-12080)
 * Allow unset values in CQLSSTableWriter (CASSANDRA-11911)
 * Chunk cache to request compressor-compatible buffers if pool space is exhausted (CASSANDRA-11993)
 * Remove DatabaseDescriptor dependencies from SequentialWriter (CASSANDRA-11579)
 * Move skip_stop_words filter before stemming (CASSANDRA-12078)
 * Support seek() in EncryptedFileSegmentInputStream (CASSANDRA-11957)
 * SSTable tools mishandling LocalPartitioner (CASSANDRA-12002)
 * When SEPWorker assigned work, set thread name to match pool (CASSANDRA-11966)
 * Add cross-DC latency metrics (CASSANDRA-11569)
 * Allow terms in selection clause (CASSANDRA-10783)
 * Add bind variables to trace (CASSANDRA-11719)
 * Switch counter shards' clock to timestamps (CASSANDRA-9811)
 * Introduce HdrHistogram and response/service/wait separation to stress tool (CASSANDRA-11853)
 * entry-weighers in QueryProcessor should respect partitionKeyBindIndexes field (CASSANDRA-11718)
 * Support older ant versions (CASSANDRA-11807)
 * Estimate compressed on disk size when deciding if sstable size limit reached (CASSANDRA-11623)
 * cassandra-stress profiles should support case sensitive schemas (CASSANDRA-11546)
 * Remove DatabaseDescriptor dependency from FileUtils (CASSANDRA-11578)
 * Faster streaming (CASSANDRA-9766)
 * Add prepared query parameter to trace for "Execute CQL3 prepared query" session (CASSANDRA-11425)
 * Add repaired percentage metric (CASSANDRA-11503)
 * Add Change-Data-Capture (CASSANDRA-8844)
Merged from 3.0:
 * Fix paging for 2.x to 3.x upgrades (CASSANDRA-11195)
 * Fix clean interval not sent to commit log for empty memtable flush (CASSANDRA-12436)
 * Fix potential resource leak in RMIServerSocketFactoryImpl (CASSANDRA-12331)
 * Make sure compaction stats are updated when compaction is interrupted (CASSANDRA-12100)
 * Change commitlog and sstables to track dirty and clean intervals (CASSANDRA-11828)
 * NullPointerException during compaction on table with static columns (CASSANDRA-12336)
 * Fixed ConcurrentModificationException when reading metrics in GraphiteReporter (CASSANDRA-11823)
 * Fix upgrade of super columns on thrift (CASSANDRA-12335)
 * Fixed flacky BlacklistingCompactionsTest, switched to fixed size types and increased corruption size (CASSANDRA-12359)
 * Rerun ReplicationAwareTokenAllocatorTest on failure to avoid flakiness (CASSANDRA-12277)
 * Exception when computing read-repair for range tombstones (CASSANDRA-12263)
 * Lost counter writes in compact table and static columns (CASSANDRA-12219)
 * AssertionError with MVs on updating a row that isn't indexed due to a null value (CASSANDRA-12247)
 * Disable RR and speculative retry with EACH_QUORUM reads (CASSANDRA-11980)
 * Add option to override compaction space check (CASSANDRA-12180)
 * Faster startup by only scanning each directory for temporary files once (CASSANDRA-12114)
 * Respond with v1/v2 protocol header when responding to driver that attempts
   to connect with too low of a protocol version (CASSANDRA-11464)
 * NullPointerExpception when reading/compacting table (CASSANDRA-11988)
 * Fix problem with undeleteable rows on upgrade to new sstable format (CASSANDRA-12144)
 * Fix potential bad messaging service message for paged range reads
   within mixed-version 3.x clusters (CASSANDRA-12249)
 * Fix paging logic for deleted partitions with static columns (CASSANDRA-12107)
 * Wait until the message is being send to decide which serializer must be used (CASSANDRA-11393)
 * Fix migration of static thrift column names with non-text comparators (CASSANDRA-12147)
 * Fix upgrading sparse tables that are incorrectly marked as dense (CASSANDRA-11315)
 * Fix reverse queries ignoring range tombstones (CASSANDRA-11733)
 * Avoid potential race when rebuilding CFMetaData (CASSANDRA-12098)
 * Avoid missing sstables when getting the canonical sstables (CASSANDRA-11996)
 * Always select the live sstables when getting sstables in bounds (CASSANDRA-11944)
 * Fix column ordering of results with static columns for Thrift requests in
   a mixed 2.x/3.x cluster, also fix potential non-resolved duplication of
   those static columns in query results (CASSANDRA-12123)
 * Avoid digest mismatch with empty but static rows (CASSANDRA-12090)
 * Fix EOF exception when altering column type (CASSANDRA-11820)
 * Fix potential race in schema during new table creation (CASSANDRA-12083)
 * cqlsh: fix error handling in rare COPY FROM failure scenario (CASSANDRA-12070)
 * Disable autocompaction during drain (CASSANDRA-11878)
 * Add a metrics timer to MemtablePool and use it to track time spent blocked on memory in MemtableAllocator (CASSANDRA-11327)
 * Fix upgrading schema with super columns with non-text subcomparators (CASSANDRA-12023)
 * Add TimeWindowCompactionStrategy (CASSANDRA-9666)
 * Fix JsonTransformer output of partition with deletion info (CASSANDRA-12418)
 * Fix NPE in SSTableLoader when specifying partial directory path (CASSANDRA-12609)
Merged from 2.2:
 * Add local address entry in PropertyFileSnitch (CASSANDRA-11332)
 * cqlsh copy: fix missing counter values (CASSANDRA-12476)
 * Move migration tasks to non-periodic queue, assure flush executor shutdown after non-periodic executor (CASSANDRA-12251)
 * cqlsh copy: fixed possible race in initializing feeding thread (CASSANDRA-11701)
 * Only set broadcast_rpc_address on Ec2MultiRegionSnitch if it's not set (CASSANDRA-11357)
 * Update StorageProxy range metrics for timeouts, failures and unavailables (CASSANDRA-9507)
 * Add Sigar to classes included in clientutil.jar (CASSANDRA-11635)
 * Add decay to histograms and timers used for metrics (CASSANDRA-11752)
 * Fix hanging stream session (CASSANDRA-10992)
 * Fix INSERT JSON, fromJson() support of smallint, tinyint types (CASSANDRA-12371)
 * Restore JVM metric export for metric reporters (CASSANDRA-12312)
 * Release sstables of failed stream sessions only when outgoing transfers are finished (CASSANDRA-11345)
 * Wait for tracing events before returning response and query at same consistency level client side (CASSANDRA-11465)
 * cqlsh copyutil should get host metadata by connected address (CASSANDRA-11979)
 * Fixed cqlshlib.test.remove_test_db (CASSANDRA-12214)
 * Synchronize ThriftServer::stop() (CASSANDRA-12105)
 * Use dedicated thread for JMX notifications (CASSANDRA-12146)
 * Improve streaming synchronization and fault tolerance (CASSANDRA-11414)
 * MemoryUtil.getShort() should return an unsigned short also for architectures not supporting unaligned memory accesses (CASSANDRA-11973)
Merged from 2.1:
 * Fix queries with empty ByteBuffer values in clustering column restrictions (CASSANDRA-12127)
 * Disable passing control to post-flush after flush failure to prevent data loss (CASSANDRA-11828)
 * Allow STCS-in-L0 compactions to reduce scope with LCS (CASSANDRA-12040)
 * cannot use cql since upgrading python to 2.7.11+ (CASSANDRA-11850)
 * Fix filtering on clustering columns when 2i is used (CASSANDRA-11907)


3.0.8
 * Fix potential race in schema during new table creation (CASSANDRA-12083)
 * cqlsh: fix error handling in rare COPY FROM failure scenario (CASSANDRA-12070)
 * Disable autocompaction during drain (CASSANDRA-11878)
 * Add a metrics timer to MemtablePool and use it to track time spent blocked on memory in MemtableAllocator (CASSANDRA-11327)
 * Fix upgrading schema with super columns with non-text subcomparators (CASSANDRA-12023)
 * Add TimeWindowCompactionStrategy (CASSANDRA-9666)
Merged from 2.2:
 * Allow nodetool info to run with readonly JMX access (CASSANDRA-11755)
 * Validate bloom_filter_fp_chance against lowest supported
   value when the table is created (CASSANDRA-11920)
 * Don't send erroneous NEW_NODE notifications on restart (CASSANDRA-11038)
 * StorageService shutdown hook should use a volatile variable (CASSANDRA-11984)
Merged from 2.1:
 * Add system property to set the max number of native transport requests in queue (CASSANDRA-11363)
 * Fix queries with empty ByteBuffer values in clustering column restrictions (CASSANDRA-12127)
 * Disable passing control to post-flush after flush failure to prevent data loss (CASSANDRA-11828)
 * Allow STCS-in-L0 compactions to reduce scope with LCS (CASSANDRA-12040)
 * cannot use cql since upgrading python to 2.7.11+ (CASSANDRA-11850)
 * Fix filtering on clustering columns when 2i is used (CASSANDRA-11907)
 * Avoid stalling paxos when the paxos state expires (CASSANDRA-12043)
 * Remove finished incoming streaming connections from MessagingService (CASSANDRA-11854)
 * Don't try to get sstables for non-repairing column families (CASSANDRA-12077)
 * Avoid marking too many sstables as repaired (CASSANDRA-11696)
 * Prevent select statements with clustering key > 64k (CASSANDRA-11882)
 * Fix clock skew corrupting other nodes with paxos (CASSANDRA-11991)
 * Remove distinction between non-existing static columns and existing but null in LWTs (CASSANDRA-9842)
 * Cache local ranges when calculating repair neighbors (CASSANDRA-11934)
 * Allow LWT operation on static column with only partition keys (CASSANDRA-10532)
 * Create interval tree over canonical sstables to avoid missing sstables during streaming (CASSANDRA-11886)
 * cqlsh COPY FROM: shutdown parent cluster after forking, to avoid corrupting SSL connections (CASSANDRA-11749)


3.7
 * Support multiple folders for user defined compaction tasks (CASSANDRA-11765)
 * Fix race in CompactionStrategyManager's pause/resume (CASSANDRA-11922)
Merged from 3.0:
 * Fix legacy serialization of Thrift-generated non-compound range tombstones
   when communicating with 2.x nodes (CASSANDRA-11930)
 * Fix Directories instantiations where CFS.initialDirectories should be used (CASSANDRA-11849)
 * Avoid referencing DatabaseDescriptor in AbstractType (CASSANDRA-11912)
 * Don't use static dataDirectories field in Directories instances (CASSANDRA-11647)
 * Fix sstables not being protected from removal during index build (CASSANDRA-11905)
 * cqlsh: Suppress stack trace from Read/WriteFailures (CASSANDRA-11032)
 * Remove unneeded code to repair index summaries that have
   been improperly down-sampled (CASSANDRA-11127)
 * Avoid WriteTimeoutExceptions during commit log replay due to materialized
   view lock contention (CASSANDRA-11891)
 * Prevent OOM failures on SSTable corruption, improve tests for corruption detection (CASSANDRA-9530)
 * Use CFS.initialDirectories when clearing snapshots (CASSANDRA-11705)
 * Allow compaction strategies to disable early open (CASSANDRA-11754)
 * Refactor Materialized View code (CASSANDRA-11475)
 * Update Java Driver (CASSANDRA-11615)
Merged from 2.2:
 * Persist local metadata earlier in startup sequence (CASSANDRA-11742)
 * cqlsh: fix tab completion for case-sensitive identifiers (CASSANDRA-11664)
 * Avoid showing estimated key as -1 in tablestats (CASSANDRA-11587)
 * Fix possible race condition in CommitLog.recover (CASSANDRA-11743)
 * Enable client encryption in sstableloader with cli options (CASSANDRA-11708)
 * Possible memory leak in NIODataInputStream (CASSANDRA-11867)
 * Add seconds to cqlsh tracing session duration (CASSANDRA-11753)
 * Fix commit log replay after out-of-order flush completion (CASSANDRA-9669)
 * Prohibit Reversed Counter type as part of the PK (CASSANDRA-9395)
 * cqlsh: correctly handle non-ascii chars in error messages (CASSANDRA-11626)
Merged from 2.1:
 * Run CommitLog tests with different compression settings (CASSANDRA-9039)
 * cqlsh: apply current keyspace to source command (CASSANDRA-11152)
 * Clear out parent repair session if repair coordinator dies (CASSANDRA-11824)
 * Set default streaming_socket_timeout_in_ms to 24 hours (CASSANDRA-11840)
 * Do not consider local node a valid source during replace (CASSANDRA-11848)
 * Add message dropped tasks to nodetool netstats (CASSANDRA-11855)
 * Avoid holding SSTableReaders for duration of incremental repair (CASSANDRA-11739)


3.6
 * Correctly migrate schema for frozen UDTs during 2.x -> 3.x upgrades
   (does not affect any released versions) (CASSANDRA-11613)
 * Allow server startup if JMX is configured directly (CASSANDRA-11725)
 * Prevent direct memory OOM on buffer pool allocations (CASSANDRA-11710)
 * Enhanced Compaction Logging (CASSANDRA-10805)
 * Make prepared statement cache size configurable (CASSANDRA-11555)
 * Integrated JMX authentication and authorization (CASSANDRA-10091)
 * Add units to stress ouput (CASSANDRA-11352)
 * Fix PER PARTITION LIMIT for single and multi partitions queries (CASSANDRA-11603)
 * Add uncompressed chunk cache for RandomAccessReader (CASSANDRA-5863)
 * Clarify ClusteringPrefix hierarchy (CASSANDRA-11213)
 * Always perform collision check before joining ring (CASSANDRA-10134)
 * SSTableWriter output discrepancy (CASSANDRA-11646)
 * Fix potential timeout in NativeTransportService.testConcurrentDestroys (CASSANDRA-10756)
 * Support large partitions on the 3.0 sstable format (CASSANDRA-11206,11763)
 * Add support to rebuild from specific range (CASSANDRA-10406)
 * Optimize the overlapping lookup by calculating all the
   bounds in advance (CASSANDRA-11571)
 * Support json/yaml output in nodetool tablestats (CASSANDRA-5977)
 * (stress) Add datacenter option to -node options (CASSANDRA-11591)
 * Fix handling of empty slices (CASSANDRA-11513)
 * Make number of cores used by cqlsh COPY visible to testing code (CASSANDRA-11437)
 * Allow filtering on clustering columns for queries without secondary indexes (CASSANDRA-11310)
 * Refactor Restriction hierarchy (CASSANDRA-11354)
 * Eliminate allocations in R/W path (CASSANDRA-11421)
 * Update Netty to 4.0.36 (CASSANDRA-11567)
 * Fix PER PARTITION LIMIT for queries requiring post-query ordering (CASSANDRA-11556)
 * Allow instantiation of UDTs and tuples in UDFs (CASSANDRA-10818)
 * Support UDT in CQLSSTableWriter (CASSANDRA-10624)
 * Support for non-frozen user-defined types, updating
   individual fields of user-defined types (CASSANDRA-7423)
 * Make LZ4 compression level configurable (CASSANDRA-11051)
 * Allow per-partition LIMIT clause in CQL (CASSANDRA-7017)
 * Make custom filtering more extensible with UserExpression (CASSANDRA-11295)
 * Improve field-checking and error reporting in cassandra.yaml (CASSANDRA-10649)
 * Print CAS stats in nodetool proxyhistograms (CASSANDRA-11507)
 * More user friendly error when providing an invalid token to nodetool (CASSANDRA-9348)
 * Add static column support to SASI index (CASSANDRA-11183)
 * Support EQ/PREFIX queries in SASI CONTAINS mode without tokenization (CASSANDRA-11434)
 * Support LIKE operator in prepared statements (CASSANDRA-11456)
 * Add a command to see if a Materialized View has finished building (CASSANDRA-9967)
 * Log endpoint and port associated with streaming operation (CASSANDRA-8777)
 * Print sensible units for all log messages (CASSANDRA-9692)
 * Upgrade Netty to version 4.0.34 (CASSANDRA-11096)
 * Break the CQL grammar into separate Parser and Lexer (CASSANDRA-11372)
 * Compress only inter-dc traffic by default (CASSANDRA-8888)
 * Add metrics to track write amplification (CASSANDRA-11420)
 * cassandra-stress: cannot handle "value-less" tables (CASSANDRA-7739)
 * Add/drop multiple columns in one ALTER TABLE statement (CASSANDRA-10411)
 * Add require_endpoint_verification opt for internode encryption (CASSANDRA-9220)
 * Add auto import java.util for UDF code block (CASSANDRA-11392)
 * Add --hex-format option to nodetool getsstables (CASSANDRA-11337)
 * sstablemetadata should print sstable min/max token (CASSANDRA-7159)
 * Do not wrap CassandraException in TriggerExecutor (CASSANDRA-9421)
 * COPY TO should have higher double precision (CASSANDRA-11255)
 * Stress should exit with non-zero status after failure (CASSANDRA-10340)
 * Add client to cqlsh SHOW_SESSION (CASSANDRA-8958)
 * Fix nodetool tablestats keyspace level metrics (CASSANDRA-11226)
 * Store repair options in parent_repair_history (CASSANDRA-11244)
 * Print current leveling in sstableofflinerelevel (CASSANDRA-9588)
 * Change repair message for keyspaces with RF 1 (CASSANDRA-11203)
 * Remove hard-coded SSL cipher suites and protocols (CASSANDRA-10508)
 * Improve concurrency in CompactionStrategyManager (CASSANDRA-10099)
 * (cqlsh) interpret CQL type for formatting blobs (CASSANDRA-11274)
 * Refuse to start and print txn log information in case of disk
   corruption (CASSANDRA-10112)
 * Resolve some eclipse-warnings (CASSANDRA-11086)
 * (cqlsh) Show static columns in a different color (CASSANDRA-11059)
 * Allow to remove TTLs on table with default_time_to_live (CASSANDRA-11207)
Merged from 3.0:
 * Disallow creating view with a static column (CASSANDRA-11602)
 * Reduce the amount of object allocations caused by the getFunctions methods (CASSANDRA-11593)
 * Potential error replaying commitlog with smallint/tinyint/date/time types (CASSANDRA-11618)
 * Fix queries with filtering on counter columns (CASSANDRA-11629)
 * Improve tombstone printing in sstabledump (CASSANDRA-11655)
 * Fix paging for range queries where all clustering columns are specified (CASSANDRA-11669)
 * Don't require HEAP_NEW_SIZE to be set when using G1 (CASSANDRA-11600)
 * Fix sstabledump not showing cells after tombstone marker (CASSANDRA-11654)
 * Ignore all LocalStrategy keyspaces for streaming and other related
   operations (CASSANDRA-11627)
 * Ensure columnfilter covers indexed columns for thrift 2i queries (CASSANDRA-11523)
 * Only open one sstable scanner per sstable (CASSANDRA-11412)
 * Option to specify ProtocolVersion in cassandra-stress (CASSANDRA-11410)
 * ArithmeticException in avgFunctionForDecimal (CASSANDRA-11485)
 * LogAwareFileLister should only use OLD sstable files in current folder to determine disk consistency (CASSANDRA-11470)
 * Notify indexers of expired rows during compaction (CASSANDRA-11329)
 * Properly respond with ProtocolError when a v1/v2 native protocol
   header is received (CASSANDRA-11464)
 * Validate that num_tokens and initial_token are consistent with one another (CASSANDRA-10120)
Merged from 2.2:
 * Exit JVM if JMX server fails to startup (CASSANDRA-11540)
 * Produce a heap dump when exiting on OOM (CASSANDRA-9861)
 * Restore ability to filter on clustering columns when using a 2i (CASSANDRA-11510)
 * JSON datetime formatting needs timezone (CASSANDRA-11137)
 * Fix is_dense recalculation for Thrift-updated tables (CASSANDRA-11502)
 * Remove unnescessary file existence check during anticompaction (CASSANDRA-11660)
 * Add missing files to debian packages (CASSANDRA-11642)
 * Avoid calling Iterables::concat in loops during ModificationStatement::getFunctions (CASSANDRA-11621)
 * cqlsh: COPY FROM should use regular inserts for single statement batches and
   report errors correctly if workers processes crash on initialization (CASSANDRA-11474)
 * Always close cluster with connection in CqlRecordWriter (CASSANDRA-11553)
 * Allow only DISTINCT queries with partition keys restrictions (CASSANDRA-11339)
 * CqlConfigHelper no longer requires both a keystore and truststore to work (CASSANDRA-11532)
 * Make deprecated repair methods backward-compatible with previous notification service (CASSANDRA-11430)
 * IncomingStreamingConnection version check message wrong (CASSANDRA-11462)
Merged from 2.1:
 * Support mlockall on IBM POWER arch (CASSANDRA-11576)
 * Add option to disable use of severity in DynamicEndpointSnitch (CASSANDRA-11737)
 * cqlsh COPY FROM fails for null values with non-prepared statements (CASSANDRA-11631)
 * Make cython optional in pylib/setup.py (CASSANDRA-11630)
 * Change order of directory searching for cassandra.in.sh to favor local one (CASSANDRA-11628)
 * cqlsh COPY FROM fails with []{} chars in UDT/tuple fields/values (CASSANDRA-11633)
 * clqsh: COPY FROM throws TypeError with Cython extensions enabled (CASSANDRA-11574)
 * cqlsh: COPY FROM ignores NULL values in conversion (CASSANDRA-11549)
 * Validate levels when building LeveledScanner to avoid overlaps with orphaned sstables (CASSANDRA-9935)


3.5
 * StaticTokenTreeBuilder should respect posibility of duplicate tokens (CASSANDRA-11525)
 * Correctly fix potential assertion error during compaction (CASSANDRA-11353)
 * Avoid index segment stitching in RAM which lead to OOM on big SSTable files (CASSANDRA-11383)
 * Fix clustering and row filters for LIKE queries on clustering columns (CASSANDRA-11397)
Merged from 3.0:
 * Fix rare NPE on schema upgrade from 2.x to 3.x (CASSANDRA-10943)
 * Improve backoff policy for cqlsh COPY FROM (CASSANDRA-11320)
 * Improve IF NOT EXISTS check in CREATE INDEX (CASSANDRA-11131)
 * Upgrade ohc to 0.4.3
 * Enable SO_REUSEADDR for JMX RMI server sockets (CASSANDRA-11093)
 * Allocate merkletrees with the correct size (CASSANDRA-11390)
 * Support streaming pre-3.0 sstables (CASSANDRA-10990)
 * Add backpressure to compressed or encrypted commit log (CASSANDRA-10971)
 * SSTableExport supports secondary index tables (CASSANDRA-11330)
 * Fix sstabledump to include missing info in debug output (CASSANDRA-11321)
 * Establish and implement canonical bulk reading workload(s) (CASSANDRA-10331)
 * Fix paging for IN queries on tables without clustering columns (CASSANDRA-11208)
 * Remove recursive call from CompositesSearcher (CASSANDRA-11304)
 * Fix filtering on non-primary key columns for queries without index (CASSANDRA-6377)
 * Fix sstableloader fail when using materialized view (CASSANDRA-11275)
Merged from 2.2:
 * DatabaseDescriptor should log stacktrace in case of Eception during seed provider creation (CASSANDRA-11312)
 * Use canonical path for directory in SSTable descriptor (CASSANDRA-10587)
 * Add cassandra-stress keystore option (CASSANDRA-9325)
 * Dont mark sstables as repairing with sub range repairs (CASSANDRA-11451)
 * Notify when sstables change after cancelling compaction (CASSANDRA-11373)
 * cqlsh: COPY FROM should check that explicit column names are valid (CASSANDRA-11333)
 * Add -Dcassandra.start_gossip startup option (CASSANDRA-10809)
 * Fix UTF8Validator.validate() for modified UTF-8 (CASSANDRA-10748)
 * Clarify that now() function is calculated on the coordinator node in CQL documentation (CASSANDRA-10900)
 * Fix bloom filter sizing with LCS (CASSANDRA-11344)
 * (cqlsh) Fix error when result is 0 rows with EXPAND ON (CASSANDRA-11092)
 * Add missing newline at end of bin/cqlsh (CASSANDRA-11325)
 * Unresolved hostname leads to replace being ignored (CASSANDRA-11210)
 * Only log yaml config once, at startup (CASSANDRA-11217)
 * Reference leak with parallel repairs on the same table (CASSANDRA-11215)
Merged from 2.1:
 * Add a -j parameter to scrub/cleanup/upgradesstables to state how
   many threads to use (CASSANDRA-11179)
 * COPY FROM on large datasets: fix progress report and debug performance (CASSANDRA-11053)
 * InvalidateKeys should have a weak ref to key cache (CASSANDRA-11176)


3.4
 * (cqlsh) add cqlshrc option to always connect using ssl (CASSANDRA-10458)
 * Cleanup a few resource warnings (CASSANDRA-11085)
 * Allow custom tracing implementations (CASSANDRA-10392)
 * Extract LoaderOptions to be able to be used from outside (CASSANDRA-10637)
 * fix OnDiskIndexTest to properly treat empty ranges (CASSANDRA-11205)
 * fix TrackerTest to handle new notifications (CASSANDRA-11178)
 * add SASI validation for partitioner and complex columns (CASSANDRA-11169)
 * Add caching of encrypted credentials in PasswordAuthenticator (CASSANDRA-7715)
 * fix SASI memtable switching on flush (CASSANDRA-11159)
 * Remove duplicate offline compaction tracking (CASSANDRA-11148)
 * fix EQ semantics of analyzed SASI indexes (CASSANDRA-11130)
 * Support long name output for nodetool commands (CASSANDRA-7950)
 * Encrypted hints (CASSANDRA-11040)
 * SASI index options validation (CASSANDRA-11136)
 * Optimize disk seek using min/max column name meta data when the LIMIT clause is used
   (CASSANDRA-8180)
 * Add LIKE support to CQL3 (CASSANDRA-11067)
 * Generic Java UDF types (CASSANDRA-10819)
 * cqlsh: Include sub-second precision in timestamps by default (CASSANDRA-10428)
 * Set javac encoding to utf-8 (CASSANDRA-11077)
 * Integrate SASI index into Cassandra (CASSANDRA-10661)
 * Add --skip-flush option to nodetool snapshot
 * Skip values for non-queried columns (CASSANDRA-10657)
 * Add support for secondary indexes on static columns (CASSANDRA-8103)
 * CommitLogUpgradeTestMaker creates broken commit logs (CASSANDRA-11051)
 * Add metric for number of dropped mutations (CASSANDRA-10866)
 * Simplify row cache invalidation code (CASSANDRA-10396)
 * Support user-defined compaction through nodetool (CASSANDRA-10660)
 * Stripe view locks by key and table ID to reduce contention (CASSANDRA-10981)
 * Add nodetool gettimeout and settimeout commands (CASSANDRA-10953)
 * Add 3.0 metadata to sstablemetadata output (CASSANDRA-10838)
Merged from 3.0:
 * MV should only query complex columns included in the view (CASSANDRA-11069)
 * Failed aggregate creation breaks server permanently (CASSANDRA-11064)
 * Add sstabledump tool (CASSANDRA-7464)
 * Introduce backpressure for hints (CASSANDRA-10972)
 * Fix ClusteringPrefix not being able to read tombstone range boundaries (CASSANDRA-11158)
 * Prevent logging in sandboxed state (CASSANDRA-11033)
 * Disallow drop/alter operations of UDTs used by UDAs (CASSANDRA-10721)
 * Add query time validation method on Index (CASSANDRA-11043)
 * Avoid potential AssertionError in mixed version cluster (CASSANDRA-11128)
 * Properly handle hinted handoff after topology changes (CASSANDRA-5902)
 * AssertionError when listing sstable files on inconsistent disk state (CASSANDRA-11156)
 * Fix wrong rack counting and invalid conditions check for TokenAllocation
   (CASSANDRA-11139)
 * Avoid creating empty hint files (CASSANDRA-11090)
 * Fix leak detection strong reference loop using weak reference (CASSANDRA-11120)
 * Configurie BatchlogManager to stop delayed tasks on shutdown (CASSANDRA-11062)
 * Hadoop integration is incompatible with Cassandra Driver 3.0.0 (CASSANDRA-11001)
 * Add dropped_columns to the list of schema table so it gets handled
   properly (CASSANDRA-11050)
 * Fix NPE when using forceRepairRangeAsync without DC (CASSANDRA-11239)
Merged from 2.2:
 * Preserve order for preferred SSL cipher suites (CASSANDRA-11164)
 * Range.compareTo() violates the contract of Comparable (CASSANDRA-11216)
 * Avoid NPE when serializing ErrorMessage with null message (CASSANDRA-11167)
 * Replacing an aggregate with a new version doesn't reset INITCOND (CASSANDRA-10840)
 * (cqlsh) cqlsh cannot be called through symlink (CASSANDRA-11037)
 * fix ohc and java-driver pom dependencies in build.xml (CASSANDRA-10793)
 * Protect from keyspace dropped during repair (CASSANDRA-11065)
 * Handle adding fields to a UDT in SELECT JSON and toJson() (CASSANDRA-11146)
 * Better error message for cleanup (CASSANDRA-10991)
 * cqlsh pg-style-strings broken if line ends with ';' (CASSANDRA-11123)
 * Always persist upsampled index summaries (CASSANDRA-10512)
 * (cqlsh) Fix inconsistent auto-complete (CASSANDRA-10733)
 * Make SELECT JSON and toJson() threadsafe (CASSANDRA-11048)
 * Fix SELECT on tuple relations for mixed ASC/DESC clustering order (CASSANDRA-7281)
 * Use cloned TokenMetadata in size estimates to avoid race against membership check
   (CASSANDRA-10736)
 * (cqlsh) Support utf-8/cp65001 encoding on Windows (CASSANDRA-11030)
 * Fix paging on DISTINCT queries repeats result when first row in partition changes
   (CASSANDRA-10010)
 * (cqlsh) Support timezone conversion using pytz (CASSANDRA-10397)
 * cqlsh: change default encoding to UTF-8 (CASSANDRA-11124)
Merged from 2.1:
 * Checking if an unlogged batch is local is inefficient (CASSANDRA-11529)
 * Fix out-of-space error treatment in memtable flushing (CASSANDRA-11448).
 * Don't do defragmentation if reading from repaired sstables (CASSANDRA-10342)
 * Fix streaming_socket_timeout_in_ms not enforced (CASSANDRA-11286)
 * Avoid dropping message too quickly due to missing unit conversion (CASSANDRA-11302)
 * Don't remove FailureDetector history on removeEndpoint (CASSANDRA-10371)
 * Only notify if repair status changed (CASSANDRA-11172)
 * Use logback setting for 'cassandra -v' command (CASSANDRA-10767)
 * Fix sstableloader to unthrottle streaming by default (CASSANDRA-9714)
 * Fix incorrect warning in 'nodetool status' (CASSANDRA-10176)
 * Properly release sstable ref when doing offline scrub (CASSANDRA-10697)
 * Improve nodetool status performance for large cluster (CASSANDRA-7238)
 * Gossiper#isEnabled is not thread safe (CASSANDRA-11116)
 * Avoid major compaction mixing repaired and unrepaired sstables in DTCS (CASSANDRA-11113)
 * Make it clear what DTCS timestamp_resolution is used for (CASSANDRA-11041)
 * (cqlsh) Display milliseconds when datetime overflows (CASSANDRA-10625)


3.3
 * Avoid infinite loop if owned range is smaller than number of
   data dirs (CASSANDRA-11034)
 * Avoid bootstrap hanging when existing nodes have no data to stream (CASSANDRA-11010)
Merged from 3.0:
 * Remove double initialization of newly added tables (CASSANDRA-11027)
 * Filter keys searcher results by target range (CASSANDRA-11104)
 * Fix deserialization of legacy read commands (CASSANDRA-11087)
 * Fix incorrect computation of deletion time in sstable metadata (CASSANDRA-11102)
 * Avoid memory leak when collecting sstable metadata (CASSANDRA-11026)
 * Mutations do not block for completion under view lock contention (CASSANDRA-10779)
 * Invalidate legacy schema tables when unloading them (CASSANDRA-11071)
 * (cqlsh) handle INSERT and UPDATE statements with LWT conditions correctly
   (CASSANDRA-11003)
 * Fix DISTINCT queries in mixed version clusters (CASSANDRA-10762)
 * Migrate build status for indexes along with legacy schema (CASSANDRA-11046)
 * Ensure SSTables for legacy KEYS indexes can be read (CASSANDRA-11045)
 * Added support for IBM zSystems architecture (CASSANDRA-11054)
 * Update CQL documentation (CASSANDRA-10899)
 * Check the column name, not cell name, for dropped columns when reading
   legacy sstables (CASSANDRA-11018)
 * Don't attempt to index clustering values of static rows (CASSANDRA-11021)
 * Remove checksum files after replaying hints (CASSANDRA-10947)
 * Support passing base table metadata to custom 2i validation (CASSANDRA-10924)
 * Ensure stale index entries are purged during reads (CASSANDRA-11013)
 * (cqlsh) Also apply --connect-timeout to control connection
   timeout (CASSANDRA-10959)
 * Fix AssertionError when removing from list using UPDATE (CASSANDRA-10954)
 * Fix UnsupportedOperationException when reading old sstable with range
   tombstone (CASSANDRA-10743)
 * MV should use the maximum timestamp of the primary key (CASSANDRA-10910)
 * Fix potential assertion error during compaction (CASSANDRA-10944)
Merged from 2.2:
 * maxPurgeableTimestamp needs to check memtables too (CASSANDRA-9949)
 * Apply change to compaction throughput in real time (CASSANDRA-10025)
 * (cqlsh) encode input correctly when saving history
 * Fix potential NPE on ORDER BY queries with IN (CASSANDRA-10955)
 * Start L0 STCS-compactions even if there is a L0 -> L1 compaction
   going (CASSANDRA-10979)
 * Make UUID LSB unique per process (CASSANDRA-7925)
 * Avoid NPE when performing sstable tasks (scrub etc.) (CASSANDRA-10980)
 * Make sure client gets tombstone overwhelmed warning (CASSANDRA-9465)
 * Fix error streaming section more than 2GB (CASSANDRA-10961)
 * Histogram buckets exposed in jmx are sorted incorrectly (CASSANDRA-10975)
 * Enable GC logging by default (CASSANDRA-10140)
 * Optimize pending range computation (CASSANDRA-9258)
 * Skip commit log and saved cache directories in SSTable version startup check (CASSANDRA-10902)
 * drop/alter user should be case sensitive (CASSANDRA-10817)
Merged from 2.1:
 * test_bulk_round_trip_blogposts is failing occasionally (CASSANDRA-10938)
 * Fix isJoined return true only after becoming cluster member (CASANDRA-11007)
 * Fix bad gossip generation seen in long-running clusters (CASSANDRA-10969)
 * Avoid NPE when incremental repair fails (CASSANDRA-10909)
 * Unmark sstables compacting once they are done in cleanup/scrub/upgradesstables (CASSANDRA-10829)
 * Allow simultaneous bootstrapping with strict consistency when no vnodes are used (CASSANDRA-11005)
 * Log a message when major compaction does not result in a single file (CASSANDRA-10847)
 * (cqlsh) fix cqlsh_copy_tests when vnodes are disabled (CASSANDRA-10997)
 * (cqlsh) Add request timeout option to cqlsh (CASSANDRA-10686)
 * Avoid AssertionError while submitting hint with LWT (CASSANDRA-10477)
 * If CompactionMetadata is not in stats file, use index summary instead (CASSANDRA-10676)
 * Retry sending gossip syn multiple times during shadow round (CASSANDRA-8072)
 * Fix pending range calculation during moves (CASSANDRA-10887)
 * Sane default (200Mbps) for inter-DC streaming througput (CASSANDRA-8708)



3.2
 * Make sure tokens don't exist in several data directories (CASSANDRA-6696)
 * Add requireAuthorization method to IAuthorizer (CASSANDRA-10852)
 * Move static JVM options to conf/jvm.options file (CASSANDRA-10494)
 * Fix CassandraVersion to accept x.y version string (CASSANDRA-10931)
 * Add forceUserDefinedCleanup to allow more flexible cleanup (CASSANDRA-10708)
 * (cqlsh) allow setting TTL with COPY (CASSANDRA-9494)
 * Fix counting of received sstables in streaming (CASSANDRA-10949)
 * Implement hints compression (CASSANDRA-9428)
 * Fix potential assertion error when reading static columns (CASSANDRA-10903)
 * Fix EstimatedHistogram creation in nodetool tablehistograms (CASSANDRA-10859)
 * Establish bootstrap stream sessions sequentially (CASSANDRA-6992)
 * Sort compactionhistory output by timestamp (CASSANDRA-10464)
 * More efficient BTree removal (CASSANDRA-9991)
 * Make tablehistograms accept the same syntax as tablestats (CASSANDRA-10149)
 * Group pending compactions based on table (CASSANDRA-10718)
 * Add compressor name in sstablemetadata output (CASSANDRA-9879)
 * Fix type casting for counter columns (CASSANDRA-10824)
 * Prevent running Cassandra as root (CASSANDRA-8142)
 * bound maximum in-flight commit log replay mutation bytes to 64 megabytes (CASSANDRA-8639)
 * Normalize all scripts (CASSANDRA-10679)
 * Make compression ratio much more accurate (CASSANDRA-10225)
 * Optimize building of Clustering object when only one is created (CASSANDRA-10409)
 * Make index building pluggable (CASSANDRA-10681)
 * Add sstable flush observer (CASSANDRA-10678)
 * Improve NTS endpoints calculation (CASSANDRA-10200)
 * Improve performance of the folderSize function (CASSANDRA-10677)
 * Add support for type casting in selection clause (CASSANDRA-10310)
 * Added graphing option to cassandra-stress (CASSANDRA-7918)
 * Abort in-progress queries that time out (CASSANDRA-7392)
 * Add transparent data encryption core classes (CASSANDRA-9945)
Merged from 3.0:
 * Better handling of SSL connection errors inter-node (CASSANDRA-10816)
 * Avoid NoSuchElementException when executing empty batch (CASSANDRA-10711)
 * Avoid building PartitionUpdate in toString (CASSANDRA-10897)
 * Reduce heap spent when receiving many SSTables (CASSANDRA-10797)
 * Add back support for 3rd party auth providers to bulk loader (CASSANDRA-10873)
 * Eliminate the dependency on jgrapht for UDT resolution (CASSANDRA-10653)
 * (Hadoop) Close Clusters and Sessions in Hadoop Input/Output classes (CASSANDRA-10837)
 * Fix sstableloader not working with upper case keyspace name (CASSANDRA-10806)
Merged from 2.2:
 * jemalloc detection fails due to quoting issues in regexv (CASSANDRA-10946)
 * (cqlsh) show correct column names for empty result sets (CASSANDRA-9813)
 * Add new types to Stress (CASSANDRA-9556)
 * Add property to allow listening on broadcast interface (CASSANDRA-9748)
Merged from 2.1:
 * Match cassandra-loader options in COPY FROM (CASSANDRA-9303)
 * Fix binding to any address in CqlBulkRecordWriter (CASSANDRA-9309)
 * cqlsh fails to decode utf-8 characters for text typed columns (CASSANDRA-10875)
 * Log error when stream session fails (CASSANDRA-9294)
 * Fix bugs in commit log archiving startup behavior (CASSANDRA-10593)
 * (cqlsh) further optimise COPY FROM (CASSANDRA-9302)
 * Allow CREATE TABLE WITH ID (CASSANDRA-9179)
 * Make Stress compiles within eclipse (CASSANDRA-10807)
 * Cassandra Daemon should print JVM arguments (CASSANDRA-10764)
 * Allow cancellation of index summary redistribution (CASSANDRA-8805)


3.1.1
Merged from 3.0:
  * Fix upgrade data loss due to range tombstone deleting more data than then should
    (CASSANDRA-10822)


3.1
Merged from 3.0:
 * Avoid MV race during node decommission (CASSANDRA-10674)
 * Disable reloading of GossipingPropertyFileSnitch (CASSANDRA-9474)
 * Handle single-column deletions correction in materialized views
   when the column is part of the view primary key (CASSANDRA-10796)
 * Fix issue with datadir migration on upgrade (CASSANDRA-10788)
 * Fix bug with range tombstones on reverse queries and test coverage for
   AbstractBTreePartition (CASSANDRA-10059)
 * Remove 64k limit on collection elements (CASSANDRA-10374)
 * Remove unclear Indexer.indexes() method (CASSANDRA-10690)
 * Fix NPE on stream read error (CASSANDRA-10771)
 * Normalize cqlsh DESC output (CASSANDRA-10431)
 * Rejects partition range deletions when columns are specified (CASSANDRA-10739)
 * Fix error when saving cached key for old format sstable (CASSANDRA-10778)
 * Invalidate prepared statements on DROP INDEX (CASSANDRA-10758)
 * Fix SELECT statement with IN restrictions on partition key,
   ORDER BY and LIMIT (CASSANDRA-10729)
 * Improve stress performance over 1k threads (CASSANDRA-7217)
 * Wait for migration responses to complete before bootstrapping (CASSANDRA-10731)
 * Unable to create a function with argument of type Inet (CASSANDRA-10741)
 * Fix backward incompatibiliy in CqlInputFormat (CASSANDRA-10717)
 * Correctly preserve deletion info on updated rows when notifying indexers
   of single-row deletions (CASSANDRA-10694)
 * Notify indexers of partition delete during cleanup (CASSANDRA-10685)
 * Keep the file open in trySkipCache (CASSANDRA-10669)
 * Updated trigger example (CASSANDRA-10257)
Merged from 2.2:
 * Verify tables in pseudo-system keyspaces at startup (CASSANDRA-10761)
 * Fix IllegalArgumentException in DataOutputBuffer.reallocate for large buffers (CASSANDRA-10592)
 * Show CQL help in cqlsh in web browser (CASSANDRA-7225)
 * Serialize on disk the proper SSTable compression ratio (CASSANDRA-10775)
 * Reject index queries while the index is building (CASSANDRA-8505)
 * CQL.textile syntax incorrectly includes optional keyspace for aggregate SFUNC and FINALFUNC (CASSANDRA-10747)
 * Fix JSON update with prepared statements (CASSANDRA-10631)
 * Don't do anticompaction after subrange repair (CASSANDRA-10422)
 * Fix SimpleDateType type compatibility (CASSANDRA-10027)
 * (Hadoop) fix splits calculation (CASSANDRA-10640)
 * (Hadoop) ensure that Cluster instances are always closed (CASSANDRA-10058)
Merged from 2.1:
 * Fix Stress profile parsing on Windows (CASSANDRA-10808)
 * Fix incremental repair hang when replica is down (CASSANDRA-10288)
 * Optimize the way we check if a token is repaired in anticompaction (CASSANDRA-10768)
 * Add proper error handling to stream receiver (CASSANDRA-10774)
 * Warn or fail when changing cluster topology live (CASSANDRA-10243)
 * Status command in debian/ubuntu init script doesn't work (CASSANDRA-10213)
 * Some DROP ... IF EXISTS incorrectly result in exceptions on non-existing KS (CASSANDRA-10658)
 * DeletionTime.compareTo wrong in rare cases (CASSANDRA-10749)
 * Force encoding when computing statement ids (CASSANDRA-10755)
 * Properly reject counters as map keys (CASSANDRA-10760)
 * Fix the sstable-needs-cleanup check (CASSANDRA-10740)
 * (cqlsh) Print column names before COPY operation (CASSANDRA-8935)
 * Fix CompressedInputStream for proper cleanup (CASSANDRA-10012)
 * (cqlsh) Support counters in COPY commands (CASSANDRA-9043)
 * Try next replica if not possible to connect to primary replica on
   ColumnFamilyRecordReader (CASSANDRA-2388)
 * Limit window size in DTCS (CASSANDRA-10280)
 * sstableloader does not use MAX_HEAP_SIZE env parameter (CASSANDRA-10188)
 * (cqlsh) Improve COPY TO performance and error handling (CASSANDRA-9304)
 * Create compression chunk for sending file only (CASSANDRA-10680)
 * Forbid compact clustering column type changes in ALTER TABLE (CASSANDRA-8879)
 * Reject incremental repair with subrange repair (CASSANDRA-10422)
 * Add a nodetool command to refresh size_estimates (CASSANDRA-9579)
 * Invalidate cache after stream receive task is completed (CASSANDRA-10341)
 * Reject counter writes in CQLSSTableWriter (CASSANDRA-10258)
 * Remove superfluous COUNTER_MUTATION stage mapping (CASSANDRA-10605)


3.0
 * Fix AssertionError while flushing memtable due to materialized views
   incorrectly inserting empty rows (CASSANDRA-10614)
 * Store UDA initcond as CQL literal in the schema table, instead of a blob (CASSANDRA-10650)
 * Don't use -1 for the position of partition key in schema (CASSANDRA-10491)
 * Fix distinct queries in mixed version cluster (CASSANDRA-10573)
 * Skip sstable on clustering in names query (CASSANDRA-10571)
 * Remove value skipping as it breaks read-repair (CASSANDRA-10655)
 * Fix bootstrapping with MVs (CASSANDRA-10621)
 * Make sure EACH_QUORUM reads are using NTS (CASSANDRA-10584)
 * Fix MV replica filtering for non-NetworkTopologyStrategy (CASSANDRA-10634)
 * (Hadoop) fix CIF describeSplits() not handling 0 size estimates (CASSANDRA-10600)
 * Fix reading of legacy sstables (CASSANDRA-10590)
 * Use CQL type names in schema metadata tables (CASSANDRA-10365)
 * Guard batchlog replay against integer division by zero (CASSANDRA-9223)
 * Fix bug when adding a column to thrift with the same name than a primary key (CASSANDRA-10608)
 * Add client address argument to IAuthenticator::newSaslNegotiator (CASSANDRA-8068)
 * Fix implementation of LegacyLayout.LegacyBoundComparator (CASSANDRA-10602)
 * Don't use 'names query' read path for counters (CASSANDRA-10572)
 * Fix backward compatibility for counters (CASSANDRA-10470)
 * Remove memory_allocator paramter from cassandra.yaml (CASSANDRA-10581,10628)
 * Execute the metadata reload task of all registered indexes on CFS::reload (CASSANDRA-10604)
 * Fix thrift cas operations with defined columns (CASSANDRA-10576)
 * Fix PartitionUpdate.operationCount()for updates with static column operations (CASSANDRA-10606)
 * Fix thrift get() queries with defined columns (CASSANDRA-10586)
 * Fix marking of indexes as built and removed (CASSANDRA-10601)
 * Skip initialization of non-registered 2i instances, remove Index::getIndexName (CASSANDRA-10595)
 * Fix batches on multiple tables (CASSANDRA-10554)
 * Ensure compaction options are validated when updating KeyspaceMetadata (CASSANDRA-10569)
 * Flatten Iterator Transformation Hierarchy (CASSANDRA-9975)
 * Remove token generator (CASSANDRA-5261)
 * RolesCache should not be created for any authenticator that does not requireAuthentication (CASSANDRA-10562)
 * Fix LogTransaction checking only a single directory for files (CASSANDRA-10421)
 * Fix handling of range tombstones when reading old format sstables (CASSANDRA-10360)
 * Aggregate with Initial Condition fails with C* 3.0 (CASSANDRA-10367)
Merged from 2.2:
 * (cqlsh) show partial trace if incomplete after max_trace_wait (CASSANDRA-7645)
 * Use most up-to-date version of schema for system tables (CASSANDRA-10652)
 * Deprecate memory_allocator in cassandra.yaml (CASSANDRA-10581,10628)
 * Expose phi values from failure detector via JMX and tweak debug
   and trace logging (CASSANDRA-9526)
 * Fix IllegalArgumentException in DataOutputBuffer.reallocate for large buffers (CASSANDRA-10592)
Merged from 2.1:
 * Shutdown compaction in drain to prevent leak (CASSANDRA-10079)
 * (cqlsh) fix COPY using wrong variable name for time_format (CASSANDRA-10633)
 * Do not run SizeEstimatesRecorder if a node is not a member of the ring (CASSANDRA-9912)
 * Improve handling of dead nodes in gossip (CASSANDRA-10298)
 * Fix logback-tools.xml incorrectly configured for outputing to System.err
   (CASSANDRA-9937)
 * Fix streaming to catch exception so retry not fail (CASSANDRA-10557)
 * Add validation method to PerRowSecondaryIndex (CASSANDRA-10092)
 * Support encrypted and plain traffic on the same port (CASSANDRA-10559)
 * Do STCS in DTCS windows (CASSANDRA-10276)
 * Avoid repetition of JVM_OPTS in debian package (CASSANDRA-10251)
 * Fix potential NPE from handling result of SIM.highestSelectivityIndex (CASSANDRA-10550)
 * Fix paging issues with partitions containing only static columns data (CASSANDRA-10381)
 * Fix conditions on static columns (CASSANDRA-10264)
 * AssertionError: attempted to delete non-existing file CommitLog (CASSANDRA-10377)
 * Fix sorting for queries with an IN condition on partition key columns (CASSANDRA-10363)


3.0-rc2
 * Fix SELECT DISTINCT queries between 2.2.2 nodes and 3.0 nodes (CASSANDRA-10473)
 * Remove circular references in SegmentedFile (CASSANDRA-10543)
 * Ensure validation of indexed values only occurs once per-partition (CASSANDRA-10536)
 * Fix handling of static columns for range tombstones in thrift (CASSANDRA-10174)
 * Support empty ColumnFilter for backward compatility on empty IN (CASSANDRA-10471)
 * Remove Pig support (CASSANDRA-10542)
 * Fix LogFile throws Exception when assertion is disabled (CASSANDRA-10522)
 * Revert CASSANDRA-7486, make CMS default GC, move GC config to
   conf/jvm.options (CASSANDRA-10403)
 * Fix TeeingAppender causing some logs to be truncated/empty (CASSANDRA-10447)
 * Allow EACH_QUORUM for reads (CASSANDRA-9602)
 * Fix potential ClassCastException while upgrading (CASSANDRA-10468)
 * Fix NPE in MVs on update (CASSANDRA-10503)
 * Only include modified cell data in indexing deltas (CASSANDRA-10438)
 * Do not load keyspace when creating sstable writer (CASSANDRA-10443)
 * If node is not yet gossiping write all MV updates to batchlog only (CASSANDRA-10413)
 * Re-populate token metadata after commit log recovery (CASSANDRA-10293)
 * Provide additional metrics for materialized views (CASSANDRA-10323)
 * Flush system schema tables after local schema changes (CASSANDRA-10429)
Merged from 2.2:
 * Reduce contention getting instances of CompositeType (CASSANDRA-10433)
 * Fix the regression when using LIMIT with aggregates (CASSANDRA-10487)
 * Avoid NoClassDefFoundError during DataDescriptor initialization on windows (CASSANDRA-10412)
 * Preserve case of quoted Role & User names (CASSANDRA-10394)
 * cqlsh pg-style-strings broken (CASSANDRA-10484)
 * cqlsh prompt includes name of keyspace after failed `use` statement (CASSANDRA-10369)
Merged from 2.1:
 * (cqlsh) Distinguish negative and positive infinity in output (CASSANDRA-10523)
 * (cqlsh) allow custom time_format for COPY TO (CASSANDRA-8970)
 * Don't allow startup if the node's rack has changed (CASSANDRA-10242)
 * (cqlsh) show partial trace if incomplete after max_trace_wait (CASSANDRA-7645)
 * Allow LOCAL_JMX to be easily overridden (CASSANDRA-10275)
 * Mark nodes as dead even if they've already left (CASSANDRA-10205)


3.0.0-rc1
 * Fix mixed version read request compatibility for compact static tables
   (CASSANDRA-10373)
 * Fix paging of DISTINCT with static and IN (CASSANDRA-10354)
 * Allow MATERIALIZED VIEW's SELECT statement to restrict primary key
   columns (CASSANDRA-9664)
 * Move crc_check_chance out of compression options (CASSANDRA-9839)
 * Fix descending iteration past end of BTreeSearchIterator (CASSANDRA-10301)
 * Transfer hints to a different node on decommission (CASSANDRA-10198)
 * Check partition keys for CAS operations during stmt validation (CASSANDRA-10338)
 * Add custom query expressions to SELECT (CASSANDRA-10217)
 * Fix minor bugs in MV handling (CASSANDRA-10362)
 * Allow custom indexes with 0,1 or multiple target columns (CASSANDRA-10124)
 * Improve MV schema representation (CASSANDRA-9921)
 * Add flag to enable/disable coordinator batchlog for MV writes (CASSANDRA-10230)
 * Update cqlsh COPY for new internal driver serialization interface (CASSANDRA-10318)
 * Give index implementations more control over rebuild operations (CASSANDRA-10312)
 * Update index file format (CASSANDRA-10314)
 * Add "shadowable" row tombstones to deal with mv timestamp issues (CASSANDRA-10261)
 * CFS.loadNewSSTables() broken for pre-3.0 sstables
 * Cache selected index in read command to reduce lookups (CASSANDRA-10215)
 * Small optimizations of sstable index serialization (CASSANDRA-10232)
 * Support for both encrypted and unencrypted native transport connections (CASSANDRA-9590)
Merged from 2.2:
 * Configurable page size in cqlsh (CASSANDRA-9855)
 * Defer default role manager setup until all nodes are on 2.2+ (CASSANDRA-9761)
 * Handle missing RoleManager in config after upgrade to 2.2 (CASSANDRA-10209)
Merged from 2.1:
 * Bulk Loader API could not tolerate even node failure (CASSANDRA-10347)
 * Avoid misleading pushed notifications when multiple nodes
   share an rpc_address (CASSANDRA-10052)
 * Fix dropping undroppable when message queue is full (CASSANDRA-10113)
 * Fix potential ClassCastException during paging (CASSANDRA-10352)
 * Prevent ALTER TYPE from creating circular references (CASSANDRA-10339)
 * Fix cache handling of 2i and base tables (CASSANDRA-10155, 10359)
 * Fix NPE in nodetool compactionhistory (CASSANDRA-9758)
 * (Pig) support BulkOutputFormat as a URL parameter (CASSANDRA-7410)
 * BATCH statement is broken in cqlsh (CASSANDRA-10272)
 * (cqlsh) Make cqlsh PEP8 Compliant (CASSANDRA-10066)
 * (cqlsh) Fix error when starting cqlsh with --debug (CASSANDRA-10282)
 * Scrub, Cleanup and Upgrade do not unmark compacting until all operations
   have completed, regardless of the occurence of exceptions (CASSANDRA-10274)


3.0.0-beta2
 * Fix columns returned by AbstractBtreePartitions (CASSANDRA-10220)
 * Fix backward compatibility issue due to AbstractBounds serialization bug (CASSANDRA-9857)
 * Fix startup error when upgrading nodes (CASSANDRA-10136)
 * Base table PRIMARY KEY can be assumed to be NOT NULL in MV creation (CASSANDRA-10147)
 * Improve batchlog write patch (CASSANDRA-9673)
 * Re-apply MaterializedView updates on commitlog replay (CASSANDRA-10164)
 * Require AbstractType.isByteOrderComparable declaration in constructor (CASSANDRA-9901)
 * Avoid digest mismatch on upgrade to 3.0 (CASSANDRA-9554)
 * Fix Materialized View builder when adding multiple MVs (CASSANDRA-10156)
 * Choose better poolingOptions for protocol v4 in cassandra-stress (CASSANDRA-10182)
 * Fix LWW bug affecting Materialized Views (CASSANDRA-10197)
 * Ensures frozen sets and maps are always sorted (CASSANDRA-10162)
 * Don't deadlock when flushing CFS backed custom indexes (CASSANDRA-10181)
 * Fix double flushing of secondary index tables (CASSANDRA-10180)
 * Fix incorrect handling of range tombstones in thrift (CASSANDRA-10046)
 * Only use batchlog when paired materialized view replica is remote (CASSANDRA-10061)
 * Reuse TemporalRow when updating multiple MaterializedViews (CASSANDRA-10060)
 * Validate gc_grace_seconds for batchlog writes and MVs (CASSANDRA-9917)
 * Fix sstablerepairedset (CASSANDRA-10132)
Merged from 2.2:
 * Cancel transaction for sstables we wont redistribute index summary
   for (CASSANDRA-10270)
 * Retry snapshot deletion after compaction and gc on Windows (CASSANDRA-10222)
 * Fix failure to start with space in directory path on Windows (CASSANDRA-10239)
 * Fix repair hang when snapshot failed (CASSANDRA-10057)
 * Fall back to 1/4 commitlog volume for commitlog_total_space on small disks
   (CASSANDRA-10199)
Merged from 2.1:
 * Added configurable warning threshold for GC duration (CASSANDRA-8907)
 * Fix handling of streaming EOF (CASSANDRA-10206)
 * Only check KeyCache when it is enabled
 * Change streaming_socket_timeout_in_ms default to 1 hour (CASSANDRA-8611)
 * (cqlsh) update list of CQL keywords (CASSANDRA-9232)
 * Add nodetool gettraceprobability command (CASSANDRA-10234)
Merged from 2.0:
 * Fix rare race where older gossip states can be shadowed (CASSANDRA-10366)
 * Fix consolidating racks violating the RF contract (CASSANDRA-10238)
 * Disallow decommission when node is in drained state (CASSANDRA-8741)


2.2.1
 * Fix race during construction of commit log (CASSANDRA-10049)
 * Fix LeveledCompactionStrategyTest (CASSANDRA-9757)
 * Fix broken UnbufferedDataOutputStreamPlus.writeUTF (CASSANDRA-10203)
 * (cqlsh) default load-from-file encoding to utf-8 (CASSANDRA-9898)
 * Avoid returning Permission.NONE when failing to query users table (CASSANDRA-10168)
 * (cqlsh) add CLEAR command (CASSANDRA-10086)
 * Support string literals as Role names for compatibility (CASSANDRA-10135)
Merged from 2.1:
 * Only check KeyCache when it is enabled
 * Change streaming_socket_timeout_in_ms default to 1 hour (CASSANDRA-8611)
 * (cqlsh) update list of CQL keywords (CASSANDRA-9232)


3.0.0-beta1
 * Redesign secondary index API (CASSANDRA-9459, 7771, 9041)
 * Fix throwing ReadFailure instead of ReadTimeout on range queries (CASSANDRA-10125)
 * Rewrite hinted handoff (CASSANDRA-6230)
 * Fix query on static compact tables (CASSANDRA-10093)
 * Fix race during construction of commit log (CASSANDRA-10049)
 * Add option to only purge repaired tombstones (CASSANDRA-6434)
 * Change authorization handling for MVs (CASSANDRA-9927)
 * Add custom JMX enabled executor for UDF sandbox (CASSANDRA-10026)
 * Fix row deletion bug for Materialized Views (CASSANDRA-10014)
 * Support mixed-version clusters with Cassandra 2.1 and 2.2 (CASSANDRA-9704)
 * Fix multiple slices on RowSearchers (CASSANDRA-10002)
 * Fix bug in merging of collections (CASSANDRA-10001)
 * Optimize batchlog replay to avoid full scans (CASSANDRA-7237)
 * Repair improvements when using vnodes (CASSANDRA-5220)
 * Disable scripted UDFs by default (CASSANDRA-9889)
 * Bytecode inspection for Java-UDFs (CASSANDRA-9890)
 * Use byte to serialize MT hash length (CASSANDRA-9792)
 * Replace usage of Adler32 with CRC32 (CASSANDRA-8684)
 * Fix migration to new format from 2.1 SSTable (CASSANDRA-10006)
 * SequentialWriter should extend BufferedDataOutputStreamPlus (CASSANDRA-9500)
 * Use the same repairedAt timestamp within incremental repair session (CASSANDRA-9111)
Merged from 2.2:
 * Allow count(*) and count(1) to be use as normal aggregation (CASSANDRA-10114)
 * An NPE is thrown if the column name is unknown for an IN relation (CASSANDRA-10043)
 * Apply commit_failure_policy to more errors on startup (CASSANDRA-9749)
 * Fix histogram overflow exception (CASSANDRA-9973)
 * Route gossip messages over dedicated socket (CASSANDRA-9237)
 * Add checksum to saved cache files (CASSANDRA-9265)
 * Log warning when using an aggregate without partition key (CASSANDRA-9737)
Merged from 2.1:
 * (cqlsh) Allow encoding to be set through command line (CASSANDRA-10004)
 * Add new JMX methods to change local compaction strategy (CASSANDRA-9965)
 * Write hints for paxos commits (CASSANDRA-7342)
 * (cqlsh) Fix timestamps before 1970 on Windows, always
   use UTC for timestamp display (CASSANDRA-10000)
 * (cqlsh) Avoid overwriting new config file with old config
   when both exist (CASSANDRA-9777)
 * Release snapshot selfRef when doing snapshot repair (CASSANDRA-9998)
 * Cannot replace token does not exist - DN node removed as Fat Client (CASSANDRA-9871)
Merged from 2.0:
 * Don't cast expected bf size to an int (CASSANDRA-9959)
 * Make getFullyExpiredSSTables less expensive (CASSANDRA-9882)


3.0.0-alpha1
 * Implement proper sandboxing for UDFs (CASSANDRA-9402)
 * Simplify (and unify) cleanup of compaction leftovers (CASSANDRA-7066)
 * Allow extra schema definitions in cassandra-stress yaml (CASSANDRA-9850)
 * Metrics should use up to date nomenclature (CASSANDRA-9448)
 * Change CREATE/ALTER TABLE syntax for compression (CASSANDRA-8384)
 * Cleanup crc and adler code for java 8 (CASSANDRA-9650)
 * Storage engine refactor (CASSANDRA-8099, 9743, 9746, 9759, 9781, 9808, 9825,
   9848, 9705, 9859, 9867, 9874, 9828, 9801)
 * Update Guava to 18.0 (CASSANDRA-9653)
 * Bloom filter false positive ratio is not honoured (CASSANDRA-8413)
 * New option for cassandra-stress to leave a ratio of columns null (CASSANDRA-9522)
 * Change hinted_handoff_enabled yaml setting, JMX (CASSANDRA-9035)
 * Add algorithmic token allocation (CASSANDRA-7032)
 * Add nodetool command to replay batchlog (CASSANDRA-9547)
 * Make file buffer cache independent of paths being read (CASSANDRA-8897)
 * Remove deprecated legacy Hadoop code (CASSANDRA-9353)
 * Decommissioned nodes will not rejoin the cluster (CASSANDRA-8801)
 * Change gossip stabilization to use endpoit size (CASSANDRA-9401)
 * Change default garbage collector to G1 (CASSANDRA-7486)
 * Populate TokenMetadata early during startup (CASSANDRA-9317)
 * Undeprecate cache recentHitRate (CASSANDRA-6591)
 * Add support for selectively varint encoding fields (CASSANDRA-9499, 9865)
 * Materialized Views (CASSANDRA-6477)
Merged from 2.2:
 * Avoid grouping sstables for anticompaction with DTCS (CASSANDRA-9900)
 * UDF / UDA execution time in trace (CASSANDRA-9723)
 * Fix broken internode SSL (CASSANDRA-9884)
Merged from 2.1:
 * Add new JMX methods to change local compaction strategy (CASSANDRA-9965)
 * Fix handling of enable/disable autocompaction (CASSANDRA-9899)
 * Add consistency level to tracing ouput (CASSANDRA-9827)
 * Remove repair snapshot leftover on startup (CASSANDRA-7357)
 * Use random nodes for batch log when only 2 racks (CASSANDRA-8735)
 * Ensure atomicity inside thrift and stream session (CASSANDRA-7757)
 * Fix nodetool info error when the node is not joined (CASSANDRA-9031)
Merged from 2.0:
 * Log when messages are dropped due to cross_node_timeout (CASSANDRA-9793)
 * Don't track hotness when opening from snapshot for validation (CASSANDRA-9382)


2.2.0
 * Allow the selection of columns together with aggregates (CASSANDRA-9767)
 * Fix cqlsh copy methods and other windows specific issues (CASSANDRA-9795)
 * Don't wrap byte arrays in SequentialWriter (CASSANDRA-9797)
 * sum() and avg() functions missing for smallint and tinyint types (CASSANDRA-9671)
 * Revert CASSANDRA-9542 (allow native functions in UDA) (CASSANDRA-9771)
Merged from 2.1:
 * Fix MarshalException when upgrading superColumn family (CASSANDRA-9582)
 * Fix broken logging for "empty" flushes in Memtable (CASSANDRA-9837)
 * Handle corrupt files on startup (CASSANDRA-9686)
 * Fix clientutil jar and tests (CASSANDRA-9760)
 * (cqlsh) Allow the SSL protocol version to be specified through the
    config file or environment variables (CASSANDRA-9544)
Merged from 2.0:
 * Add tool to find why expired sstables are not getting dropped (CASSANDRA-10015)
 * Remove erroneous pending HH tasks from tpstats/jmx (CASSANDRA-9129)
 * Don't cast expected bf size to an int (CASSANDRA-9959)
 * checkForEndpointCollision fails for legitimate collisions (CASSANDRA-9765)
 * Complete CASSANDRA-8448 fix (CASSANDRA-9519)
 * Don't include auth credentials in debug log (CASSANDRA-9682)
 * Can't transition from write survey to normal mode (CASSANDRA-9740)
 * Scrub (recover) sstables even when -Index.db is missing (CASSANDRA-9591)
 * Fix growing pending background compaction (CASSANDRA-9662)


2.2.0-rc2
 * Re-enable memory-mapped I/O on Windows (CASSANDRA-9658)
 * Warn when an extra-large partition is compacted (CASSANDRA-9643)
 * (cqlsh) Allow setting the initial connection timeout (CASSANDRA-9601)
 * BulkLoader has --transport-factory option but does not use it (CASSANDRA-9675)
 * Allow JMX over SSL directly from nodetool (CASSANDRA-9090)
 * Update cqlsh for UDFs (CASSANDRA-7556)
 * Change Windows kernel default timer resolution (CASSANDRA-9634)
 * Deprected sstable2json and json2sstable (CASSANDRA-9618)
 * Allow native functions in user-defined aggregates (CASSANDRA-9542)
 * Don't repair system_distributed by default (CASSANDRA-9621)
 * Fix mixing min, max, and count aggregates for blob type (CASSANRA-9622)
 * Rename class for DATE type in Java driver (CASSANDRA-9563)
 * Duplicate compilation of UDFs on coordinator (CASSANDRA-9475)
 * Fix connection leak in CqlRecordWriter (CASSANDRA-9576)
 * Mlockall before opening system sstables & remove boot_without_jna option (CASSANDRA-9573)
 * Add functions to convert timeuuid to date or time, deprecate dateOf and unixTimestampOf (CASSANDRA-9229)
 * Make sure we cancel non-compacting sstables from LifecycleTransaction (CASSANDRA-9566)
 * Fix deprecated repair JMX API (CASSANDRA-9570)
 * Add logback metrics (CASSANDRA-9378)
 * Update and refactor ant test/test-compression to run the tests in parallel (CASSANDRA-9583)
 * Fix upgrading to new directory for secondary index (CASSANDRA-9687)
Merged from 2.1:
 * (cqlsh) Fix bad check for CQL compatibility when DESCRIBE'ing
   COMPACT STORAGE tables with no clustering columns
 * Eliminate strong self-reference chains in sstable ref tidiers (CASSANDRA-9656)
 * Ensure StreamSession uses canonical sstable reader instances (CASSANDRA-9700)
 * Ensure memtable book keeping is not corrupted in the event we shrink usage (CASSANDRA-9681)
 * Update internal python driver for cqlsh (CASSANDRA-9064)
 * Fix IndexOutOfBoundsException when inserting tuple with too many
   elements using the string literal notation (CASSANDRA-9559)
 * Enable describe on indices (CASSANDRA-7814)
 * Fix incorrect result for IN queries where column not found (CASSANDRA-9540)
 * ColumnFamilyStore.selectAndReference may block during compaction (CASSANDRA-9637)
 * Fix bug in cardinality check when compacting (CASSANDRA-9580)
 * Fix memory leak in Ref due to ConcurrentLinkedQueue.remove() behaviour (CASSANDRA-9549)
 * Make rebuild only run one at a time (CASSANDRA-9119)
Merged from 2.0:
 * Avoid NPE in AuthSuccess#decode (CASSANDRA-9727)
 * Add listen_address to system.local (CASSANDRA-9603)
 * Bug fixes to resultset metadata construction (CASSANDRA-9636)
 * Fix setting 'durable_writes' in ALTER KEYSPACE (CASSANDRA-9560)
 * Avoids ballot clash in Paxos (CASSANDRA-9649)
 * Improve trace messages for RR (CASSANDRA-9479)
 * Fix suboptimal secondary index selection when restricted
   clustering column is also indexed (CASSANDRA-9631)
 * (cqlsh) Add min_threshold to DTCS option autocomplete (CASSANDRA-9385)
 * Fix error message when attempting to create an index on a column
   in a COMPACT STORAGE table with clustering columns (CASSANDRA-9527)
 * 'WITH WITH' in alter keyspace statements causes NPE (CASSANDRA-9565)
 * Expose some internals of SelectStatement for inspection (CASSANDRA-9532)
 * ArrivalWindow should use primitives (CASSANDRA-9496)
 * Periodically submit background compaction tasks (CASSANDRA-9592)
 * Set HAS_MORE_PAGES flag to false when PagingState is null (CASSANDRA-9571)


2.2.0-rc1
 * Compressed commit log should measure compressed space used (CASSANDRA-9095)
 * Fix comparison bug in CassandraRoleManager#collectRoles (CASSANDRA-9551)
 * Add tinyint,smallint,time,date support for UDFs (CASSANDRA-9400)
 * Deprecates SSTableSimpleWriter and SSTableSimpleUnsortedWriter (CASSANDRA-9546)
 * Empty INITCOND treated as null in aggregate (CASSANDRA-9457)
 * Remove use of Cell in Thrift MapReduce classes (CASSANDRA-8609)
 * Integrate pre-release Java Driver 2.2-rc1, custom build (CASSANDRA-9493)
 * Clean up gossiper logic for old versions (CASSANDRA-9370)
 * Fix custom payload coding/decoding to match the spec (CASSANDRA-9515)
 * ant test-all results incomplete when parsed (CASSANDRA-9463)
 * Disallow frozen<> types in function arguments and return types for
   clarity (CASSANDRA-9411)
 * Static Analysis to warn on unsafe use of Autocloseable instances (CASSANDRA-9431)
 * Update commitlog archiving examples now that commitlog segments are
   not recycled (CASSANDRA-9350)
 * Extend Transactional API to sstable lifecycle management (CASSANDRA-8568)
 * (cqlsh) Add support for native protocol 4 (CASSANDRA-9399)
 * Ensure that UDF and UDAs are keyspace-isolated (CASSANDRA-9409)
 * Revert CASSANDRA-7807 (tracing completion client notifications) (CASSANDRA-9429)
 * Add ability to stop compaction by ID (CASSANDRA-7207)
 * Let CassandraVersion handle SNAPSHOT version (CASSANDRA-9438)
Merged from 2.1:
 * (cqlsh) Fix using COPY through SOURCE or -f (CASSANDRA-9083)
 * Fix occasional lack of `system` keyspace in schema tables (CASSANDRA-8487)
 * Use ProtocolError code instead of ServerError code for native protocol
   error responses to unsupported protocol versions (CASSANDRA-9451)
 * Default commitlog_sync_batch_window_in_ms changed to 2ms (CASSANDRA-9504)
 * Fix empty partition assertion in unsorted sstable writing tools (CASSANDRA-9071)
 * Ensure truncate without snapshot cannot produce corrupt responses (CASSANDRA-9388)
 * Consistent error message when a table mixes counter and non-counter
   columns (CASSANDRA-9492)
 * Avoid getting unreadable keys during anticompaction (CASSANDRA-9508)
 * (cqlsh) Better float precision by default (CASSANDRA-9224)
 * Improve estimated row count (CASSANDRA-9107)
 * Optimize range tombstone memory footprint (CASSANDRA-8603)
 * Use configured gcgs in anticompaction (CASSANDRA-9397)
Merged from 2.0:
 * Don't accumulate more range than necessary in RangeTombstone.Tracker (CASSANDRA-9486)
 * Add broadcast and rpc addresses to system.local (CASSANDRA-9436)
 * Always mark sstable suspect when corrupted (CASSANDRA-9478)
 * Add database users and permissions to CQL3 documentation (CASSANDRA-7558)
 * Allow JVM_OPTS to be passed to standalone tools (CASSANDRA-5969)
 * Fix bad condition in RangeTombstoneList (CASSANDRA-9485)
 * Fix potential StackOverflow when setting CrcCheckChance over JMX (CASSANDRA-9488)
 * Fix null static columns in pages after the first, paged reversed
   queries (CASSANDRA-8502)
 * Fix counting cache serialization in request metrics (CASSANDRA-9466)
 * Add option not to validate atoms during scrub (CASSANDRA-9406)


2.2.0-beta1
 * Introduce Transactional API for internal state changes (CASSANDRA-8984)
 * Add a flag in cassandra.yaml to enable UDFs (CASSANDRA-9404)
 * Better support of null for UDF (CASSANDRA-8374)
 * Use ecj instead of javassist for UDFs (CASSANDRA-8241)
 * faster async logback configuration for tests (CASSANDRA-9376)
 * Add `smallint` and `tinyint` data types (CASSANDRA-8951)
 * Avoid thrift schema creation when native driver is used in stress tool (CASSANDRA-9374)
 * Make Functions.declared thread-safe
 * Add client warnings to native protocol v4 (CASSANDRA-8930)
 * Allow roles cache to be invalidated (CASSANDRA-8967)
 * Upgrade Snappy (CASSANDRA-9063)
 * Don't start Thrift rpc by default (CASSANDRA-9319)
 * Only stream from unrepaired sstables with incremental repair (CASSANDRA-8267)
 * Aggregate UDFs allow SFUNC return type to differ from STYPE if FFUNC specified (CASSANDRA-9321)
 * Remove Thrift dependencies in bundled tools (CASSANDRA-8358)
 * Disable memory mapping of hsperfdata file for JVM statistics (CASSANDRA-9242)
 * Add pre-startup checks to detect potential incompatibilities (CASSANDRA-8049)
 * Distinguish between null and unset in protocol v4 (CASSANDRA-7304)
 * Add user/role permissions for user-defined functions (CASSANDRA-7557)
 * Allow cassandra config to be updated to restart daemon without unloading classes (CASSANDRA-9046)
 * Don't initialize compaction writer before checking if iter is empty (CASSANDRA-9117)
 * Don't execute any functions at prepare-time (CASSANDRA-9037)
 * Share file handles between all instances of a SegmentedFile (CASSANDRA-8893)
 * Make it possible to major compact LCS (CASSANDRA-7272)
 * Make FunctionExecutionException extend RequestExecutionException
   (CASSANDRA-9055)
 * Add support for SELECT JSON, INSERT JSON syntax and new toJson(), fromJson()
   functions (CASSANDRA-7970)
 * Optimise max purgeable timestamp calculation in compaction (CASSANDRA-8920)
 * Constrain internode message buffer sizes, and improve IO class hierarchy (CASSANDRA-8670)
 * New tool added to validate all sstables in a node (CASSANDRA-5791)
 * Push notification when tracing completes for an operation (CASSANDRA-7807)
 * Delay "node up" and "node added" notifications until native protocol server is started (CASSANDRA-8236)
 * Compressed Commit Log (CASSANDRA-6809)
 * Optimise IntervalTree (CASSANDRA-8988)
 * Add a key-value payload for third party usage (CASSANDRA-8553, 9212)
 * Bump metrics-reporter-config dependency for metrics 3.0 (CASSANDRA-8149)
 * Partition intra-cluster message streams by size, not type (CASSANDRA-8789)
 * Add WriteFailureException to native protocol, notify coordinator of
   write failures (CASSANDRA-8592)
 * Convert SequentialWriter to nio (CASSANDRA-8709)
 * Add role based access control (CASSANDRA-7653, 8650, 7216, 8760, 8849, 8761, 8850)
 * Record client ip address in tracing sessions (CASSANDRA-8162)
 * Indicate partition key columns in response metadata for prepared
   statements (CASSANDRA-7660)
 * Merge UUIDType and TimeUUIDType parse logic (CASSANDRA-8759)
 * Avoid memory allocation when searching index summary (CASSANDRA-8793)
 * Optimise (Time)?UUIDType Comparisons (CASSANDRA-8730)
 * Make CRC32Ex into a separate maven dependency (CASSANDRA-8836)
 * Use preloaded jemalloc w/ Unsafe (CASSANDRA-8714, 9197)
 * Avoid accessing partitioner through StorageProxy (CASSANDRA-8244, 8268)
 * Upgrade Metrics library and remove depricated metrics (CASSANDRA-5657)
 * Serializing Row cache alternative, fully off heap (CASSANDRA-7438)
 * Duplicate rows returned when in clause has repeated values (CASSANDRA-6706)
 * Make CassandraException unchecked, extend RuntimeException (CASSANDRA-8560)
 * Support direct buffer decompression for reads (CASSANDRA-8464)
 * DirectByteBuffer compatible LZ4 methods (CASSANDRA-7039)
 * Group sstables for anticompaction correctly (CASSANDRA-8578)
 * Add ReadFailureException to native protocol, respond
   immediately when replicas encounter errors while handling
   a read request (CASSANDRA-7886)
 * Switch CommitLogSegment from RandomAccessFile to nio (CASSANDRA-8308)
 * Allow mixing token and partition key restrictions (CASSANDRA-7016)
 * Support index key/value entries on map collections (CASSANDRA-8473)
 * Modernize schema tables (CASSANDRA-8261)
 * Support for user-defined aggregation functions (CASSANDRA-8053)
 * Fix NPE in SelectStatement with empty IN values (CASSANDRA-8419)
 * Refactor SelectStatement, return IN results in natural order instead
   of IN value list order and ignore duplicate values in partition key IN restrictions (CASSANDRA-7981)
 * Support UDTs, tuples, and collections in user-defined
   functions (CASSANDRA-7563)
 * Fix aggregate fn results on empty selection, result column name,
   and cqlsh parsing (CASSANDRA-8229)
 * Mark sstables as repaired after full repair (CASSANDRA-7586)
 * Extend Descriptor to include a format value and refactor reader/writer
   APIs (CASSANDRA-7443)
 * Integrate JMH for microbenchmarks (CASSANDRA-8151)
 * Keep sstable levels when bootstrapping (CASSANDRA-7460)
 * Add Sigar library and perform basic OS settings check on startup (CASSANDRA-7838)
 * Support for aggregation functions (CASSANDRA-4914)
 * Remove cassandra-cli (CASSANDRA-7920)
 * Accept dollar quoted strings in CQL (CASSANDRA-7769)
 * Make assassinate a first class command (CASSANDRA-7935)
 * Support IN clause on any partition key column (CASSANDRA-7855)
 * Support IN clause on any clustering column (CASSANDRA-4762)
 * Improve compaction logging (CASSANDRA-7818)
 * Remove YamlFileNetworkTopologySnitch (CASSANDRA-7917)
 * Do anticompaction in groups (CASSANDRA-6851)
 * Support user-defined functions (CASSANDRA-7395, 7526, 7562, 7740, 7781, 7929,
   7924, 7812, 8063, 7813, 7708)
 * Permit configurable timestamps with cassandra-stress (CASSANDRA-7416)
 * Move sstable RandomAccessReader to nio2, which allows using the
   FILE_SHARE_DELETE flag on Windows (CASSANDRA-4050)
 * Remove CQL2 (CASSANDRA-5918)
 * Optimize fetching multiple cells by name (CASSANDRA-6933)
 * Allow compilation in java 8 (CASSANDRA-7028)
 * Make incremental repair default (CASSANDRA-7250)
 * Enable code coverage thru JaCoCo (CASSANDRA-7226)
 * Switch external naming of 'column families' to 'tables' (CASSANDRA-4369)
 * Shorten SSTable path (CASSANDRA-6962)
 * Use unsafe mutations for most unit tests (CASSANDRA-6969)
 * Fix race condition during calculation of pending ranges (CASSANDRA-7390)
 * Fail on very large batch sizes (CASSANDRA-8011)
 * Improve concurrency of repair (CASSANDRA-6455, 8208, 9145)
 * Select optimal CRC32 implementation at runtime (CASSANDRA-8614)
 * Evaluate MurmurHash of Token once per query (CASSANDRA-7096)
 * Generalize progress reporting (CASSANDRA-8901)
 * Resumable bootstrap streaming (CASSANDRA-8838, CASSANDRA-8942)
 * Allow scrub for secondary index (CASSANDRA-5174)
 * Save repair data to system table (CASSANDRA-5839)
 * fix nodetool names that reference column families (CASSANDRA-8872)
 Merged from 2.1:
 * Warn on misuse of unlogged batches (CASSANDRA-9282)
 * Failure detector detects and ignores local pauses (CASSANDRA-9183)
 * Add utility class to support for rate limiting a given log statement (CASSANDRA-9029)
 * Add missing consistency levels to cassandra-stess (CASSANDRA-9361)
 * Fix commitlog getCompletedTasks to not increment (CASSANDRA-9339)
 * Fix for harmless exceptions logged as ERROR (CASSANDRA-8564)
 * Delete processed sstables in sstablesplit/sstableupgrade (CASSANDRA-8606)
 * Improve sstable exclusion from partition tombstones (CASSANDRA-9298)
 * Validate the indexed column rather than the cell's contents for 2i (CASSANDRA-9057)
 * Add support for top-k custom 2i queries (CASSANDRA-8717)
 * Fix error when dropping table during compaction (CASSANDRA-9251)
 * cassandra-stress supports validation operations over user profiles (CASSANDRA-8773)
 * Add support for rate limiting log messages (CASSANDRA-9029)
 * Log the partition key with tombstone warnings (CASSANDRA-8561)
 * Reduce runWithCompactionsDisabled poll interval to 1ms (CASSANDRA-9271)
 * Fix PITR commitlog replay (CASSANDRA-9195)
 * GCInspector logs very different times (CASSANDRA-9124)
 * Fix deleting from an empty list (CASSANDRA-9198)
 * Update tuple and collection types that use a user-defined type when that UDT
   is modified (CASSANDRA-9148, CASSANDRA-9192)
 * Use higher timeout for prepair and snapshot in repair (CASSANDRA-9261)
 * Fix anticompaction blocking ANTI_ENTROPY stage (CASSANDRA-9151)
 * Repair waits for anticompaction to finish (CASSANDRA-9097)
 * Fix streaming not holding ref when stream error (CASSANDRA-9295)
 * Fix canonical view returning early opened SSTables (CASSANDRA-9396)
Merged from 2.0:
 * (cqlsh) Add LOGIN command to switch users (CASSANDRA-7212)
 * Clone SliceQueryFilter in AbstractReadCommand implementations (CASSANDRA-8940)
 * Push correct protocol notification for DROP INDEX (CASSANDRA-9310)
 * token-generator - generated tokens too long (CASSANDRA-9300)
 * Fix counting of tombstones for TombstoneOverwhelmingException (CASSANDRA-9299)
 * Fix ReconnectableSnitch reconnecting to peers during upgrade (CASSANDRA-6702)
 * Include keyspace and table name in error log for collections over the size
   limit (CASSANDRA-9286)
 * Avoid potential overlap in LCS with single-partition sstables (CASSANDRA-9322)
 * Log warning message when a table is queried before the schema has fully
   propagated (CASSANDRA-9136)
 * Overload SecondaryIndex#indexes to accept the column definition (CASSANDRA-9314)
 * (cqlsh) Add SERIAL and LOCAL_SERIAL consistency levels (CASSANDRA-8051)
 * Fix index selection during rebuild with certain table layouts (CASSANDRA-9281)
 * Fix partition-level-delete-only workload accounting (CASSANDRA-9194)
 * Allow scrub to handle corrupted compressed chunks (CASSANDRA-9140)
 * Fix assertion error when resetlocalschema is run during repair (CASSANDRA-9249)
 * Disable single sstable tombstone compactions for DTCS by default (CASSANDRA-9234)
 * IncomingTcpConnection thread is not named (CASSANDRA-9262)
 * Close incoming connections when MessagingService is stopped (CASSANDRA-9238)
 * Fix streaming hang when retrying (CASSANDRA-9132)


2.1.5
 * Re-add deprecated cold_reads_to_omit param for backwards compat (CASSANDRA-9203)
 * Make anticompaction visible in compactionstats (CASSANDRA-9098)
 * Improve nodetool getendpoints documentation about the partition
   key parameter (CASSANDRA-6458)
 * Don't check other keyspaces for schema changes when an user-defined
   type is altered (CASSANDRA-9187)
 * Add generate-idea-files target to build.xml (CASSANDRA-9123)
 * Allow takeColumnFamilySnapshot to take a list of tables (CASSANDRA-8348)
 * Limit major sstable operations to their canonical representation (CASSANDRA-8669)
 * cqlsh: Add tests for INSERT and UPDATE tab completion (CASSANDRA-9125)
 * cqlsh: quote column names when needed in COPY FROM inserts (CASSANDRA-9080)
 * Do not load read meter for offline operations (CASSANDRA-9082)
 * cqlsh: Make CompositeType data readable (CASSANDRA-8919)
 * cqlsh: Fix display of triggers (CASSANDRA-9081)
 * Fix NullPointerException when deleting or setting an element by index on
   a null list collection (CASSANDRA-9077)
 * Buffer bloom filter serialization (CASSANDRA-9066)
 * Fix anti-compaction target bloom filter size (CASSANDRA-9060)
 * Make FROZEN and TUPLE unreserved keywords in CQL (CASSANDRA-9047)
 * Prevent AssertionError from SizeEstimatesRecorder (CASSANDRA-9034)
 * Avoid overwriting index summaries for sstables with an older format that
   does not support downsampling; rebuild summaries on startup when this
   is detected (CASSANDRA-8993)
 * Fix potential data loss in CompressedSequentialWriter (CASSANDRA-8949)
 * Make PasswordAuthenticator number of hashing rounds configurable (CASSANDRA-8085)
 * Fix AssertionError when binding nested collections in DELETE (CASSANDRA-8900)
 * Check for overlap with non-early sstables in LCS (CASSANDRA-8739)
 * Only calculate max purgable timestamp if we have to (CASSANDRA-8914)
 * (cqlsh) Greatly improve performance of COPY FROM (CASSANDRA-8225)
 * IndexSummary effectiveIndexInterval is now a guideline, not a rule (CASSANDRA-8993)
 * Use correct bounds for page cache eviction of compressed files (CASSANDRA-8746)
 * SSTableScanner enforces its bounds (CASSANDRA-8946)
 * Cleanup cell equality (CASSANDRA-8947)
 * Introduce intra-cluster message coalescing (CASSANDRA-8692)
 * DatabaseDescriptor throws NPE when rpc_interface is used (CASSANDRA-8839)
 * Don't check if an sstable is live for offline compactions (CASSANDRA-8841)
 * Don't set clientMode in SSTableLoader (CASSANDRA-8238)
 * Fix SSTableRewriter with disabled early open (CASSANDRA-8535)
 * Fix cassandra-stress so it respects the CL passed in user mode (CASSANDRA-8948)
 * Fix rare NPE in ColumnDefinition#hasIndexOption() (CASSANDRA-8786)
 * cassandra-stress reports per-operation statistics, plus misc (CASSANDRA-8769)
 * Add SimpleDate (cql date) and Time (cql time) types (CASSANDRA-7523)
 * Use long for key count in cfstats (CASSANDRA-8913)
 * Make SSTableRewriter.abort() more robust to failure (CASSANDRA-8832)
 * Remove cold_reads_to_omit from STCS (CASSANDRA-8860)
 * Make EstimatedHistogram#percentile() use ceil instead of floor (CASSANDRA-8883)
 * Fix top partitions reporting wrong cardinality (CASSANDRA-8834)
 * Fix rare NPE in KeyCacheSerializer (CASSANDRA-8067)
 * Pick sstables for validation as late as possible inc repairs (CASSANDRA-8366)
 * Fix commitlog getPendingTasks to not increment (CASSANDRA-8862)
 * Fix parallelism adjustment in range and secondary index queries
   when the first fetch does not satisfy the limit (CASSANDRA-8856)
 * Check if the filtered sstables is non-empty in STCS (CASSANDRA-8843)
 * Upgrade java-driver used for cassandra-stress (CASSANDRA-8842)
 * Fix CommitLog.forceRecycleAllSegments() memory access error (CASSANDRA-8812)
 * Improve assertions in Memory (CASSANDRA-8792)
 * Fix SSTableRewriter cleanup (CASSANDRA-8802)
 * Introduce SafeMemory for CompressionMetadata.Writer (CASSANDRA-8758)
 * 'nodetool info' prints exception against older node (CASSANDRA-8796)
 * Ensure SSTableReader.last corresponds exactly with the file end (CASSANDRA-8750)
 * Make SSTableWriter.openEarly more robust and obvious (CASSANDRA-8747)
 * Enforce SSTableReader.first/last (CASSANDRA-8744)
 * Cleanup SegmentedFile API (CASSANDRA-8749)
 * Avoid overlap with early compaction replacement (CASSANDRA-8683)
 * Safer Resource Management++ (CASSANDRA-8707)
 * Write partition size estimates into a system table (CASSANDRA-7688)
 * cqlsh: Fix keys() and full() collection indexes in DESCRIBE output
   (CASSANDRA-8154)
 * Show progress of streaming in nodetool netstats (CASSANDRA-8886)
 * IndexSummaryBuilder utilises offheap memory, and shares data between
   each IndexSummary opened from it (CASSANDRA-8757)
 * markCompacting only succeeds if the exact SSTableReader instances being
   marked are in the live set (CASSANDRA-8689)
 * cassandra-stress support for varint (CASSANDRA-8882)
 * Fix Adler32 digest for compressed sstables (CASSANDRA-8778)
 * Add nodetool statushandoff/statusbackup (CASSANDRA-8912)
 * Use stdout for progress and stats in sstableloader (CASSANDRA-8982)
 * Correctly identify 2i datadir from older versions (CASSANDRA-9116)
Merged from 2.0:
 * Ignore gossip SYNs after shutdown (CASSANDRA-9238)
 * Avoid overflow when calculating max sstable size in LCS (CASSANDRA-9235)
 * Make sstable blacklisting work with compression (CASSANDRA-9138)
 * Do not attempt to rebuild indexes if no index accepts any column (CASSANDRA-9196)
 * Don't initiate snitch reconnection for dead states (CASSANDRA-7292)
 * Fix ArrayIndexOutOfBoundsException in CQLSSTableWriter (CASSANDRA-8978)
 * Add shutdown gossip state to prevent timeouts during rolling restarts (CASSANDRA-8336)
 * Fix running with java.net.preferIPv6Addresses=true (CASSANDRA-9137)
 * Fix failed bootstrap/replace attempts being persisted in system.peers (CASSANDRA-9180)
 * Flush system.IndexInfo after marking index built (CASSANDRA-9128)
 * Fix updates to min/max_compaction_threshold through cassandra-cli
   (CASSANDRA-8102)
 * Don't include tmp files when doing offline relevel (CASSANDRA-9088)
 * Use the proper CAS WriteType when finishing a previous round during Paxos
   preparation (CASSANDRA-8672)
 * Avoid race in cancelling compactions (CASSANDRA-9070)
 * More aggressive check for expired sstables in DTCS (CASSANDRA-8359)
 * Fix ignored index_interval change in ALTER TABLE statements (CASSANDRA-7976)
 * Do more aggressive compaction in old time windows in DTCS (CASSANDRA-8360)
 * java.lang.AssertionError when reading saved cache (CASSANDRA-8740)
 * "disk full" when running cleanup (CASSANDRA-9036)
 * Lower logging level from ERROR to DEBUG when a scheduled schema pull
   cannot be completed due to a node being down (CASSANDRA-9032)
 * Fix MOVED_NODE client event (CASSANDRA-8516)
 * Allow overriding MAX_OUTSTANDING_REPLAY_COUNT (CASSANDRA-7533)
 * Fix malformed JMX ObjectName containing IPv6 addresses (CASSANDRA-9027)
 * (cqlsh) Allow increasing CSV field size limit through
   cqlshrc config option (CASSANDRA-8934)
 * Stop logging range tombstones when exceeding the threshold
   (CASSANDRA-8559)
 * Fix NullPointerException when nodetool getendpoints is run
   against invalid keyspaces or tables (CASSANDRA-8950)
 * Allow specifying the tmp dir (CASSANDRA-7712)
 * Improve compaction estimated tasks estimation (CASSANDRA-8904)
 * Fix duplicate up/down messages sent to native clients (CASSANDRA-7816)
 * Expose commit log archive status via JMX (CASSANDRA-8734)
 * Provide better exceptions for invalid replication strategy parameters
   (CASSANDRA-8909)
 * Fix regression in mixed single and multi-column relation support for
   SELECT statements (CASSANDRA-8613)
 * Add ability to limit number of native connections (CASSANDRA-8086)
 * Fix CQLSSTableWriter throwing exception and spawning threads
   (CASSANDRA-8808)
 * Fix MT mismatch between empty and GC-able data (CASSANDRA-8979)
 * Fix incorrect validation when snapshotting single table (CASSANDRA-8056)
 * Add offline tool to relevel sstables (CASSANDRA-8301)
 * Preserve stream ID for more protocol errors (CASSANDRA-8848)
 * Fix combining token() function with multi-column relations on
   clustering columns (CASSANDRA-8797)
 * Make CFS.markReferenced() resistant to bad refcounting (CASSANDRA-8829)
 * Fix StreamTransferTask abort/complete bad refcounting (CASSANDRA-8815)
 * Fix AssertionError when querying a DESC clustering ordered
   table with ASC ordering and paging (CASSANDRA-8767)
 * AssertionError: "Memory was freed" when running cleanup (CASSANDRA-8716)
 * Make it possible to set max_sstable_age to fractional days (CASSANDRA-8406)
 * Fix some multi-column relations with indexes on some clustering
   columns (CASSANDRA-8275)
 * Fix memory leak in SSTableSimple*Writer and SSTableReader.validate()
   (CASSANDRA-8748)
 * Throw OOM if allocating memory fails to return a valid pointer (CASSANDRA-8726)
 * Fix SSTableSimpleUnsortedWriter ConcurrentModificationException (CASSANDRA-8619)
 * 'nodetool info' prints exception against older node (CASSANDRA-8796)
 * Ensure SSTableSimpleUnsortedWriter.close() terminates if
   disk writer has crashed (CASSANDRA-8807)


2.1.4
 * Bind JMX to localhost unless explicitly configured otherwise (CASSANDRA-9085)


2.1.3
 * Fix HSHA/offheap_objects corruption (CASSANDRA-8719)
 * Upgrade libthrift to 0.9.2 (CASSANDRA-8685)
 * Don't use the shared ref in sstableloader (CASSANDRA-8704)
 * Purge internal prepared statements if related tables or
   keyspaces are dropped (CASSANDRA-8693)
 * (cqlsh) Handle unicode BOM at start of files (CASSANDRA-8638)
 * Stop compactions before exiting offline tools (CASSANDRA-8623)
 * Update tools/stress/README.txt to match current behaviour (CASSANDRA-7933)
 * Fix schema from Thrift conversion with empty metadata (CASSANDRA-8695)
 * Safer Resource Management (CASSANDRA-7705)
 * Make sure we compact highly overlapping cold sstables with
   STCS (CASSANDRA-8635)
 * rpc_interface and listen_interface generate NPE on startup when specified
   interface doesn't exist (CASSANDRA-8677)
 * Fix ArrayIndexOutOfBoundsException in nodetool cfhistograms (CASSANDRA-8514)
 * Switch from yammer metrics for nodetool cf/proxy histograms (CASSANDRA-8662)
 * Make sure we don't add tmplink files to the compaction
   strategy (CASSANDRA-8580)
 * (cqlsh) Handle maps with blob keys (CASSANDRA-8372)
 * (cqlsh) Handle DynamicCompositeType schemas correctly (CASSANDRA-8563)
 * Duplicate rows returned when in clause has repeated values (CASSANDRA-6706)
 * Add tooling to detect hot partitions (CASSANDRA-7974)
 * Fix cassandra-stress user-mode truncation of partition generation (CASSANDRA-8608)
 * Only stream from unrepaired sstables during inc repair (CASSANDRA-8267)
 * Don't allow starting multiple inc repairs on the same sstables (CASSANDRA-8316)
 * Invalidate prepared BATCH statements when related tables
   or keyspaces are dropped (CASSANDRA-8652)
 * Fix missing results in secondary index queries on collections
   with ALLOW FILTERING (CASSANDRA-8421)
 * Expose EstimatedHistogram metrics for range slices (CASSANDRA-8627)
 * (cqlsh) Escape clqshrc passwords properly (CASSANDRA-8618)
 * Fix NPE when passing wrong argument in ALTER TABLE statement (CASSANDRA-8355)
 * Pig: Refactor and deprecate CqlStorage (CASSANDRA-8599)
 * Don't reuse the same cleanup strategy for all sstables (CASSANDRA-8537)
 * Fix case-sensitivity of index name on CREATE and DROP INDEX
   statements (CASSANDRA-8365)
 * Better detection/logging for corruption in compressed sstables (CASSANDRA-8192)
 * Use the correct repairedAt value when closing writer (CASSANDRA-8570)
 * (cqlsh) Handle a schema mismatch being detected on startup (CASSANDRA-8512)
 * Properly calculate expected write size during compaction (CASSANDRA-8532)
 * Invalidate affected prepared statements when a table's columns
   are altered (CASSANDRA-7910)
 * Stress - user defined writes should populate sequentally (CASSANDRA-8524)
 * Fix regression in SSTableRewriter causing some rows to become unreadable
   during compaction (CASSANDRA-8429)
 * Run major compactions for repaired/unrepaired in parallel (CASSANDRA-8510)
 * (cqlsh) Fix compression options in DESCRIBE TABLE output when compression
   is disabled (CASSANDRA-8288)
 * (cqlsh) Fix DESCRIBE output after keyspaces are altered (CASSANDRA-7623)
 * Make sure we set lastCompactedKey correctly (CASSANDRA-8463)
 * (cqlsh) Fix output of CONSISTENCY command (CASSANDRA-8507)
 * (cqlsh) Fixed the handling of LIST statements (CASSANDRA-8370)
 * Make sstablescrub check leveled manifest again (CASSANDRA-8432)
 * Check first/last keys in sstable when giving out positions (CASSANDRA-8458)
 * Disable mmap on Windows (CASSANDRA-6993)
 * Add missing ConsistencyLevels to cassandra-stress (CASSANDRA-8253)
 * Add auth support to cassandra-stress (CASSANDRA-7985)
 * Fix ArrayIndexOutOfBoundsException when generating error message
   for some CQL syntax errors (CASSANDRA-8455)
 * Scale memtable slab allocation logarithmically (CASSANDRA-7882)
 * cassandra-stress simultaneous inserts over same seed (CASSANDRA-7964)
 * Reduce cassandra-stress sampling memory requirements (CASSANDRA-7926)
 * Ensure memtable flush cannot expire commit log entries from its future (CASSANDRA-8383)
 * Make read "defrag" async to reclaim memtables (CASSANDRA-8459)
 * Remove tmplink files for offline compactions (CASSANDRA-8321)
 * Reduce maxHintsInProgress (CASSANDRA-8415)
 * BTree updates may call provided update function twice (CASSANDRA-8018)
 * Release sstable references after anticompaction (CASSANDRA-8386)
 * Handle abort() in SSTableRewriter properly (CASSANDRA-8320)
 * Centralize shared executors (CASSANDRA-8055)
 * Fix filtering for CONTAINS (KEY) relations on frozen collection
   clustering columns when the query is restricted to a single
   partition (CASSANDRA-8203)
 * Do more aggressive entire-sstable TTL expiry checks (CASSANDRA-8243)
 * Add more log info if readMeter is null (CASSANDRA-8238)
 * add check of the system wall clock time at startup (CASSANDRA-8305)
 * Support for frozen collections (CASSANDRA-7859)
 * Fix overflow on histogram computation (CASSANDRA-8028)
 * Have paxos reuse the timestamp generation of normal queries (CASSANDRA-7801)
 * Fix incremental repair not remove parent session on remote (CASSANDRA-8291)
 * Improve JBOD disk utilization (CASSANDRA-7386)
 * Log failed host when preparing incremental repair (CASSANDRA-8228)
 * Force config client mode in CQLSSTableWriter (CASSANDRA-8281)
 * Fix sstableupgrade throws exception (CASSANDRA-8688)
 * Fix hang when repairing empty keyspace (CASSANDRA-8694)
Merged from 2.0:
 * Fix IllegalArgumentException in dynamic snitch (CASSANDRA-8448)
 * Add support for UPDATE ... IF EXISTS (CASSANDRA-8610)
 * Fix reversal of list prepends (CASSANDRA-8733)
 * Prevent non-zero default_time_to_live on tables with counters
   (CASSANDRA-8678)
 * Fix SSTableSimpleUnsortedWriter ConcurrentModificationException
   (CASSANDRA-8619)
 * Round up time deltas lower than 1ms in BulkLoader (CASSANDRA-8645)
 * Add batch remove iterator to ABSC (CASSANDRA-8414, 8666)
 * Round up time deltas lower than 1ms in BulkLoader (CASSANDRA-8645)
 * Fix isClientMode check in Keyspace (CASSANDRA-8687)
 * Use more efficient slice size for querying internal secondary
   index tables (CASSANDRA-8550)
 * Fix potentially returning deleted rows with range tombstone (CASSANDRA-8558)
 * Check for available disk space before starting a compaction (CASSANDRA-8562)
 * Fix DISTINCT queries with LIMITs or paging when some partitions
   contain only tombstones (CASSANDRA-8490)
 * Introduce background cache refreshing to permissions cache
   (CASSANDRA-8194)
 * Fix race condition in StreamTransferTask that could lead to
   infinite loops and premature sstable deletion (CASSANDRA-7704)
 * Add an extra version check to MigrationTask (CASSANDRA-8462)
 * Ensure SSTableWriter cleans up properly after failure (CASSANDRA-8499)
 * Increase bf true positive count on key cache hit (CASSANDRA-8525)
 * Move MeteredFlusher to its own thread (CASSANDRA-8485)
 * Fix non-distinct results in DISTNCT queries on static columns when
   paging is enabled (CASSANDRA-8087)
 * Move all hints related tasks to hints internal executor (CASSANDRA-8285)
 * Fix paging for multi-partition IN queries (CASSANDRA-8408)
 * Fix MOVED_NODE topology event never being emitted when a node
   moves its token (CASSANDRA-8373)
 * Fix validation of indexes in COMPACT tables (CASSANDRA-8156)
 * Avoid StackOverflowError when a large list of IN values
   is used for a clustering column (CASSANDRA-8410)
 * Fix NPE when writetime() or ttl() calls are wrapped by
   another function call (CASSANDRA-8451)
 * Fix NPE after dropping a keyspace (CASSANDRA-8332)
 * Fix error message on read repair timeouts (CASSANDRA-7947)
 * Default DTCS base_time_seconds changed to 60 (CASSANDRA-8417)
 * Refuse Paxos operation with more than one pending endpoint (CASSANDRA-8346, 8640)
 * Throw correct exception when trying to bind a keyspace or table
   name (CASSANDRA-6952)
 * Make HHOM.compact synchronized (CASSANDRA-8416)
 * cancel latency-sampling task when CF is dropped (CASSANDRA-8401)
 * don't block SocketThread for MessagingService (CASSANDRA-8188)
 * Increase quarantine delay on replacement (CASSANDRA-8260)
 * Expose off-heap memory usage stats (CASSANDRA-7897)
 * Ignore Paxos commits for truncated tables (CASSANDRA-7538)
 * Validate size of indexed column values (CASSANDRA-8280)
 * Make LCS split compaction results over all data directories (CASSANDRA-8329)
 * Fix some failing queries that use multi-column relations
   on COMPACT STORAGE tables (CASSANDRA-8264)
 * Fix InvalidRequestException with ORDER BY (CASSANDRA-8286)
 * Disable SSLv3 for POODLE (CASSANDRA-8265)
 * Fix millisecond timestamps in Tracing (CASSANDRA-8297)
 * Include keyspace name in error message when there are insufficient
   live nodes to stream from (CASSANDRA-8221)
 * Avoid overlap in L1 when L0 contains many nonoverlapping
   sstables (CASSANDRA-8211)
 * Improve PropertyFileSnitch logging (CASSANDRA-8183)
 * Add DC-aware sequential repair (CASSANDRA-8193)
 * Use live sstables in snapshot repair if possible (CASSANDRA-8312)
 * Fix hints serialized size calculation (CASSANDRA-8587)


2.1.2
 * (cqlsh) parse_for_table_meta errors out on queries with undefined
   grammars (CASSANDRA-8262)
 * (cqlsh) Fix SELECT ... TOKEN() function broken in C* 2.1.1 (CASSANDRA-8258)
 * Fix Cassandra crash when running on JDK8 update 40 (CASSANDRA-8209)
 * Optimize partitioner tokens (CASSANDRA-8230)
 * Improve compaction of repaired/unrepaired sstables (CASSANDRA-8004)
 * Make cache serializers pluggable (CASSANDRA-8096)
 * Fix issues with CONTAINS (KEY) queries on secondary indexes
   (CASSANDRA-8147)
 * Fix read-rate tracking of sstables for some queries (CASSANDRA-8239)
 * Fix default timestamp in QueryOptions (CASSANDRA-8246)
 * Set socket timeout when reading remote version (CASSANDRA-8188)
 * Refactor how we track live size (CASSANDRA-7852)
 * Make sure unfinished compaction files are removed (CASSANDRA-8124)
 * Fix shutdown when run as Windows service (CASSANDRA-8136)
 * Fix DESCRIBE TABLE with custom indexes (CASSANDRA-8031)
 * Fix race in RecoveryManagerTest (CASSANDRA-8176)
 * Avoid IllegalArgumentException while sorting sstables in
   IndexSummaryManager (CASSANDRA-8182)
 * Shutdown JVM on file descriptor exhaustion (CASSANDRA-7579)
 * Add 'die' policy for commit log and disk failure (CASSANDRA-7927)
 * Fix installing as service on Windows (CASSANDRA-8115)
 * Fix CREATE TABLE for CQL2 (CASSANDRA-8144)
 * Avoid boxing in ColumnStats min/max trackers (CASSANDRA-8109)
Merged from 2.0:
 * Correctly handle non-text column names in cql3 (CASSANDRA-8178)
 * Fix deletion for indexes on primary key columns (CASSANDRA-8206)
 * Add 'nodetool statusgossip' (CASSANDRA-8125)
 * Improve client notification that nodes are ready for requests (CASSANDRA-7510)
 * Handle negative timestamp in writetime method (CASSANDRA-8139)
 * Pig: Remove errant LIMIT clause in CqlNativeStorage (CASSANDRA-8166)
 * Throw ConfigurationException when hsha is used with the default
   rpc_max_threads setting of 'unlimited' (CASSANDRA-8116)
 * Allow concurrent writing of the same table in the same JVM using
   CQLSSTableWriter (CASSANDRA-7463)
 * Fix totalDiskSpaceUsed calculation (CASSANDRA-8205)


2.1.1
 * Fix spin loop in AtomicSortedColumns (CASSANDRA-7546)
 * Dont notify when replacing tmplink files (CASSANDRA-8157)
 * Fix validation with multiple CONTAINS clause (CASSANDRA-8131)
 * Fix validation of collections in TriggerExecutor (CASSANDRA-8146)
 * Fix IllegalArgumentException when a list of IN values containing tuples
   is passed as a single arg to a prepared statement with the v1 or v2
   protocol (CASSANDRA-8062)
 * Fix ClassCastException in DISTINCT query on static columns with
   query paging (CASSANDRA-8108)
 * Fix NPE on null nested UDT inside a set (CASSANDRA-8105)
 * Fix exception when querying secondary index on set items or map keys
   when some clustering columns are specified (CASSANDRA-8073)
 * Send proper error response when there is an error during native
   protocol message decode (CASSANDRA-8118)
 * Gossip should ignore generation numbers too far in the future (CASSANDRA-8113)
 * Fix NPE when creating a table with frozen sets, lists (CASSANDRA-8104)
 * Fix high memory use due to tracking reads on incrementally opened sstable
   readers (CASSANDRA-8066)
 * Fix EXECUTE request with skipMetadata=false returning no metadata
   (CASSANDRA-8054)
 * Allow concurrent use of CQLBulkOutputFormat (CASSANDRA-7776)
 * Shutdown JVM on OOM (CASSANDRA-7507)
 * Upgrade netty version and enable epoll event loop (CASSANDRA-7761)
 * Don't duplicate sstables smaller than split size when using
   the sstablesplitter tool (CASSANDRA-7616)
 * Avoid re-parsing already prepared statements (CASSANDRA-7923)
 * Fix some Thrift slice deletions and updates of COMPACT STORAGE
   tables with some clustering columns omitted (CASSANDRA-7990)
 * Fix filtering for CONTAINS on sets (CASSANDRA-8033)
 * Properly track added size (CASSANDRA-7239)
 * Allow compilation in java 8 (CASSANDRA-7208)
 * Fix Assertion error on RangeTombstoneList diff (CASSANDRA-8013)
 * Release references to overlapping sstables during compaction (CASSANDRA-7819)
 * Send notification when opening compaction results early (CASSANDRA-8034)
 * Make native server start block until properly bound (CASSANDRA-7885)
 * (cqlsh) Fix IPv6 support (CASSANDRA-7988)
 * Ignore fat clients when checking for endpoint collision (CASSANDRA-7939)
 * Make sstablerepairedset take a list of files (CASSANDRA-7995)
 * (cqlsh) Tab completeion for indexes on map keys (CASSANDRA-7972)
 * (cqlsh) Fix UDT field selection in select clause (CASSANDRA-7891)
 * Fix resource leak in event of corrupt sstable
 * (cqlsh) Add command line option for cqlshrc file path (CASSANDRA-7131)
 * Provide visibility into prepared statements churn (CASSANDRA-7921, CASSANDRA-7930)
 * Invalidate prepared statements when their keyspace or table is
   dropped (CASSANDRA-7566)
 * cassandra-stress: fix support for NetworkTopologyStrategy (CASSANDRA-7945)
 * Fix saving caches when a table is dropped (CASSANDRA-7784)
 * Add better error checking of new stress profile (CASSANDRA-7716)
 * Use ThreadLocalRandom and remove FBUtilities.threadLocalRandom (CASSANDRA-7934)
 * Prevent operator mistakes due to simultaneous bootstrap (CASSANDRA-7069)
 * cassandra-stress supports whitelist mode for node config (CASSANDRA-7658)
 * GCInspector more closely tracks GC; cassandra-stress and nodetool report it (CASSANDRA-7916)
 * nodetool won't output bogus ownership info without a keyspace (CASSANDRA-7173)
 * Add human readable option to nodetool commands (CASSANDRA-5433)
 * Don't try to set repairedAt on old sstables (CASSANDRA-7913)
 * Add metrics for tracking PreparedStatement use (CASSANDRA-7719)
 * (cqlsh) tab-completion for triggers (CASSANDRA-7824)
 * (cqlsh) Support for query paging (CASSANDRA-7514)
 * (cqlsh) Show progress of COPY operations (CASSANDRA-7789)
 * Add syntax to remove multiple elements from a map (CASSANDRA-6599)
 * Support non-equals conditions in lightweight transactions (CASSANDRA-6839)
 * Add IF [NOT] EXISTS to create/drop triggers (CASSANDRA-7606)
 * (cqlsh) Display the current logged-in user (CASSANDRA-7785)
 * (cqlsh) Don't ignore CTRL-C during COPY FROM execution (CASSANDRA-7815)
 * (cqlsh) Order UDTs according to cross-type dependencies in DESCRIBE
   output (CASSANDRA-7659)
 * (cqlsh) Fix handling of CAS statement results (CASSANDRA-7671)
 * (cqlsh) COPY TO/FROM improvements (CASSANDRA-7405)
 * Support list index operations with conditions (CASSANDRA-7499)
 * Add max live/tombstoned cells to nodetool cfstats output (CASSANDRA-7731)
 * Validate IPv6 wildcard addresses properly (CASSANDRA-7680)
 * (cqlsh) Error when tracing query (CASSANDRA-7613)
 * Avoid IOOBE when building SyntaxError message snippet (CASSANDRA-7569)
 * SSTableExport uses correct validator to create string representation of partition
   keys (CASSANDRA-7498)
 * Avoid NPEs when receiving type changes for an unknown keyspace (CASSANDRA-7689)
 * Add support for custom 2i validation (CASSANDRA-7575)
 * Pig support for hadoop CqlInputFormat (CASSANDRA-6454)
 * Add duration mode to cassandra-stress (CASSANDRA-7468)
 * Add listen_interface and rpc_interface options (CASSANDRA-7417)
 * Improve schema merge performance (CASSANDRA-7444)
 * Adjust MT depth based on # of partition validating (CASSANDRA-5263)
 * Optimise NativeCell comparisons (CASSANDRA-6755)
 * Configurable client timeout for cqlsh (CASSANDRA-7516)
 * Include snippet of CQL query near syntax error in messages (CASSANDRA-7111)
 * Make repair -pr work with -local (CASSANDRA-7450)
 * Fix error in sstableloader with -cph > 1 (CASSANDRA-8007)
 * Fix snapshot repair error on indexed tables (CASSANDRA-8020)
 * Do not exit nodetool repair when receiving JMX NOTIF_LOST (CASSANDRA-7909)
 * Stream to private IP when available (CASSANDRA-8084)
Merged from 2.0:
 * Reject conditions on DELETE unless full PK is given (CASSANDRA-6430)
 * Properly reject the token function DELETE (CASSANDRA-7747)
 * Force batchlog replay before decommissioning a node (CASSANDRA-7446)
 * Fix hint replay with many accumulated expired hints (CASSANDRA-6998)
 * Fix duplicate results in DISTINCT queries on static columns with query
   paging (CASSANDRA-8108)
 * Add DateTieredCompactionStrategy (CASSANDRA-6602)
 * Properly validate ascii and utf8 string literals in CQL queries (CASSANDRA-8101)
 * (cqlsh) Fix autocompletion for alter keyspace (CASSANDRA-8021)
 * Create backup directories for commitlog archiving during startup (CASSANDRA-8111)
 * Reduce totalBlockFor() for LOCAL_* consistency levels (CASSANDRA-8058)
 * Fix merging schemas with re-dropped keyspaces (CASSANDRA-7256)
 * Fix counters in supercolumns during live upgrades from 1.2 (CASSANDRA-7188)
 * Notify DT subscribers when a column family is truncated (CASSANDRA-8088)
 * Add sanity check of $JAVA on startup (CASSANDRA-7676)
 * Schedule fat client schema pull on join (CASSANDRA-7993)
 * Don't reset nodes' versions when closing IncomingTcpConnections
   (CASSANDRA-7734)
 * Record the real messaging version in all cases in OutboundTcpConnection
   (CASSANDRA-8057)
 * SSL does not work in cassandra-cli (CASSANDRA-7899)
 * Fix potential exception when using ReversedType in DynamicCompositeType
   (CASSANDRA-7898)
 * Better validation of collection values (CASSANDRA-7833)
 * Track min/max timestamps correctly (CASSANDRA-7969)
 * Fix possible overflow while sorting CL segments for replay (CASSANDRA-7992)
 * Increase nodetool Xmx (CASSANDRA-7956)
 * Archive any commitlog segments present at startup (CASSANDRA-6904)
 * CrcCheckChance should adjust based on live CFMetadata not
   sstable metadata (CASSANDRA-7978)
 * token() should only accept columns in the partitioning
   key order (CASSANDRA-6075)
 * Add method to invalidate permission cache via JMX (CASSANDRA-7977)
 * Allow propagating multiple gossip states atomically (CASSANDRA-6125)
 * Log exceptions related to unclean native protocol client disconnects
   at DEBUG or INFO (CASSANDRA-7849)
 * Allow permissions cache to be set via JMX (CASSANDRA-7698)
 * Include schema_triggers CF in readable system resources (CASSANDRA-7967)
 * Fix RowIndexEntry to report correct serializedSize (CASSANDRA-7948)
 * Make CQLSSTableWriter sync within partitions (CASSANDRA-7360)
 * Potentially use non-local replicas in CqlConfigHelper (CASSANDRA-7906)
 * Explicitly disallow mixing multi-column and single-column
   relations on clustering columns (CASSANDRA-7711)
 * Better error message when condition is set on PK column (CASSANDRA-7804)
 * Don't send schema change responses and events for no-op DDL
   statements (CASSANDRA-7600)
 * (Hadoop) fix cluster initialisation for a split fetching (CASSANDRA-7774)
 * Throw InvalidRequestException when queries contain relations on entire
   collection columns (CASSANDRA-7506)
 * (cqlsh) enable CTRL-R history search with libedit (CASSANDRA-7577)
 * (Hadoop) allow ACFRW to limit nodes to local DC (CASSANDRA-7252)
 * (cqlsh) cqlsh should automatically disable tracing when selecting
   from system_traces (CASSANDRA-7641)
 * (Hadoop) Add CqlOutputFormat (CASSANDRA-6927)
 * Don't depend on cassandra config for nodetool ring (CASSANDRA-7508)
 * (cqlsh) Fix failing cqlsh formatting tests (CASSANDRA-7703)
 * Fix IncompatibleClassChangeError from hadoop2 (CASSANDRA-7229)
 * Add 'nodetool sethintedhandoffthrottlekb' (CASSANDRA-7635)
 * (cqlsh) Add tab-completion for CREATE/DROP USER IF [NOT] EXISTS (CASSANDRA-7611)
 * Catch errors when the JVM pulls the rug out from GCInspector (CASSANDRA-5345)
 * cqlsh fails when version number parts are not int (CASSANDRA-7524)
 * Fix NPE when table dropped during streaming (CASSANDRA-7946)
 * Fix wrong progress when streaming uncompressed (CASSANDRA-7878)
 * Fix possible infinite loop in creating repair range (CASSANDRA-7983)
 * Fix unit in nodetool for streaming throughput (CASSANDRA-7375)
Merged from 1.2:
 * Don't index tombstones (CASSANDRA-7828)
 * Improve PasswordAuthenticator default super user setup (CASSANDRA-7788)


2.1.0
 * (cqlsh) Removed "ALTER TYPE <name> RENAME TO <name>" from tab-completion
   (CASSANDRA-7895)
 * Fixed IllegalStateException in anticompaction (CASSANDRA-7892)
 * cqlsh: DESCRIBE support for frozen UDTs, tuples (CASSANDRA-7863)
 * Avoid exposing internal classes over JMX (CASSANDRA-7879)
 * Add null check for keys when freezing collection (CASSANDRA-7869)
 * Improve stress workload realism (CASSANDRA-7519)
Merged from 2.0:
 * Configure system.paxos with LeveledCompactionStrategy (CASSANDRA-7753)
 * Fix ALTER clustering column type from DateType to TimestampType when
   using DESC clustering order (CASSANRDA-7797)
 * Throw EOFException if we run out of chunks in compressed datafile
   (CASSANDRA-7664)
 * Fix PRSI handling of CQL3 row markers for row cleanup (CASSANDRA-7787)
 * Fix dropping collection when it's the last regular column (CASSANDRA-7744)
 * Make StreamReceiveTask thread safe and gc friendly (CASSANDRA-7795)
 * Validate empty cell names from counter updates (CASSANDRA-7798)
Merged from 1.2:
 * Don't allow compacted sstables to be marked as compacting (CASSANDRA-7145)
 * Track expired tombstones (CASSANDRA-7810)


2.1.0-rc7
 * Add frozen keyword and require UDT to be frozen (CASSANDRA-7857)
 * Track added sstable size correctly (CASSANDRA-7239)
 * (cqlsh) Fix case insensitivity (CASSANDRA-7834)
 * Fix failure to stream ranges when moving (CASSANDRA-7836)
 * Correctly remove tmplink files (CASSANDRA-7803)
 * (cqlsh) Fix column name formatting for functions, CAS operations,
   and UDT field selections (CASSANDRA-7806)
 * (cqlsh) Fix COPY FROM handling of null/empty primary key
   values (CASSANDRA-7792)
 * Fix ordering of static cells (CASSANDRA-7763)
Merged from 2.0:
 * Forbid re-adding dropped counter columns (CASSANDRA-7831)
 * Fix CFMetaData#isThriftCompatible() for PK-only tables (CASSANDRA-7832)
 * Always reject inequality on the partition key without token()
   (CASSANDRA-7722)
 * Always send Paxos commit to all replicas (CASSANDRA-7479)
 * Make disruptor_thrift_server invocation pool configurable (CASSANDRA-7594)
 * Make repair no-op when RF=1 (CASSANDRA-7864)


2.1.0-rc6
 * Fix OOM issue from netty caching over time (CASSANDRA-7743)
 * json2sstable couldn't import JSON for CQL table (CASSANDRA-7477)
 * Invalidate all caches on table drop (CASSANDRA-7561)
 * Skip strict endpoint selection for ranges if RF == nodes (CASSANRA-7765)
 * Fix Thrift range filtering without 2ary index lookups (CASSANDRA-7741)
 * Add tracing entries about concurrent range requests (CASSANDRA-7599)
 * (cqlsh) Fix DESCRIBE for NTS keyspaces (CASSANDRA-7729)
 * Remove netty buffer ref-counting (CASSANDRA-7735)
 * Pass mutated cf to index updater for use by PRSI (CASSANDRA-7742)
 * Include stress yaml example in release and deb (CASSANDRA-7717)
 * workaround for netty issue causing corrupted data off the wire (CASSANDRA-7695)
 * cqlsh DESC CLUSTER fails retrieving ring information (CASSANDRA-7687)
 * Fix binding null values inside UDT (CASSANDRA-7685)
 * Fix UDT field selection with empty fields (CASSANDRA-7670)
 * Bogus deserialization of static cells from sstable (CASSANDRA-7684)
 * Fix NPE on compaction leftover cleanup for dropped table (CASSANDRA-7770)
Merged from 2.0:
 * Fix race condition in StreamTransferTask that could lead to
   infinite loops and premature sstable deletion (CASSANDRA-7704)
 * (cqlsh) Wait up to 10 sec for a tracing session (CASSANDRA-7222)
 * Fix NPE in FileCacheService.sizeInBytes (CASSANDRA-7756)
 * Remove duplicates from StorageService.getJoiningNodes (CASSANDRA-7478)
 * Clone token map outside of hot gossip loops (CASSANDRA-7758)
 * Fix MS expiring map timeout for Paxos messages (CASSANDRA-7752)
 * Do not flush on truncate if durable_writes is false (CASSANDRA-7750)
 * Give CRR a default input_cql Statement (CASSANDRA-7226)
 * Better error message when adding a collection with the same name
   than a previously dropped one (CASSANDRA-6276)
 * Fix validation when adding static columns (CASSANDRA-7730)
 * (Thrift) fix range deletion of supercolumns (CASSANDRA-7733)
 * Fix potential AssertionError in RangeTombstoneList (CASSANDRA-7700)
 * Validate arguments of blobAs* functions (CASSANDRA-7707)
 * Fix potential AssertionError with 2ndary indexes (CASSANDRA-6612)
 * Avoid logging CompactionInterrupted at ERROR (CASSANDRA-7694)
 * Minor leak in sstable2jon (CASSANDRA-7709)
 * Add cassandra.auto_bootstrap system property (CASSANDRA-7650)
 * Update java driver (for hadoop) (CASSANDRA-7618)
 * Remove CqlPagingRecordReader/CqlPagingInputFormat (CASSANDRA-7570)
 * Support connecting to ipv6 jmx with nodetool (CASSANDRA-7669)


2.1.0-rc5
 * Reject counters inside user types (CASSANDRA-7672)
 * Switch to notification-based GCInspector (CASSANDRA-7638)
 * (cqlsh) Handle nulls in UDTs and tuples correctly (CASSANDRA-7656)
 * Don't use strict consistency when replacing (CASSANDRA-7568)
 * Fix min/max cell name collection on 2.0 SSTables with range
   tombstones (CASSANDRA-7593)
 * Tolerate min/max cell names of different lengths (CASSANDRA-7651)
 * Filter cached results correctly (CASSANDRA-7636)
 * Fix tracing on the new SEPExecutor (CASSANDRA-7644)
 * Remove shuffle and taketoken (CASSANDRA-7601)
 * Clean up Windows batch scripts (CASSANDRA-7619)
 * Fix native protocol drop user type notification (CASSANDRA-7571)
 * Give read access to system.schema_usertypes to all authenticated users
   (CASSANDRA-7578)
 * (cqlsh) Fix cqlsh display when zero rows are returned (CASSANDRA-7580)
 * Get java version correctly when JAVA_TOOL_OPTIONS is set (CASSANDRA-7572)
 * Fix NPE when dropping index from non-existent keyspace, AssertionError when
   dropping non-existent index with IF EXISTS (CASSANDRA-7590)
 * Fix sstablelevelresetter hang (CASSANDRA-7614)
 * (cqlsh) Fix deserialization of blobs (CASSANDRA-7603)
 * Use "keyspace updated" schema change message for UDT changes in v1 and
   v2 protocols (CASSANDRA-7617)
 * Fix tracing of range slices and secondary index lookups that are local
   to the coordinator (CASSANDRA-7599)
 * Set -Dcassandra.storagedir for all tool shell scripts (CASSANDRA-7587)
 * Don't swap max/min col names when mutating sstable metadata (CASSANDRA-7596)
 * (cqlsh) Correctly handle paged result sets (CASSANDRA-7625)
 * (cqlsh) Improve waiting for a trace to complete (CASSANDRA-7626)
 * Fix tracing of concurrent range slices and 2ary index queries (CASSANDRA-7626)
 * Fix scrub against collection type (CASSANDRA-7665)
Merged from 2.0:
 * Set gc_grace_seconds to seven days for system schema tables (CASSANDRA-7668)
 * SimpleSeedProvider no longer caches seeds forever (CASSANDRA-7663)
 * Always flush on truncate (CASSANDRA-7511)
 * Fix ReversedType(DateType) mapping to native protocol (CASSANDRA-7576)
 * Always merge ranges owned by a single node (CASSANDRA-6930)
 * Track max/min timestamps for range tombstones (CASSANDRA-7647)
 * Fix NPE when listing saved caches dir (CASSANDRA-7632)


2.1.0-rc4
 * Fix word count hadoop example (CASSANDRA-7200)
 * Updated memtable_cleanup_threshold and memtable_flush_writers defaults
   (CASSANDRA-7551)
 * (Windows) fix startup when WMI memory query fails (CASSANDRA-7505)
 * Anti-compaction proceeds if any part of the repair failed (CASSANDRA-7521)
 * Add missing table name to DROP INDEX responses and notifications (CASSANDRA-7539)
 * Bump CQL version to 3.2.0 and update CQL documentation (CASSANDRA-7527)
 * Fix configuration error message when running nodetool ring (CASSANDRA-7508)
 * Support conditional updates, tuple type, and the v3 protocol in cqlsh (CASSANDRA-7509)
 * Handle queries on multiple secondary index types (CASSANDRA-7525)
 * Fix cqlsh authentication with v3 native protocol (CASSANDRA-7564)
 * Fix NPE when unknown prepared statement ID is used (CASSANDRA-7454)
Merged from 2.0:
 * (Windows) force range-based repair to non-sequential mode (CASSANDRA-7541)
 * Fix range merging when DES scores are zero (CASSANDRA-7535)
 * Warn when SSL certificates have expired (CASSANDRA-7528)
 * Fix error when doing reversed queries with static columns (CASSANDRA-7490)
Merged from 1.2:
 * Set correct stream ID on responses when non-Exception Throwables
   are thrown while handling native protocol messages (CASSANDRA-7470)


2.1.0-rc3
 * Consider expiry when reconciling otherwise equal cells (CASSANDRA-7403)
 * Introduce CQL support for stress tool (CASSANDRA-6146)
 * Fix ClassCastException processing expired messages (CASSANDRA-7496)
 * Fix prepared marker for collections inside UDT (CASSANDRA-7472)
 * Remove left-over populate_io_cache_on_flush and replicate_on_write
   uses (CASSANDRA-7493)
 * (Windows) handle spaces in path names (CASSANDRA-7451)
 * Ensure writes have completed after dropping a table, before recycling
   commit log segments (CASSANDRA-7437)
 * Remove left-over rows_per_partition_to_cache (CASSANDRA-7493)
 * Fix error when CONTAINS is used with a bind marker (CASSANDRA-7502)
 * Properly reject unknown UDT field (CASSANDRA-7484)
Merged from 2.0:
 * Fix CC#collectTimeOrderedData() tombstone optimisations (CASSANDRA-7394)
 * Support DISTINCT for static columns and fix behaviour when DISTINC is
   not use (CASSANDRA-7305).
 * Workaround JVM NPE on JMX bind failure (CASSANDRA-7254)
 * Fix race in FileCacheService RemovalListener (CASSANDRA-7278)
 * Fix inconsistent use of consistencyForCommit that allowed LOCAL_QUORUM
   operations to incorrect become full QUORUM (CASSANDRA-7345)
 * Properly handle unrecognized opcodes and flags (CASSANDRA-7440)
 * (Hadoop) close CqlRecordWriter clients when finished (CASSANDRA-7459)
 * Commit disk failure policy (CASSANDRA-7429)
 * Make sure high level sstables get compacted (CASSANDRA-7414)
 * Fix AssertionError when using empty clustering columns and static columns
   (CASSANDRA-7455)
 * Add option to disable STCS in L0 (CASSANDRA-6621)
 * Upgrade to snappy-java 1.0.5.2 (CASSANDRA-7476)


2.1.0-rc2
 * Fix heap size calculation for CompoundSparseCellName and
   CompoundSparseCellName.WithCollection (CASSANDRA-7421)
 * Allow counter mutations in UNLOGGED batches (CASSANDRA-7351)
 * Modify reconcile logic to always pick a tombstone over a counter cell
   (CASSANDRA-7346)
 * Avoid incremental compaction on Windows (CASSANDRA-7365)
 * Fix exception when querying a composite-keyed table with a collection index
   (CASSANDRA-7372)
 * Use node's host id in place of counter ids (CASSANDRA-7366)
 * Fix error when doing reversed queries with static columns (CASSANDRA-7490)
 * Backport CASSANDRA-6747 (CASSANDRA-7560)
 * Track max/min timestamps for range tombstones (CASSANDRA-7647)
 * Fix NPE when listing saved caches dir (CASSANDRA-7632)
 * Fix sstableloader unable to connect encrypted node (CASSANDRA-7585)
Merged from 1.2:
 * Clone token map outside of hot gossip loops (CASSANDRA-7758)
 * Add stop method to EmbeddedCassandraService (CASSANDRA-7595)
 * Support connecting to ipv6 jmx with nodetool (CASSANDRA-7669)
 * Set gc_grace_seconds to seven days for system schema tables (CASSANDRA-7668)
 * SimpleSeedProvider no longer caches seeds forever (CASSANDRA-7663)
 * Set correct stream ID on responses when non-Exception Throwables
   are thrown while handling native protocol messages (CASSANDRA-7470)
 * Fix row size miscalculation in LazilyCompactedRow (CASSANDRA-7543)
 * Fix race in background compaction check (CASSANDRA-7745)
 * Don't clear out range tombstones during compaction (CASSANDRA-7808)


2.1.0-rc1
 * Revert flush directory (CASSANDRA-6357)
 * More efficient executor service for fast operations (CASSANDRA-4718)
 * Move less common tools into a new cassandra-tools package (CASSANDRA-7160)
 * Support more concurrent requests in native protocol (CASSANDRA-7231)
 * Add tab-completion to debian nodetool packaging (CASSANDRA-6421)
 * Change concurrent_compactors defaults (CASSANDRA-7139)
 * Add PowerShell Windows launch scripts (CASSANDRA-7001)
 * Make commitlog archive+restore more robust (CASSANDRA-6974)
 * Fix marking commitlogsegments clean (CASSANDRA-6959)
 * Add snapshot "manifest" describing files included (CASSANDRA-6326)
 * Parallel streaming for sstableloader (CASSANDRA-3668)
 * Fix bugs in supercolumns handling (CASSANDRA-7138)
 * Fix ClassClassException on composite dense tables (CASSANDRA-7112)
 * Cleanup and optimize collation and slice iterators (CASSANDRA-7107)
 * Upgrade NBHM lib (CASSANDRA-7128)
 * Optimize netty server (CASSANDRA-6861)
 * Fix repair hang when given CF does not exist (CASSANDRA-7189)
 * Allow c* to be shutdown in an embedded mode (CASSANDRA-5635)
 * Add server side batching to native transport (CASSANDRA-5663)
 * Make batchlog replay asynchronous (CASSANDRA-6134)
 * remove unused classes (CASSANDRA-7197)
 * Limit user types to the keyspace they are defined in (CASSANDRA-6643)
 * Add validate method to CollectionType (CASSANDRA-7208)
 * New serialization format for UDT values (CASSANDRA-7209, CASSANDRA-7261)
 * Fix nodetool netstats (CASSANDRA-7270)
 * Fix potential ClassCastException in HintedHandoffManager (CASSANDRA-7284)
 * Use prepared statements internally (CASSANDRA-6975)
 * Fix broken paging state with prepared statement (CASSANDRA-7120)
 * Fix IllegalArgumentException in CqlStorage (CASSANDRA-7287)
 * Allow nulls/non-existant fields in UDT (CASSANDRA-7206)
 * Add Thrift MultiSliceRequest (CASSANDRA-6757, CASSANDRA-7027)
 * Handle overlapping MultiSlices (CASSANDRA-7279)
 * Fix DataOutputTest on Windows (CASSANDRA-7265)
 * Embedded sets in user defined data-types are not updating (CASSANDRA-7267)
 * Add tuple type to CQL/native protocol (CASSANDRA-7248)
 * Fix CqlPagingRecordReader on tables with few rows (CASSANDRA-7322)
Merged from 2.0:
 * Copy compaction options to make sure they are reloaded (CASSANDRA-7290)
 * Add option to do more aggressive tombstone compactions (CASSANDRA-6563)
 * Don't try to compact already-compacting files in HHOM (CASSANDRA-7288)
 * Always reallocate buffers in HSHA (CASSANDRA-6285)
 * (Hadoop) support authentication in CqlRecordReader (CASSANDRA-7221)
 * (Hadoop) Close java driver Cluster in CQLRR.close (CASSANDRA-7228)
 * Warn when 'USING TIMESTAMP' is used on a CAS BATCH (CASSANDRA-7067)
 * return all cpu values from BackgroundActivityMonitor.readAndCompute (CASSANDRA-7183)
 * Correctly delete scheduled range xfers (CASSANDRA-7143)
 * return all cpu values from BackgroundActivityMonitor.readAndCompute (CASSANDRA-7183)
 * reduce garbage creation in calculatePendingRanges (CASSANDRA-7191)
 * fix c* launch issues on Russian os's due to output of linux 'free' cmd (CASSANDRA-6162)
 * Fix disabling autocompaction (CASSANDRA-7187)
 * Fix potential NumberFormatException when deserializing IntegerType (CASSANDRA-7088)
 * cqlsh can't tab-complete disabling compaction (CASSANDRA-7185)
 * cqlsh: Accept and execute CQL statement(s) from command-line parameter (CASSANDRA-7172)
 * Fix IllegalStateException in CqlPagingRecordReader (CASSANDRA-7198)
 * Fix the InvertedIndex trigger example (CASSANDRA-7211)
 * Add --resolve-ip option to 'nodetool ring' (CASSANDRA-7210)
 * reduce garbage on codec flag deserialization (CASSANDRA-7244)
 * Fix duplicated error messages on directory creation error at startup (CASSANDRA-5818)
 * Proper null handle for IF with map element access (CASSANDRA-7155)
 * Improve compaction visibility (CASSANDRA-7242)
 * Correctly delete scheduled range xfers (CASSANDRA-7143)
 * Make batchlog replica selection rack-aware (CASSANDRA-6551)
 * Fix CFMetaData#getColumnDefinitionFromColumnName() (CASSANDRA-7074)
 * Fix writetime/ttl functions for static columns (CASSANDRA-7081)
 * Suggest CTRL-C or semicolon after three blank lines in cqlsh (CASSANDRA-7142)
 * Fix 2ndary index queries with DESC clustering order (CASSANDRA-6950)
 * Invalid key cache entries on DROP (CASSANDRA-6525)
 * Fix flapping RecoveryManagerTest (CASSANDRA-7084)
 * Add missing iso8601 patterns for date strings (CASSANDRA-6973)
 * Support selecting multiple rows in a partition using IN (CASSANDRA-6875)
 * Add authentication support to shuffle (CASSANDRA-6484)
 * Swap local and global default read repair chances (CASSANDRA-7320)
 * Add conditional CREATE/DROP USER support (CASSANDRA-7264)
 * Cqlsh counts non-empty lines for "Blank lines" warning (CASSANDRA-7325)
Merged from 1.2:
 * Add Cloudstack snitch (CASSANDRA-7147)
 * Update system.peers correctly when relocating tokens (CASSANDRA-7126)
 * Add Google Compute Engine snitch (CASSANDRA-7132)
 * remove duplicate query for local tokens (CASSANDRA-7182)
 * exit CQLSH with error status code if script fails (CASSANDRA-6344)
 * Fix bug with some IN queries missig results (CASSANDRA-7105)
 * Fix availability validation for LOCAL_ONE CL (CASSANDRA-7319)
 * Hint streaming can cause decommission to fail (CASSANDRA-7219)


2.1.0-beta2
 * Increase default CL space to 8GB (CASSANDRA-7031)
 * Add range tombstones to read repair digests (CASSANDRA-6863)
 * Fix BTree.clear for large updates (CASSANDRA-6943)
 * Fail write instead of logging a warning when unable to append to CL
   (CASSANDRA-6764)
 * Eliminate possibility of CL segment appearing twice in active list
   (CASSANDRA-6557)
 * Apply DONTNEED fadvise to commitlog segments (CASSANDRA-6759)
 * Switch CRC component to Adler and include it for compressed sstables
   (CASSANDRA-4165)
 * Allow cassandra-stress to set compaction strategy options (CASSANDRA-6451)
 * Add broadcast_rpc_address option to cassandra.yaml (CASSANDRA-5899)
 * Auto reload GossipingPropertyFileSnitch config (CASSANDRA-5897)
 * Fix overflow of memtable_total_space_in_mb (CASSANDRA-6573)
 * Fix ABTC NPE and apply update function correctly (CASSANDRA-6692)
 * Allow nodetool to use a file or prompt for password (CASSANDRA-6660)
 * Fix AIOOBE when concurrently accessing ABSC (CASSANDRA-6742)
 * Fix assertion error in ALTER TYPE RENAME (CASSANDRA-6705)
 * Scrub should not always clear out repaired status (CASSANDRA-5351)
 * Improve handling of range tombstone for wide partitions (CASSANDRA-6446)
 * Fix ClassCastException for compact table with composites (CASSANDRA-6738)
 * Fix potentially repairing with wrong nodes (CASSANDRA-6808)
 * Change caching option syntax (CASSANDRA-6745)
 * Fix stress to do proper counter reads (CASSANDRA-6835)
 * Fix help message for stress counter_write (CASSANDRA-6824)
 * Fix stress smart Thrift client to pick servers correctly (CASSANDRA-6848)
 * Add logging levels (minimal, normal or verbose) to stress tool (CASSANDRA-6849)
 * Fix race condition in Batch CLE (CASSANDRA-6860)
 * Improve cleanup/scrub/upgradesstables failure handling (CASSANDRA-6774)
 * ByteBuffer write() methods for serializing sstables (CASSANDRA-6781)
 * Proper compare function for CollectionType (CASSANDRA-6783)
 * Update native server to Netty 4 (CASSANDRA-6236)
 * Fix off-by-one error in stress (CASSANDRA-6883)
 * Make OpOrder AutoCloseable (CASSANDRA-6901)
 * Remove sync repair JMX interface (CASSANDRA-6900)
 * Add multiple memory allocation options for memtables (CASSANDRA-6689, 6694)
 * Remove adjusted op rate from stress output (CASSANDRA-6921)
 * Add optimized CF.hasColumns() implementations (CASSANDRA-6941)
 * Serialize batchlog mutations with the version of the target node
   (CASSANDRA-6931)
 * Optimize CounterColumn#reconcile() (CASSANDRA-6953)
 * Properly remove 1.2 sstable support in 2.1 (CASSANDRA-6869)
 * Lock counter cells, not partitions (CASSANDRA-6880)
 * Track presence of legacy counter shards in sstables (CASSANDRA-6888)
 * Ensure safe resource cleanup when replacing sstables (CASSANDRA-6912)
 * Add failure handler to async callback (CASSANDRA-6747)
 * Fix AE when closing SSTable without releasing reference (CASSANDRA-7000)
 * Clean up IndexInfo on keyspace/table drops (CASSANDRA-6924)
 * Only snapshot relative SSTables when sequential repair (CASSANDRA-7024)
 * Require nodetool rebuild_index to specify index names (CASSANDRA-7038)
 * fix cassandra stress errors on reads with native protocol (CASSANDRA-7033)
 * Use OpOrder to guard sstable references for reads (CASSANDRA-6919)
 * Preemptive opening of compaction result (CASSANDRA-6916)
 * Multi-threaded scrub/cleanup/upgradesstables (CASSANDRA-5547)
 * Optimize cellname comparison (CASSANDRA-6934)
 * Native protocol v3 (CASSANDRA-6855)
 * Optimize Cell liveness checks and clean up Cell (CASSANDRA-7119)
 * Support consistent range movements (CASSANDRA-2434)
 * Display min timestamp in sstablemetadata viewer (CASSANDRA-6767)
Merged from 2.0:
 * Avoid race-prone second "scrub" of system keyspace (CASSANDRA-6797)
 * Pool CqlRecordWriter clients by inetaddress rather than Range
   (CASSANDRA-6665)
 * Fix compaction_history timestamps (CASSANDRA-6784)
 * Compare scores of full replica ordering in DES (CASSANDRA-6683)
 * fix CME in SessionInfo updateProgress affecting netstats (CASSANDRA-6577)
 * Allow repairing between specific replicas (CASSANDRA-6440)
 * Allow per-dc enabling of hints (CASSANDRA-6157)
 * Add compatibility for Hadoop 0.2.x (CASSANDRA-5201)
 * Fix EstimatedHistogram races (CASSANDRA-6682)
 * Failure detector correctly converts initial value to nanos (CASSANDRA-6658)
 * Add nodetool taketoken to relocate vnodes (CASSANDRA-4445)
 * Expose bulk loading progress over JMX (CASSANDRA-4757)
 * Correctly handle null with IF conditions and TTL (CASSANDRA-6623)
 * Account for range/row tombstones in tombstone drop
   time histogram (CASSANDRA-6522)
 * Stop CommitLogSegment.close() from calling sync() (CASSANDRA-6652)
 * Make commitlog failure handling configurable (CASSANDRA-6364)
 * Avoid overlaps in LCS (CASSANDRA-6688)
 * Improve support for paginating over composites (CASSANDRA-4851)
 * Fix count(*) queries in a mixed cluster (CASSANDRA-6707)
 * Improve repair tasks(snapshot, differencing) concurrency (CASSANDRA-6566)
 * Fix replaying pre-2.0 commit logs (CASSANDRA-6714)
 * Add static columns to CQL3 (CASSANDRA-6561)
 * Optimize single partition batch statements (CASSANDRA-6737)
 * Disallow post-query re-ordering when paging (CASSANDRA-6722)
 * Fix potential paging bug with deleted columns (CASSANDRA-6748)
 * Fix NPE on BulkLoader caused by losing StreamEvent (CASSANDRA-6636)
 * Fix truncating compression metadata (CASSANDRA-6791)
 * Add CMSClassUnloadingEnabled JVM option (CASSANDRA-6541)
 * Catch memtable flush exceptions during shutdown (CASSANDRA-6735)
 * Fix upgradesstables NPE for non-CF-based indexes (CASSANDRA-6645)
 * Fix UPDATE updating PRIMARY KEY columns implicitly (CASSANDRA-6782)
 * Fix IllegalArgumentException when updating from 1.2 with SuperColumns
   (CASSANDRA-6733)
 * FBUtilities.singleton() should use the CF comparator (CASSANDRA-6778)
 * Fix CQLSStableWriter.addRow(Map<String, Object>) (CASSANDRA-6526)
 * Fix HSHA server introducing corrupt data (CASSANDRA-6285)
 * Fix CAS conditions for COMPACT STORAGE tables (CASSANDRA-6813)
 * Starting threads in OutboundTcpConnectionPool constructor causes race conditions (CASSANDRA-7177)
 * Allow overriding cassandra-rackdc.properties file (CASSANDRA-7072)
 * Set JMX RMI port to 7199 (CASSANDRA-7087)
 * Use LOCAL_QUORUM for data reads at LOCAL_SERIAL (CASSANDRA-6939)
 * Log a warning for large batches (CASSANDRA-6487)
 * Put nodes in hibernate when join_ring is false (CASSANDRA-6961)
 * Avoid early loading of non-system keyspaces before compaction-leftovers
   cleanup at startup (CASSANDRA-6913)
 * Restrict Windows to parallel repairs (CASSANDRA-6907)
 * (Hadoop) Allow manually specifying start/end tokens in CFIF (CASSANDRA-6436)
 * Fix NPE in MeteredFlusher (CASSANDRA-6820)
 * Fix race processing range scan responses (CASSANDRA-6820)
 * Allow deleting snapshots from dropped keyspaces (CASSANDRA-6821)
 * Add uuid() function (CASSANDRA-6473)
 * Omit tombstones from schema digests (CASSANDRA-6862)
 * Include correct consistencyLevel in LWT timeout (CASSANDRA-6884)
 * Lower chances for losing new SSTables during nodetool refresh and
   ColumnFamilyStore.loadNewSSTables (CASSANDRA-6514)
 * Add support for DELETE ... IF EXISTS to CQL3 (CASSANDRA-5708)
 * Update hadoop_cql3_word_count example (CASSANDRA-6793)
 * Fix handling of RejectedExecution in sync Thrift server (CASSANDRA-6788)
 * Log more information when exceeding tombstone_warn_threshold (CASSANDRA-6865)
 * Fix truncate to not abort due to unreachable fat clients (CASSANDRA-6864)
 * Fix schema concurrency exceptions (CASSANDRA-6841)
 * Fix leaking validator FH in StreamWriter (CASSANDRA-6832)
 * Fix saving triggers to schema (CASSANDRA-6789)
 * Fix trigger mutations when base mutation list is immutable (CASSANDRA-6790)
 * Fix accounting in FileCacheService to allow re-using RAR (CASSANDRA-6838)
 * Fix static counter columns (CASSANDRA-6827)
 * Restore expiring->deleted (cell) compaction optimization (CASSANDRA-6844)
 * Fix CompactionManager.needsCleanup (CASSANDRA-6845)
 * Correctly compare BooleanType values other than 0 and 1 (CASSANDRA-6779)
 * Read message id as string from earlier versions (CASSANDRA-6840)
 * Properly use the Paxos consistency for (non-protocol) batch (CASSANDRA-6837)
 * Add paranoid disk failure option (CASSANDRA-6646)
 * Improve PerRowSecondaryIndex performance (CASSANDRA-6876)
 * Extend triggers to support CAS updates (CASSANDRA-6882)
 * Static columns with IF NOT EXISTS don't always work as expected (CASSANDRA-6873)
 * Fix paging with SELECT DISTINCT (CASSANDRA-6857)
 * Fix UnsupportedOperationException on CAS timeout (CASSANDRA-6923)
 * Improve MeteredFlusher handling of MF-unaffected column families
   (CASSANDRA-6867)
 * Add CqlRecordReader using native pagination (CASSANDRA-6311)
 * Add QueryHandler interface (CASSANDRA-6659)
 * Track liveRatio per-memtable, not per-CF (CASSANDRA-6945)
 * Make sure upgradesstables keeps sstable level (CASSANDRA-6958)
 * Fix LIMIT with static columns (CASSANDRA-6956)
 * Fix clash with CQL column name in thrift validation (CASSANDRA-6892)
 * Fix error with super columns in mixed 1.2-2.0 clusters (CASSANDRA-6966)
 * Fix bad skip of sstables on slice query with composite start/finish (CASSANDRA-6825)
 * Fix unintended update with conditional statement (CASSANDRA-6893)
 * Fix map element access in IF (CASSANDRA-6914)
 * Avoid costly range calculations for range queries on system keyspaces
   (CASSANDRA-6906)
 * Fix SSTable not released if stream session fails (CASSANDRA-6818)
 * Avoid build failure due to ANTLR timeout (CASSANDRA-6991)
 * Queries on compact tables can return more rows that requested (CASSANDRA-7052)
 * USING TIMESTAMP for batches does not work (CASSANDRA-7053)
 * Fix performance regression from CASSANDRA-5614 (CASSANDRA-6949)
 * Ensure that batchlog and hint timeouts do not produce hints (CASSANDRA-7058)
 * Merge groupable mutations in TriggerExecutor#execute() (CASSANDRA-7047)
 * Plug holes in resource release when wiring up StreamSession (CASSANDRA-7073)
 * Re-add parameter columns to tracing session (CASSANDRA-6942)
 * Preserves CQL metadata when updating table from thrift (CASSANDRA-6831)
Merged from 1.2:
 * Fix nodetool display with vnodes (CASSANDRA-7082)
 * Add UNLOGGED, COUNTER options to BATCH documentation (CASSANDRA-6816)
 * add extra SSL cipher suites (CASSANDRA-6613)
 * fix nodetool getsstables for blob PK (CASSANDRA-6803)
 * Fix BatchlogManager#deleteBatch() use of millisecond timestamps
   (CASSANDRA-6822)
 * Continue assassinating even if the endpoint vanishes (CASSANDRA-6787)
 * Schedule schema pulls on change (CASSANDRA-6971)
 * Non-droppable verbs shouldn't be dropped from OTC (CASSANDRA-6980)
 * Shutdown batchlog executor in SS#drain() (CASSANDRA-7025)
 * Fix batchlog to account for CF truncation records (CASSANDRA-6999)
 * Fix CQLSH parsing of functions and BLOB literals (CASSANDRA-7018)
 * Properly load trustore in the native protocol (CASSANDRA-6847)
 * Always clean up references in SerializingCache (CASSANDRA-6994)
 * Don't shut MessagingService down when replacing a node (CASSANDRA-6476)
 * fix npe when doing -Dcassandra.fd_initial_value_ms (CASSANDRA-6751)


2.1.0-beta1
 * Add flush directory distinct from compaction directories (CASSANDRA-6357)
 * Require JNA by default (CASSANDRA-6575)
 * add listsnapshots command to nodetool (CASSANDRA-5742)
 * Introduce AtomicBTreeColumns (CASSANDRA-6271, 6692)
 * Multithreaded commitlog (CASSANDRA-3578)
 * allocate fixed index summary memory pool and resample cold index summaries
   to use less memory (CASSANDRA-5519)
 * Removed multithreaded compaction (CASSANDRA-6142)
 * Parallelize fetching rows for low-cardinality indexes (CASSANDRA-1337)
 * change logging from log4j to logback (CASSANDRA-5883)
 * switch to LZ4 compression for internode communication (CASSANDRA-5887)
 * Stop using Thrift-generated Index* classes internally (CASSANDRA-5971)
 * Remove 1.2 network compatibility code (CASSANDRA-5960)
 * Remove leveled json manifest migration code (CASSANDRA-5996)
 * Remove CFDefinition (CASSANDRA-6253)
 * Use AtomicIntegerFieldUpdater in RefCountedMemory (CASSANDRA-6278)
 * User-defined types for CQL3 (CASSANDRA-5590)
 * Use of o.a.c.metrics in nodetool (CASSANDRA-5871, 6406)
 * Batch read from OTC's queue and cleanup (CASSANDRA-1632)
 * Secondary index support for collections (CASSANDRA-4511, 6383)
 * SSTable metadata(Stats.db) format change (CASSANDRA-6356)
 * Push composites support in the storage engine
   (CASSANDRA-5417, CASSANDRA-6520)
 * Add snapshot space used to cfstats (CASSANDRA-6231)
 * Add cardinality estimator for key count estimation (CASSANDRA-5906)
 * CF id is changed to be non-deterministic. Data dir/key cache are created
   uniquely for CF id (CASSANDRA-5202)
 * New counters implementation (CASSANDRA-6504)
 * Replace UnsortedColumns, EmptyColumns, TreeMapBackedSortedColumns with new
   ArrayBackedSortedColumns (CASSANDRA-6630, CASSANDRA-6662, CASSANDRA-6690)
 * Add option to use row cache with a given amount of rows (CASSANDRA-5357)
 * Avoid repairing already repaired data (CASSANDRA-5351)
 * Reject counter updates with USING TTL/TIMESTAMP (CASSANDRA-6649)
 * Replace index_interval with min/max_index_interval (CASSANDRA-6379)
 * Lift limitation that order by columns must be selected for IN queries (CASSANDRA-4911)


2.0.5
 * Reduce garbage generated by bloom filter lookups (CASSANDRA-6609)
 * Add ks.cf names to tombstone logging (CASSANDRA-6597)
 * Use LOCAL_QUORUM for LWT operations at LOCAL_SERIAL (CASSANDRA-6495)
 * Wait for gossip to settle before accepting client connections (CASSANDRA-4288)
 * Delete unfinished compaction incrementally (CASSANDRA-6086)
 * Allow specifying custom secondary index options in CQL3 (CASSANDRA-6480)
 * Improve replica pinning for cache efficiency in DES (CASSANDRA-6485)
 * Fix LOCAL_SERIAL from thrift (CASSANDRA-6584)
 * Don't special case received counts in CAS timeout exceptions (CASSANDRA-6595)
 * Add support for 2.1 global counter shards (CASSANDRA-6505)
 * Fix NPE when streaming connection is not yet established (CASSANDRA-6210)
 * Avoid rare duplicate read repair triggering (CASSANDRA-6606)
 * Fix paging discardFirst (CASSANDRA-6555)
 * Fix ArrayIndexOutOfBoundsException in 2ndary index query (CASSANDRA-6470)
 * Release sstables upon rebuilding 2i (CASSANDRA-6635)
 * Add AbstractCompactionStrategy.startup() method (CASSANDRA-6637)
 * SSTableScanner may skip rows during cleanup (CASSANDRA-6638)
 * sstables from stalled repair sessions can resurrect deleted data (CASSANDRA-6503)
 * Switch stress to use ITransportFactory (CASSANDRA-6641)
 * Fix IllegalArgumentException during prepare (CASSANDRA-6592)
 * Fix possible loss of 2ndary index entries during compaction (CASSANDRA-6517)
 * Fix direct Memory on architectures that do not support unaligned long access
   (CASSANDRA-6628)
 * Let scrub optionally skip broken counter partitions (CASSANDRA-5930)
Merged from 1.2:
 * fsync compression metadata (CASSANDRA-6531)
 * Validate CF existence on execution for prepared statement (CASSANDRA-6535)
 * Add ability to throttle batchlog replay (CASSANDRA-6550)
 * Fix executing LOCAL_QUORUM with SimpleStrategy (CASSANDRA-6545)
 * Avoid StackOverflow when using large IN queries (CASSANDRA-6567)
 * Nodetool upgradesstables includes secondary indexes (CASSANDRA-6598)
 * Paginate batchlog replay (CASSANDRA-6569)
 * skip blocking on streaming during drain (CASSANDRA-6603)
 * Improve error message when schema doesn't match loaded sstable (CASSANDRA-6262)
 * Add properties to adjust FD initial value and max interval (CASSANDRA-4375)
 * Fix preparing with batch and delete from collection (CASSANDRA-6607)
 * Fix ABSC reverse iterator's remove() method (CASSANDRA-6629)
 * Handle host ID conflicts properly (CASSANDRA-6615)
 * Move handling of migration event source to solve bootstrap race. (CASSANDRA-6648)
 * Make sure compaction throughput value doesn't overflow with int math (CASSANDRA-6647)


2.0.4
 * Allow removing snapshots of no-longer-existing CFs (CASSANDRA-6418)
 * add StorageService.stopDaemon() (CASSANDRA-4268)
 * add IRE for invalid CF supplied to get_count (CASSANDRA-5701)
 * add client encryption support to sstableloader (CASSANDRA-6378)
 * Fix accept() loop for SSL sockets post-shutdown (CASSANDRA-6468)
 * Fix size-tiered compaction in LCS L0 (CASSANDRA-6496)
 * Fix assertion failure in filterColdSSTables (CASSANDRA-6483)
 * Fix row tombstones in larger-than-memory compactions (CASSANDRA-6008)
 * Fix cleanup ClassCastException (CASSANDRA-6462)
 * Reduce gossip memory use by interning VersionedValue strings (CASSANDRA-6410)
 * Allow specifying datacenters to participate in a repair (CASSANDRA-6218)
 * Fix divide-by-zero in PCI (CASSANDRA-6403)
 * Fix setting last compacted key in the wrong level for LCS (CASSANDRA-6284)
 * Add millisecond precision formats to the timestamp parser (CASSANDRA-6395)
 * Expose a total memtable size metric for a CF (CASSANDRA-6391)
 * cqlsh: handle symlinks properly (CASSANDRA-6425)
 * Fix potential infinite loop when paging query with IN (CASSANDRA-6464)
 * Fix assertion error in AbstractQueryPager.discardFirst (CASSANDRA-6447)
 * Fix streaming older SSTable yields unnecessary tombstones (CASSANDRA-6527)
Merged from 1.2:
 * Improved error message on bad properties in DDL queries (CASSANDRA-6453)
 * Randomize batchlog candidates selection (CASSANDRA-6481)
 * Fix thundering herd on endpoint cache invalidation (CASSANDRA-6345, 6485)
 * Improve batchlog write performance with vnodes (CASSANDRA-6488)
 * cqlsh: quote single quotes in strings inside collections (CASSANDRA-6172)
 * Improve gossip performance for typical messages (CASSANDRA-6409)
 * Throw IRE if a prepared statement has more markers than supported
   (CASSANDRA-5598)
 * Expose Thread metrics for the native protocol server (CASSANDRA-6234)
 * Change snapshot response message verb to INTERNAL to avoid dropping it
   (CASSANDRA-6415)
 * Warn when collection read has > 65K elements (CASSANDRA-5428)
 * Fix cache persistence when both row and key cache are enabled
   (CASSANDRA-6413)
 * (Hadoop) add describe_local_ring (CASSANDRA-6268)
 * Fix handling of concurrent directory creation failure (CASSANDRA-6459)
 * Allow executing CREATE statements multiple times (CASSANDRA-6471)
 * Don't send confusing info with timeouts (CASSANDRA-6491)
 * Don't resubmit counter mutation runnables internally (CASSANDRA-6427)
 * Don't drop local mutations without a hint (CASSANDRA-6510)
 * Don't allow null max_hint_window_in_ms (CASSANDRA-6419)
 * Validate SliceRange start and finish lengths (CASSANDRA-6521)


2.0.3
 * Fix FD leak on slice read path (CASSANDRA-6275)
 * Cancel read meter task when closing SSTR (CASSANDRA-6358)
 * free off-heap IndexSummary during bulk (CASSANDRA-6359)
 * Recover from IOException in accept() thread (CASSANDRA-6349)
 * Improve Gossip tolerance of abnormally slow tasks (CASSANDRA-6338)
 * Fix trying to hint timed out counter writes (CASSANDRA-6322)
 * Allow restoring specific columnfamilies from archived CL (CASSANDRA-4809)
 * Avoid flushing compaction_history after each operation (CASSANDRA-6287)
 * Fix repair assertion error when tombstones expire (CASSANDRA-6277)
 * Skip loading corrupt key cache (CASSANDRA-6260)
 * Fixes for compacting larger-than-memory rows (CASSANDRA-6274)
 * Compact hottest sstables first and optionally omit coldest from
   compaction entirely (CASSANDRA-6109)
 * Fix modifying column_metadata from thrift (CASSANDRA-6182)
 * cqlsh: fix LIST USERS output (CASSANDRA-6242)
 * Add IRequestSink interface (CASSANDRA-6248)
 * Update memtable size while flushing (CASSANDRA-6249)
 * Provide hooks around CQL2/CQL3 statement execution (CASSANDRA-6252)
 * Require Permission.SELECT for CAS updates (CASSANDRA-6247)
 * New CQL-aware SSTableWriter (CASSANDRA-5894)
 * Reject CAS operation when the protocol v1 is used (CASSANDRA-6270)
 * Correctly throw error when frame too large (CASSANDRA-5981)
 * Fix serialization bug in PagedRange with 2ndary indexes (CASSANDRA-6299)
 * Fix CQL3 table validation in Thrift (CASSANDRA-6140)
 * Fix bug missing results with IN clauses (CASSANDRA-6327)
 * Fix paging with reversed slices (CASSANDRA-6343)
 * Set minTimestamp correctly to be able to drop expired sstables (CASSANDRA-6337)
 * Support NaN and Infinity as float literals (CASSANDRA-6003)
 * Remove RF from nodetool ring output (CASSANDRA-6289)
 * Fix attempting to flush empty rows (CASSANDRA-6374)
 * Fix potential out of bounds exception when paging (CASSANDRA-6333)
Merged from 1.2:
 * Optimize FD phi calculation (CASSANDRA-6386)
 * Improve initial FD phi estimate when starting up (CASSANDRA-6385)
 * Don't list CQL3 table in CLI describe even if named explicitely
   (CASSANDRA-5750)
 * Invalidate row cache when dropping CF (CASSANDRA-6351)
 * add non-jamm path for cached statements (CASSANDRA-6293)
 * add windows bat files for shell commands (CASSANDRA-6145)
 * Require logging in for Thrift CQL2/3 statement preparation (CASSANDRA-6254)
 * restrict max_num_tokens to 1536 (CASSANDRA-6267)
 * Nodetool gets default JMX port from cassandra-env.sh (CASSANDRA-6273)
 * make calculatePendingRanges asynchronous (CASSANDRA-6244)
 * Remove blocking flushes in gossip thread (CASSANDRA-6297)
 * Fix potential socket leak in connectionpool creation (CASSANDRA-6308)
 * Allow LOCAL_ONE/LOCAL_QUORUM to work with SimpleStrategy (CASSANDRA-6238)
 * cqlsh: handle 'null' as session duration (CASSANDRA-6317)
 * Fix json2sstable handling of range tombstones (CASSANDRA-6316)
 * Fix missing one row in reverse query (CASSANDRA-6330)
 * Fix reading expired row value from row cache (CASSANDRA-6325)
 * Fix AssertionError when doing set element deletion (CASSANDRA-6341)
 * Make CL code for the native protocol match the one in C* 2.0
   (CASSANDRA-6347)
 * Disallow altering CQL3 table from thrift (CASSANDRA-6370)
 * Fix size computation of prepared statement (CASSANDRA-6369)


2.0.2
 * Update FailureDetector to use nanontime (CASSANDRA-4925)
 * Fix FileCacheService regressions (CASSANDRA-6149)
 * Never return WriteTimeout for CL.ANY (CASSANDRA-6132)
 * Fix race conditions in bulk loader (CASSANDRA-6129)
 * Add configurable metrics reporting (CASSANDRA-4430)
 * drop queries exceeding a configurable number of tombstones (CASSANDRA-6117)
 * Track and persist sstable read activity (CASSANDRA-5515)
 * Fixes for speculative retry (CASSANDRA-5932, CASSANDRA-6194)
 * Improve memory usage of metadata min/max column names (CASSANDRA-6077)
 * Fix thrift validation refusing row markers on CQL3 tables (CASSANDRA-6081)
 * Fix insertion of collections with CAS (CASSANDRA-6069)
 * Correctly send metadata on SELECT COUNT (CASSANDRA-6080)
 * Track clients' remote addresses in ClientState (CASSANDRA-6070)
 * Create snapshot dir if it does not exist when migrating
   leveled manifest (CASSANDRA-6093)
 * make sequential nodetool repair the default (CASSANDRA-5950)
 * Add more hooks for compaction strategy implementations (CASSANDRA-6111)
 * Fix potential NPE on composite 2ndary indexes (CASSANDRA-6098)
 * Delete can potentially be skipped in batch (CASSANDRA-6115)
 * Allow alter keyspace on system_traces (CASSANDRA-6016)
 * Disallow empty column names in cql (CASSANDRA-6136)
 * Use Java7 file-handling APIs and fix file moving on Windows (CASSANDRA-5383)
 * Save compaction history to system keyspace (CASSANDRA-5078)
 * Fix NPE if StorageService.getOperationMode() is executed before full startup (CASSANDRA-6166)
 * CQL3: support pre-epoch longs for TimestampType (CASSANDRA-6212)
 * Add reloadtriggers command to nodetool (CASSANDRA-4949)
 * cqlsh: ignore empty 'value alias' in DESCRIBE (CASSANDRA-6139)
 * Fix sstable loader (CASSANDRA-6205)
 * Reject bootstrapping if the node already exists in gossip (CASSANDRA-5571)
 * Fix NPE while loading paxos state (CASSANDRA-6211)
 * cqlsh: add SHOW SESSION <tracing-session> command (CASSANDRA-6228)
Merged from 1.2:
 * (Hadoop) Require CFRR batchSize to be at least 2 (CASSANDRA-6114)
 * Add a warning for small LCS sstable size (CASSANDRA-6191)
 * Add ability to list specific KS/CF combinations in nodetool cfstats (CASSANDRA-4191)
 * Mark CF clean if a mutation raced the drop and got it marked dirty (CASSANDRA-5946)
 * Add a LOCAL_ONE consistency level (CASSANDRA-6202)
 * Limit CQL prepared statement cache by size instead of count (CASSANDRA-6107)
 * Tracing should log write failure rather than raw exceptions (CASSANDRA-6133)
 * lock access to TM.endpointToHostIdMap (CASSANDRA-6103)
 * Allow estimated memtable size to exceed slab allocator size (CASSANDRA-6078)
 * Start MeteredFlusher earlier to prevent OOM during CL replay (CASSANDRA-6087)
 * Avoid sending Truncate command to fat clients (CASSANDRA-6088)
 * Allow where clause conditions to be in parenthesis (CASSANDRA-6037)
 * Do not open non-ssl storage port if encryption option is all (CASSANDRA-3916)
 * Move batchlog replay to its own executor (CASSANDRA-6079)
 * Add tombstone debug threshold and histogram (CASSANDRA-6042, 6057)
 * Enable tcp keepalive on incoming connections (CASSANDRA-4053)
 * Fix fat client schema pull NPE (CASSANDRA-6089)
 * Fix memtable flushing for indexed tables (CASSANDRA-6112)
 * Fix skipping columns with multiple slices (CASSANDRA-6119)
 * Expose connected thrift + native client counts (CASSANDRA-5084)
 * Optimize auth setup (CASSANDRA-6122)
 * Trace index selection (CASSANDRA-6001)
 * Update sstablesPerReadHistogram to use biased sampling (CASSANDRA-6164)
 * Log UnknownColumnfamilyException when closing socket (CASSANDRA-5725)
 * Properly error out on CREATE INDEX for counters table (CASSANDRA-6160)
 * Handle JMX notification failure for repair (CASSANDRA-6097)
 * (Hadoop) Fetch no more than 128 splits in parallel (CASSANDRA-6169)
 * stress: add username/password authentication support (CASSANDRA-6068)
 * Fix indexed queries with row cache enabled on parent table (CASSANDRA-5732)
 * Fix compaction race during columnfamily drop (CASSANDRA-5957)
 * Fix validation of empty column names for compact tables (CASSANDRA-6152)
 * Skip replaying mutations that pass CRC but fail to deserialize (CASSANDRA-6183)
 * Rework token replacement to use replace_address (CASSANDRA-5916)
 * Fix altering column types (CASSANDRA-6185)
 * cqlsh: fix CREATE/ALTER WITH completion (CASSANDRA-6196)
 * add windows bat files for shell commands (CASSANDRA-6145)
 * Fix potential stack overflow during range tombstones insertion (CASSANDRA-6181)
 * (Hadoop) Make LOCAL_ONE the default consistency level (CASSANDRA-6214)


2.0.1
 * Fix bug that could allow reading deleted data temporarily (CASSANDRA-6025)
 * Improve memory use defaults (CASSANDRA-6059)
 * Make ThriftServer more easlly extensible (CASSANDRA-6058)
 * Remove Hadoop dependency from ITransportFactory (CASSANDRA-6062)
 * add file_cache_size_in_mb setting (CASSANDRA-5661)
 * Improve error message when yaml contains invalid properties (CASSANDRA-5958)
 * Improve leveled compaction's ability to find non-overlapping L0 compactions
   to work on concurrently (CASSANDRA-5921)
 * Notify indexer of columns shadowed by range tombstones (CASSANDRA-5614)
 * Log Merkle tree stats (CASSANDRA-2698)
 * Switch from crc32 to adler32 for compressed sstable checksums (CASSANDRA-5862)
 * Improve offheap memcpy performance (CASSANDRA-5884)
 * Use a range aware scanner for cleanup (CASSANDRA-2524)
 * Cleanup doesn't need to inspect sstables that contain only local data
   (CASSANDRA-5722)
 * Add ability for CQL3 to list partition keys (CASSANDRA-4536)
 * Improve native protocol serialization (CASSANDRA-5664)
 * Upgrade Thrift to 0.9.1 (CASSANDRA-5923)
 * Require superuser status for adding triggers (CASSANDRA-5963)
 * Make standalone scrubber handle old and new style leveled manifest
   (CASSANDRA-6005)
 * Fix paxos bugs (CASSANDRA-6012, 6013, 6023)
 * Fix paged ranges with multiple replicas (CASSANDRA-6004)
 * Fix potential AssertionError during tracing (CASSANDRA-6041)
 * Fix NPE in sstablesplit (CASSANDRA-6027)
 * Migrate pre-2.0 key/value/column aliases to system.schema_columns
   (CASSANDRA-6009)
 * Paging filter empty rows too agressively (CASSANDRA-6040)
 * Support variadic parameters for IN clauses (CASSANDRA-4210)
 * cqlsh: return the result of CAS writes (CASSANDRA-5796)
 * Fix validation of IN clauses with 2ndary indexes (CASSANDRA-6050)
 * Support named bind variables in CQL (CASSANDRA-6033)
Merged from 1.2:
 * Allow cache-keys-to-save to be set at runtime (CASSANDRA-5980)
 * Avoid second-guessing out-of-space state (CASSANDRA-5605)
 * Tuning knobs for dealing with large blobs and many CFs (CASSANDRA-5982)
 * (Hadoop) Fix CQLRW for thrift tables (CASSANDRA-6002)
 * Fix possible divide-by-zero in HHOM (CASSANDRA-5990)
 * Allow local batchlog writes for CL.ANY (CASSANDRA-5967)
 * Upgrade metrics-core to version 2.2.0 (CASSANDRA-5947)
 * Fix CqlRecordWriter with composite keys (CASSANDRA-5949)
 * Add snitch, schema version, cluster, partitioner to JMX (CASSANDRA-5881)
 * Allow disabling SlabAllocator (CASSANDRA-5935)
 * Make user-defined compaction JMX blocking (CASSANDRA-4952)
 * Fix streaming does not transfer wrapped range (CASSANDRA-5948)
 * Fix loading index summary containing empty key (CASSANDRA-5965)
 * Correctly handle limits in CompositesSearcher (CASSANDRA-5975)
 * Pig: handle CQL collections (CASSANDRA-5867)
 * Pass the updated cf to the PRSI index() method (CASSANDRA-5999)
 * Allow empty CQL3 batches (as no-op) (CASSANDRA-5994)
 * Support null in CQL3 functions (CASSANDRA-5910)
 * Replace the deprecated MapMaker with CacheLoader (CASSANDRA-6007)
 * Add SSTableDeletingNotification to DataTracker (CASSANDRA-6010)
 * Fix snapshots in use get deleted during snapshot repair (CASSANDRA-6011)
 * Move hints and exception count to o.a.c.metrics (CASSANDRA-6017)
 * Fix memory leak in snapshot repair (CASSANDRA-6047)
 * Fix sstable2sjon for CQL3 tables (CASSANDRA-5852)


2.0.0
 * Fix thrift validation when inserting into CQL3 tables (CASSANDRA-5138)
 * Fix periodic memtable flushing behavior with clean memtables (CASSANDRA-5931)
 * Fix dateOf() function for pre-2.0 timestamp columns (CASSANDRA-5928)
 * Fix SSTable unintentionally loads BF when opened for batch (CASSANDRA-5938)
 * Add stream session progress to JMX (CASSANDRA-4757)
 * Fix NPE during CAS operation (CASSANDRA-5925)
Merged from 1.2:
 * Fix getBloomFilterDiskSpaceUsed for AlwaysPresentFilter (CASSANDRA-5900)
 * Don't announce schema version until we've loaded the changes locally
   (CASSANDRA-5904)
 * Fix to support off heap bloom filters size greater than 2 GB (CASSANDRA-5903)
 * Properly handle parsing huge map and set literals (CASSANDRA-5893)


2.0.0-rc2
 * enable vnodes by default (CASSANDRA-5869)
 * fix CAS contention timeout (CASSANDRA-5830)
 * fix HsHa to respect max frame size (CASSANDRA-4573)
 * Fix (some) 2i on composite components omissions (CASSANDRA-5851)
 * cqlsh: add DESCRIBE FULL SCHEMA variant (CASSANDRA-5880)
Merged from 1.2:
 * Correctly validate sparse composite cells in scrub (CASSANDRA-5855)
 * Add KeyCacheHitRate metric to CF metrics (CASSANDRA-5868)
 * cqlsh: add support for multiline comments (CASSANDRA-5798)
 * Handle CQL3 SELECT duplicate IN restrictions on clustering columns
   (CASSANDRA-5856)


2.0.0-rc1
 * improve DecimalSerializer performance (CASSANDRA-5837)
 * fix potential spurious wakeup in AsyncOneResponse (CASSANDRA-5690)
 * fix schema-related trigger issues (CASSANDRA-5774)
 * Better validation when accessing CQL3 table from thrift (CASSANDRA-5138)
 * Fix assertion error during repair (CASSANDRA-5801)
 * Fix range tombstone bug (CASSANDRA-5805)
 * DC-local CAS (CASSANDRA-5797)
 * Add a native_protocol_version column to the system.local table (CASSANRDA-5819)
 * Use index_interval from cassandra.yaml when upgraded (CASSANDRA-5822)
 * Fix buffer underflow on socket close (CASSANDRA-5792)
Merged from 1.2:
 * Fix reading DeletionTime from 1.1-format sstables (CASSANDRA-5814)
 * cqlsh: add collections support to COPY (CASSANDRA-5698)
 * retry important messages for any IOException (CASSANDRA-5804)
 * Allow empty IN relations in SELECT/UPDATE/DELETE statements (CASSANDRA-5626)
 * cqlsh: fix crashing on Windows due to libedit detection (CASSANDRA-5812)
 * fix bulk-loading compressed sstables (CASSANDRA-5820)
 * (Hadoop) fix quoting in CqlPagingRecordReader and CqlRecordWriter
   (CASSANDRA-5824)
 * update default LCS sstable size to 160MB (CASSANDRA-5727)
 * Allow compacting 2Is via nodetool (CASSANDRA-5670)
 * Hex-encode non-String keys in OPP (CASSANDRA-5793)
 * nodetool history logging (CASSANDRA-5823)
 * (Hadoop) fix support for Thrift tables in CqlPagingRecordReader
   (CASSANDRA-5752)
 * add "all time blocked" to StatusLogger output (CASSANDRA-5825)
 * Future-proof inter-major-version schema migrations (CASSANDRA-5845)
 * (Hadoop) add CqlPagingRecordReader support for ReversedType in Thrift table
   (CASSANDRA-5718)
 * Add -no-snapshot option to scrub (CASSANDRA-5891)
 * Fix to support off heap bloom filters size greater than 2 GB (CASSANDRA-5903)
 * Properly handle parsing huge map and set literals (CASSANDRA-5893)
 * Fix LCS L0 compaction may overlap in L1 (CASSANDRA-5907)
 * New sstablesplit tool to split large sstables offline (CASSANDRA-4766)
 * Fix potential deadlock in native protocol server (CASSANDRA-5926)
 * Disallow incompatible type change in CQL3 (CASSANDRA-5882)
Merged from 1.1:
 * Correctly validate sparse composite cells in scrub (CASSANDRA-5855)


2.0.0-beta2
 * Replace countPendingHints with Hints Created metric (CASSANDRA-5746)
 * Allow nodetool with no args, and with help to run without a server (CASSANDRA-5734)
 * Cleanup AbstractType/TypeSerializer classes (CASSANDRA-5744)
 * Remove unimplemented cli option schema-mwt (CASSANDRA-5754)
 * Support range tombstones in thrift (CASSANDRA-5435)
 * Normalize table-manipulating CQL3 statements' class names (CASSANDRA-5759)
 * cqlsh: add missing table options to DESCRIBE output (CASSANDRA-5749)
 * Fix assertion error during repair (CASSANDRA-5757)
 * Fix bulkloader (CASSANDRA-5542)
 * Add LZ4 compression to the native protocol (CASSANDRA-5765)
 * Fix bugs in the native protocol v2 (CASSANDRA-5770)
 * CAS on 'primary key only' table (CASSANDRA-5715)
 * Support streaming SSTables of old versions (CASSANDRA-5772)
 * Always respect protocol version in native protocol (CASSANDRA-5778)
 * Fix ConcurrentModificationException during streaming (CASSANDRA-5782)
 * Update deletion timestamp in Commit#updatesWithPaxosTime (CASSANDRA-5787)
 * Thrift cas() method crashes if input columns are not sorted (CASSANDRA-5786)
 * Order columns names correctly when querying for CAS (CASSANDRA-5788)
 * Fix streaming retry (CASSANDRA-5775)
Merged from 1.2:
 * if no seeds can be a reached a node won't start in a ring by itself (CASSANDRA-5768)
 * add cassandra.unsafesystem property (CASSANDRA-5704)
 * (Hadoop) quote identifiers in CqlPagingRecordReader (CASSANDRA-5763)
 * Add replace_node functionality for vnodes (CASSANDRA-5337)
 * Add timeout events to query traces (CASSANDRA-5520)
 * Fix serialization of the LEFT gossip value (CASSANDRA-5696)
 * Pig: support for cql3 tables (CASSANDRA-5234)
 * Fix skipping range tombstones with reverse queries (CASSANDRA-5712)
 * Expire entries out of ThriftSessionManager (CASSANDRA-5719)
 * Don't keep ancestor information in memory (CASSANDRA-5342)
 * Expose native protocol server status in nodetool info (CASSANDRA-5735)
 * Fix pathetic performance of range tombstones (CASSANDRA-5677)
 * Fix querying with an empty (impossible) range (CASSANDRA-5573)
 * cqlsh: handle CUSTOM 2i in DESCRIBE output (CASSANDRA-5760)
 * Fix minor bug in Range.intersects(Bound) (CASSANDRA-5771)
 * cqlsh: handle disabled compression in DESCRIBE output (CASSANDRA-5766)
 * Ensure all UP events are notified on the native protocol (CASSANDRA-5769)
 * Fix formatting of sstable2json with multiple -k arguments (CASSANDRA-5781)
 * Don't rely on row marker for queries in general to hide lost markers
   after TTL expires (CASSANDRA-5762)
 * Sort nodetool help output (CASSANDRA-5776)
 * Fix column expiring during 2 phases compaction (CASSANDRA-5799)
 * now() is being rejected in INSERTs when inside collections (CASSANDRA-5795)


2.0.0-beta1
 * Add support for indexing clustered columns (CASSANDRA-5125)
 * Removed on-heap row cache (CASSANDRA-5348)
 * use nanotime consistently for node-local timeouts (CASSANDRA-5581)
 * Avoid unnecessary second pass on name-based queries (CASSANDRA-5577)
 * Experimental triggers (CASSANDRA-1311)
 * JEMalloc support for off-heap allocation (CASSANDRA-3997)
 * Single-pass compaction (CASSANDRA-4180)
 * Removed token range bisection (CASSANDRA-5518)
 * Removed compatibility with pre-1.2.5 sstables and network messages
   (CASSANDRA-5511)
 * removed PBSPredictor (CASSANDRA-5455)
 * CAS support (CASSANDRA-5062, 5441, 5442, 5443, 5619, 5667)
 * Leveled compaction performs size-tiered compactions in L0
   (CASSANDRA-5371, 5439)
 * Add yaml network topology snitch for mixed ec2/other envs (CASSANDRA-5339)
 * Log when a node is down longer than the hint window (CASSANDRA-4554)
 * Optimize tombstone creation for ExpiringColumns (CASSANDRA-4917)
 * Improve LeveledScanner work estimation (CASSANDRA-5250, 5407)
 * Replace compaction lock with runWithCompactionsDisabled (CASSANDRA-3430)
 * Change Message IDs to ints (CASSANDRA-5307)
 * Move sstable level information into the Stats component, removing the
   need for a separate Manifest file (CASSANDRA-4872)
 * avoid serializing to byte[] on commitlog append (CASSANDRA-5199)
 * make index_interval configurable per columnfamily (CASSANDRA-3961, CASSANDRA-5650)
 * add default_time_to_live (CASSANDRA-3974)
 * add memtable_flush_period_in_ms (CASSANDRA-4237)
 * replace supercolumns internally by composites (CASSANDRA-3237, 5123)
 * upgrade thrift to 0.9.0 (CASSANDRA-3719)
 * drop unnecessary keyspace parameter from user-defined compaction API
   (CASSANDRA-5139)
 * more robust solution to incomplete compactions + counters (CASSANDRA-5151)
 * Change order of directory searching for c*.in.sh (CASSANDRA-3983)
 * Add tool to reset SSTable compaction level for LCS (CASSANDRA-5271)
 * Allow custom configuration loader (CASSANDRA-5045)
 * Remove memory emergency pressure valve logic (CASSANDRA-3534)
 * Reduce request latency with eager retry (CASSANDRA-4705)
 * cqlsh: Remove ASSUME command (CASSANDRA-5331)
 * Rebuild BF when loading sstables if bloom_filter_fp_chance
   has changed since compaction (CASSANDRA-5015)
 * remove row-level bloom filters (CASSANDRA-4885)
 * Change Kernel Page Cache skipping into row preheating (disabled by default)
   (CASSANDRA-4937)
 * Improve repair by deciding on a gcBefore before sending
   out TreeRequests (CASSANDRA-4932)
 * Add an official way to disable compactions (CASSANDRA-5074)
 * Reenable ALTER TABLE DROP with new semantics (CASSANDRA-3919)
 * Add binary protocol versioning (CASSANDRA-5436)
 * Swap THshaServer for TThreadedSelectorServer (CASSANDRA-5530)
 * Add alias support to SELECT statement (CASSANDRA-5075)
 * Don't create empty RowMutations in CommitLogReplayer (CASSANDRA-5541)
 * Use range tombstones when dropping cfs/columns from schema (CASSANDRA-5579)
 * cqlsh: drop CQL2/CQL3-beta support (CASSANDRA-5585)
 * Track max/min column names in sstables to be able to optimize slice
   queries (CASSANDRA-5514, CASSANDRA-5595, CASSANDRA-5600)
 * Binary protocol: allow batching already prepared statements (CASSANDRA-4693)
 * Allow preparing timestamp, ttl and limit in CQL3 queries (CASSANDRA-4450)
 * Support native link w/o JNA in Java7 (CASSANDRA-3734)
 * Use SASL authentication in binary protocol v2 (CASSANDRA-5545)
 * Replace Thrift HsHa with LMAX Disruptor based implementation (CASSANDRA-5582)
 * cqlsh: Add row count to SELECT output (CASSANDRA-5636)
 * Include a timestamp with all read commands to determine column expiration
   (CASSANDRA-5149)
 * Streaming 2.0 (CASSANDRA-5286, 5699)
 * Conditional create/drop ks/table/index statements in CQL3 (CASSANDRA-2737)
 * more pre-table creation property validation (CASSANDRA-5693)
 * Redesign repair messages (CASSANDRA-5426)
 * Fix ALTER RENAME post-5125 (CASSANDRA-5702)
 * Disallow renaming a 2ndary indexed column (CASSANDRA-5705)
 * Rename Table to Keyspace (CASSANDRA-5613)
 * Ensure changing column_index_size_in_kb on different nodes don't corrupt the
   sstable (CASSANDRA-5454)
 * Move resultset type information into prepare, not execute (CASSANDRA-5649)
 * Auto paging in binary protocol (CASSANDRA-4415, 5714)
 * Don't tie client side use of AbstractType to JDBC (CASSANDRA-4495)
 * Adds new TimestampType to replace DateType (CASSANDRA-5723, CASSANDRA-5729)
Merged from 1.2:
 * make starting native protocol server idempotent (CASSANDRA-5728)
 * Fix loading key cache when a saved entry is no longer valid (CASSANDRA-5706)
 * Fix serialization of the LEFT gossip value (CASSANDRA-5696)
 * cqlsh: Don't show 'null' in place of empty values (CASSANDRA-5675)
 * Race condition in detecting version on a mixed 1.1/1.2 cluster
   (CASSANDRA-5692)
 * Fix skipping range tombstones with reverse queries (CASSANDRA-5712)
 * Expire entries out of ThriftSessionManager (CASSANRDA-5719)
 * Don't keep ancestor information in memory (CASSANDRA-5342)
 * cqlsh: fix handling of semicolons inside BATCH queries (CASSANDRA-5697)


1.2.6
 * Fix tracing when operation completes before all responses arrive
   (CASSANDRA-5668)
 * Fix cross-DC mutation forwarding (CASSANDRA-5632)
 * Reduce SSTableLoader memory usage (CASSANDRA-5555)
 * Scale hinted_handoff_throttle_in_kb to cluster size (CASSANDRA-5272)
 * (Hadoop) Add CQL3 input/output formats (CASSANDRA-4421, 5622)
 * (Hadoop) Fix InputKeyRange in CFIF (CASSANDRA-5536)
 * Fix dealing with ridiculously large max sstable sizes in LCS (CASSANDRA-5589)
 * Ignore pre-truncate hints (CASSANDRA-4655)
 * Move System.exit on OOM into a separate thread (CASSANDRA-5273)
 * Write row markers when serializing schema (CASSANDRA-5572)
 * Check only SSTables for the requested range when streaming (CASSANDRA-5569)
 * Improve batchlog replay behavior and hint ttl handling (CASSANDRA-5314)
 * Exclude localTimestamp from validation for tombstones (CASSANDRA-5398)
 * cqlsh: add custom prompt support (CASSANDRA-5539)
 * Reuse prepared statements in hot auth queries (CASSANDRA-5594)
 * cqlsh: add vertical output option (see EXPAND) (CASSANDRA-5597)
 * Add a rate limit option to stress (CASSANDRA-5004)
 * have BulkLoader ignore snapshots directories (CASSANDRA-5587)
 * fix SnitchProperties logging context (CASSANDRA-5602)
 * Expose whether jna is enabled and memory is locked via JMX (CASSANDRA-5508)
 * cqlsh: fix COPY FROM with ReversedType (CASSANDRA-5610)
 * Allow creating CUSTOM indexes on collections (CASSANDRA-5615)
 * Evaluate now() function at execution time (CASSANDRA-5616)
 * Expose detailed read repair metrics (CASSANDRA-5618)
 * Correct blob literal + ReversedType parsing (CASSANDRA-5629)
 * Allow GPFS to prefer the internal IP like EC2MRS (CASSANDRA-5630)
 * fix help text for -tspw cassandra-cli (CASSANDRA-5643)
 * don't throw away initial causes exceptions for internode encryption issues
   (CASSANDRA-5644)
 * Fix message spelling errors for cql select statements (CASSANDRA-5647)
 * Suppress custom exceptions thru jmx (CASSANDRA-5652)
 * Update CREATE CUSTOM INDEX syntax (CASSANDRA-5639)
 * Fix PermissionDetails.equals() method (CASSANDRA-5655)
 * Never allow partition key ranges in CQL3 without token() (CASSANDRA-5666)
 * Gossiper incorrectly drops AppState for an upgrading node (CASSANDRA-5660)
 * Connection thrashing during multi-region ec2 during upgrade, due to
   messaging version (CASSANDRA-5669)
 * Avoid over reconnecting in EC2MRS (CASSANDRA-5678)
 * Fix ReadResponseSerializer.serializedSize() for digest reads (CASSANDRA-5476)
 * allow sstable2json on 2i CFs (CASSANDRA-5694)
Merged from 1.1:
 * Remove buggy thrift max message length option (CASSANDRA-5529)
 * Fix NPE in Pig's widerow mode (CASSANDRA-5488)
 * Add split size parameter to Pig and disable split combination (CASSANDRA-5544)


1.2.5
 * make BytesToken.toString only return hex bytes (CASSANDRA-5566)
 * Ensure that submitBackground enqueues at least one task (CASSANDRA-5554)
 * fix 2i updates with identical values and timestamps (CASSANDRA-5540)
 * fix compaction throttling bursty-ness (CASSANDRA-4316)
 * reduce memory consumption of IndexSummary (CASSANDRA-5506)
 * remove per-row column name bloom filters (CASSANDRA-5492)
 * Include fatal errors in trace events (CASSANDRA-5447)
 * Ensure that PerRowSecondaryIndex is notified of row-level deletes
   (CASSANDRA-5445)
 * Allow empty blob literals in CQL3 (CASSANDRA-5452)
 * Fix streaming RangeTombstones at column index boundary (CASSANDRA-5418)
 * Fix preparing statements when current keyspace is not set (CASSANDRA-5468)
 * Fix SemanticVersion.isSupportedBy minor/patch handling (CASSANDRA-5496)
 * Don't provide oldCfId for post-1.1 system cfs (CASSANDRA-5490)
 * Fix primary range ignores replication strategy (CASSANDRA-5424)
 * Fix shutdown of binary protocol server (CASSANDRA-5507)
 * Fix repair -snapshot not working (CASSANDRA-5512)
 * Set isRunning flag later in binary protocol server (CASSANDRA-5467)
 * Fix use of CQL3 functions with descending clustering order (CASSANDRA-5472)
 * Disallow renaming columns one at a time for thrift table in CQL3
   (CASSANDRA-5531)
 * cqlsh: add CLUSTERING ORDER BY support to DESCRIBE (CASSANDRA-5528)
 * Add custom secondary index support to CQL3 (CASSANDRA-5484)
 * Fix repair hanging silently on unexpected error (CASSANDRA-5229)
 * Fix Ec2Snitch regression introduced by CASSANDRA-5171 (CASSANDRA-5432)
 * Add nodetool enablebackup/disablebackup (CASSANDRA-5556)
 * cqlsh: fix DESCRIBE after case insensitive USE (CASSANDRA-5567)
Merged from 1.1
 * Add retry mechanism to OTC for non-droppable_verbs (CASSANDRA-5393)
 * Use allocator information to improve memtable memory usage estimate
   (CASSANDRA-5497)
 * Fix trying to load deleted row into row cache on startup (CASSANDRA-4463)
 * fsync leveled manifest to avoid corruption (CASSANDRA-5535)
 * Fix Bound intersection computation (CASSANDRA-5551)
 * sstablescrub now respects max memory size in cassandra.in.sh (CASSANDRA-5562)


1.2.4
 * Ensure that PerRowSecondaryIndex updates see the most recent values
   (CASSANDRA-5397)
 * avoid duplicate index entries ind PrecompactedRow and
   ParallelCompactionIterable (CASSANDRA-5395)
 * remove the index entry on oldColumn when new column is a tombstone
   (CASSANDRA-5395)
 * Change default stream throughput from 400 to 200 mbps (CASSANDRA-5036)
 * Gossiper logs DOWN for symmetry with UP (CASSANDRA-5187)
 * Fix mixing prepared statements between keyspaces (CASSANDRA-5352)
 * Fix consistency level during bootstrap - strike 3 (CASSANDRA-5354)
 * Fix transposed arguments in AlreadyExistsException (CASSANDRA-5362)
 * Improve asynchronous hint delivery (CASSANDRA-5179)
 * Fix Guava dependency version (12.0 -> 13.0.1) for Maven (CASSANDRA-5364)
 * Validate that provided CQL3 collection value are < 64K (CASSANDRA-5355)
 * Make upgradeSSTable skip current version sstables by default (CASSANDRA-5366)
 * Optimize min/max timestamp collection (CASSANDRA-5373)
 * Invalid streamId in cql binary protocol when using invalid CL
   (CASSANDRA-5164)
 * Fix validation for IN where clauses with collections (CASSANDRA-5376)
 * Copy resultSet on count query to avoid ConcurrentModificationException
   (CASSANDRA-5382)
 * Correctly typecheck in CQL3 even with ReversedType (CASSANDRA-5386)
 * Fix streaming compressed files when using encryption (CASSANDRA-5391)
 * cassandra-all 1.2.0 pom missing netty dependency (CASSANDRA-5392)
 * Fix writetime/ttl functions on null values (CASSANDRA-5341)
 * Fix NPE during cql3 select with token() (CASSANDRA-5404)
 * IndexHelper.skipBloomFilters won't skip non-SHA filters (CASSANDRA-5385)
 * cqlsh: Print maps ordered by key, sort sets (CASSANDRA-5413)
 * Add null syntax support in CQL3 for inserts (CASSANDRA-3783)
 * Allow unauthenticated set_keyspace() calls (CASSANDRA-5423)
 * Fix potential incremental backups race (CASSANDRA-5410)
 * Fix prepared BATCH statements with batch-level timestamps (CASSANDRA-5415)
 * Allow overriding superuser setup delay (CASSANDRA-5430)
 * cassandra-shuffle with JMX usernames and passwords (CASSANDRA-5431)
Merged from 1.1:
 * cli: Quote ks and cf names in schema output when needed (CASSANDRA-5052)
 * Fix bad default for min/max timestamp in SSTableMetadata (CASSANDRA-5372)
 * Fix cf name extraction from manifest in Directories.migrateFile()
   (CASSANDRA-5242)
 * Support pluggable internode authentication (CASSANDRA-5401)


1.2.3
 * add check for sstable overlap within a level on startup (CASSANDRA-5327)
 * replace ipv6 colons in jmx object names (CASSANDRA-5298, 5328)
 * Avoid allocating SSTableBoundedScanner during repair when the range does
   not intersect the sstable (CASSANDRA-5249)
 * Don't lowercase property map keys (this breaks NTS) (CASSANDRA-5292)
 * Fix composite comparator with super columns (CASSANDRA-5287)
 * Fix insufficient validation of UPDATE queries against counter cfs
   (CASSANDRA-5300)
 * Fix PropertyFileSnitch default DC/Rack behavior (CASSANDRA-5285)
 * Handle null values when executing prepared statement (CASSANDRA-5081)
 * Add netty to pom dependencies (CASSANDRA-5181)
 * Include type arguments in Thrift CQLPreparedResult (CASSANDRA-5311)
 * Fix compaction not removing columns when bf_fp_ratio is 1 (CASSANDRA-5182)
 * cli: Warn about missing CQL3 tables in schema descriptions (CASSANDRA-5309)
 * Re-enable unknown option in replication/compaction strategies option for
   backward compatibility (CASSANDRA-4795)
 * Add binary protocol support to stress (CASSANDRA-4993)
 * cqlsh: Fix COPY FROM value quoting and null handling (CASSANDRA-5305)
 * Fix repair -pr for vnodes (CASSANDRA-5329)
 * Relax CL for auth queries for non-default users (CASSANDRA-5310)
 * Fix AssertionError during repair (CASSANDRA-5245)
 * Don't announce migrations to pre-1.2 nodes (CASSANDRA-5334)
Merged from 1.1:
 * Update offline scrub for 1.0 -> 1.1 directory structure (CASSANDRA-5195)
 * add tmp flag to Descriptor hashcode (CASSANDRA-4021)
 * fix logging of "Found table data in data directories" when only system tables
   are present (CASSANDRA-5289)
 * cli: Add JMX authentication support (CASSANDRA-5080)
 * nodetool: ability to repair specific range (CASSANDRA-5280)
 * Fix possible assertion triggered in SliceFromReadCommand (CASSANDRA-5284)
 * cqlsh: Add inet type support on Windows (ipv4-only) (CASSANDRA-4801)
 * Fix race when initializing ColumnFamilyStore (CASSANDRA-5350)
 * Add UseTLAB JVM flag (CASSANDRA-5361)


1.2.2
 * fix potential for multiple concurrent compactions of the same sstables
   (CASSANDRA-5256)
 * avoid no-op caching of byte[] on commitlog append (CASSANDRA-5199)
 * fix symlinks under data dir not working (CASSANDRA-5185)
 * fix bug in compact storage metadata handling (CASSANDRA-5189)
 * Validate login for USE queries (CASSANDRA-5207)
 * cli: remove default username and password (CASSANDRA-5208)
 * configure populate_io_cache_on_flush per-CF (CASSANDRA-4694)
 * allow configuration of internode socket buffer (CASSANDRA-3378)
 * Make sstable directory picking blacklist-aware again (CASSANDRA-5193)
 * Correctly expire gossip states for edge cases (CASSANDRA-5216)
 * Improve handling of directory creation failures (CASSANDRA-5196)
 * Expose secondary indicies to the rest of nodetool (CASSANDRA-4464)
 * Binary protocol: avoid sending notification for 0.0.0.0 (CASSANDRA-5227)
 * add UseCondCardMark XX jvm settings on jdk 1.7 (CASSANDRA-4366)
 * CQL3 refactor to allow conversion function (CASSANDRA-5226)
 * Fix drop of sstables in some circumstance (CASSANDRA-5232)
 * Implement caching of authorization results (CASSANDRA-4295)
 * Add support for LZ4 compression (CASSANDRA-5038)
 * Fix missing columns in wide rows queries (CASSANDRA-5225)
 * Simplify auth setup and make system_auth ks alterable (CASSANDRA-5112)
 * Stop compactions from hanging during bootstrap (CASSANDRA-5244)
 * fix compressed streaming sending extra chunk (CASSANDRA-5105)
 * Add CQL3-based implementations of IAuthenticator and IAuthorizer
   (CASSANDRA-4898)
 * Fix timestamp-based tomstone removal logic (CASSANDRA-5248)
 * cli: Add JMX authentication support (CASSANDRA-5080)
 * Fix forceFlush behavior (CASSANDRA-5241)
 * cqlsh: Add username autocompletion (CASSANDRA-5231)
 * Fix CQL3 composite partition key error (CASSANDRA-5240)
 * Allow IN clause on last clustering key (CASSANDRA-5230)
Merged from 1.1:
 * fix start key/end token validation for wide row iteration (CASSANDRA-5168)
 * add ConfigHelper support for Thrift frame and max message sizes (CASSANDRA-5188)
 * fix nodetool repair not fail on node down (CASSANDRA-5203)
 * always collect tombstone hints (CASSANDRA-5068)
 * Fix error when sourcing file in cqlsh (CASSANDRA-5235)


1.2.1
 * stream undelivered hints on decommission (CASSANDRA-5128)
 * GossipingPropertyFileSnitch loads saved dc/rack info if needed (CASSANDRA-5133)
 * drain should flush system CFs too (CASSANDRA-4446)
 * add inter_dc_tcp_nodelay setting (CASSANDRA-5148)
 * re-allow wrapping ranges for start_token/end_token range pairitspwng (CASSANDRA-5106)
 * fix validation compaction of empty rows (CASSANDRA-5136)
 * nodetool methods to enable/disable hint storage/delivery (CASSANDRA-4750)
 * disallow bloom filter false positive chance of 0 (CASSANDRA-5013)
 * add threadpool size adjustment methods to JMXEnabledThreadPoolExecutor and
   CompactionManagerMBean (CASSANDRA-5044)
 * fix hinting for dropped local writes (CASSANDRA-4753)
 * off-heap cache doesn't need mutable column container (CASSANDRA-5057)
 * apply disk_failure_policy to bad disks on initial directory creation
   (CASSANDRA-4847)
 * Optimize name-based queries to use ArrayBackedSortedColumns (CASSANDRA-5043)
 * Fall back to old manifest if most recent is unparseable (CASSANDRA-5041)
 * pool [Compressed]RandomAccessReader objects on the partitioned read path
   (CASSANDRA-4942)
 * Add debug logging to list filenames processed by Directories.migrateFile
   method (CASSANDRA-4939)
 * Expose black-listed directories via JMX (CASSANDRA-4848)
 * Log compaction merge counts (CASSANDRA-4894)
 * Minimize byte array allocation by AbstractData{Input,Output} (CASSANDRA-5090)
 * Add SSL support for the binary protocol (CASSANDRA-5031)
 * Allow non-schema system ks modification for shuffle to work (CASSANDRA-5097)
 * cqlsh: Add default limit to SELECT statements (CASSANDRA-4972)
 * cqlsh: fix DESCRIBE for 1.1 cfs in CQL3 (CASSANDRA-5101)
 * Correctly gossip with nodes >= 1.1.7 (CASSANDRA-5102)
 * Ensure CL guarantees on digest mismatch (CASSANDRA-5113)
 * Validate correctly selects on composite partition key (CASSANDRA-5122)
 * Fix exception when adding collection (CASSANDRA-5117)
 * Handle states for non-vnode clusters correctly (CASSANDRA-5127)
 * Refuse unrecognized replication and compaction strategy options (CASSANDRA-4795)
 * Pick the correct value validator in sstable2json for cql3 tables (CASSANDRA-5134)
 * Validate login for describe_keyspace, describe_keyspaces and set_keyspace
   (CASSANDRA-5144)
 * Fix inserting empty maps (CASSANDRA-5141)
 * Don't remove tokens from System table for node we know (CASSANDRA-5121)
 * fix streaming progress report for compresed files (CASSANDRA-5130)
 * Coverage analysis for low-CL queries (CASSANDRA-4858)
 * Stop interpreting dates as valid timeUUID value (CASSANDRA-4936)
 * Adds E notation for floating point numbers (CASSANDRA-4927)
 * Detect (and warn) unintentional use of the cql2 thrift methods when cql3 was
   intended (CASSANDRA-5172)
 * cli: Quote ks and cf names in schema output when needed (CASSANDRA-5052)
 * Fix cf name extraction from manifest in Directories.migrateFile() (CASSANDRA-5242)
 * Replace mistaken usage of commons-logging with slf4j (CASSANDRA-5464)
 * Ensure Jackson dependency matches lib (CASSANDRA-5126)
 * Expose droppable tombstone ratio stats over JMX (CASSANDRA-5159)
Merged from 1.1:
 * Simplify CompressedRandomAccessReader to work around JDK FD bug (CASSANDRA-5088)
 * Improve handling a changing target throttle rate mid-compaction (CASSANDRA-5087)
 * Pig: correctly decode row keys in widerow mode (CASSANDRA-5098)
 * nodetool repair command now prints progress (CASSANDRA-4767)
 * fix user defined compaction to run against 1.1 data directory (CASSANDRA-5118)
 * Fix CQL3 BATCH authorization caching (CASSANDRA-5145)
 * fix get_count returns incorrect value with TTL (CASSANDRA-5099)
 * better handling for mid-compaction failure (CASSANDRA-5137)
 * convert default marshallers list to map for better readability (CASSANDRA-5109)
 * fix ConcurrentModificationException in getBootstrapSource (CASSANDRA-5170)
 * fix sstable maxtimestamp for row deletes and pre-1.1.1 sstables (CASSANDRA-5153)
 * Fix thread growth on node removal (CASSANDRA-5175)
 * Make Ec2Region's datacenter name configurable (CASSANDRA-5155)


1.2.0
 * Disallow counters in collections (CASSANDRA-5082)
 * cqlsh: add unit tests (CASSANDRA-3920)
 * fix default bloom_filter_fp_chance for LeveledCompactionStrategy (CASSANDRA-5093)
Merged from 1.1:
 * add validation for get_range_slices with start_key and end_token (CASSANDRA-5089)


1.2.0-rc2
 * fix nodetool ownership display with vnodes (CASSANDRA-5065)
 * cqlsh: add DESCRIBE KEYSPACES command (CASSANDRA-5060)
 * Fix potential infinite loop when reloading CFS (CASSANDRA-5064)
 * Fix SimpleAuthorizer example (CASSANDRA-5072)
 * cqlsh: force CL.ONE for tracing and system.schema* queries (CASSANDRA-5070)
 * Includes cassandra-shuffle in the debian package (CASSANDRA-5058)
Merged from 1.1:
 * fix multithreaded compaction deadlock (CASSANDRA-4492)
 * fix temporarily missing schema after upgrade from pre-1.1.5 (CASSANDRA-5061)
 * Fix ALTER TABLE overriding compression options with defaults
   (CASSANDRA-4996, 5066)
 * fix specifying and altering crc_check_chance (CASSANDRA-5053)
 * fix Murmur3Partitioner ownership% calculation (CASSANDRA-5076)
 * Don't expire columns sooner than they should in 2ndary indexes (CASSANDRA-5079)


1.2-rc1
 * rename rpc_timeout settings to request_timeout (CASSANDRA-5027)
 * add BF with 0.1 FP to LCS by default (CASSANDRA-5029)
 * Fix preparing insert queries (CASSANDRA-5016)
 * Fix preparing queries with counter increment (CASSANDRA-5022)
 * Fix preparing updates with collections (CASSANDRA-5017)
 * Don't generate UUID based on other node address (CASSANDRA-5002)
 * Fix message when trying to alter a clustering key type (CASSANDRA-5012)
 * Update IAuthenticator to match the new IAuthorizer (CASSANDRA-5003)
 * Fix inserting only a key in CQL3 (CASSANDRA-5040)
 * Fix CQL3 token() function when used with strings (CASSANDRA-5050)
Merged from 1.1:
 * reduce log spam from invalid counter shards (CASSANDRA-5026)
 * Improve schema propagation performance (CASSANDRA-5025)
 * Fix for IndexHelper.IndexFor throws OOB Exception (CASSANDRA-5030)
 * cqlsh: make it possible to describe thrift CFs (CASSANDRA-4827)
 * cqlsh: fix timestamp formatting on some platforms (CASSANDRA-5046)


1.2-beta3
 * make consistency level configurable in cqlsh (CASSANDRA-4829)
 * fix cqlsh rendering of blob fields (CASSANDRA-4970)
 * fix cqlsh DESCRIBE command (CASSANDRA-4913)
 * save truncation position in system table (CASSANDRA-4906)
 * Move CompressionMetadata off-heap (CASSANDRA-4937)
 * allow CLI to GET cql3 columnfamily data (CASSANDRA-4924)
 * Fix rare race condition in getExpireTimeForEndpoint (CASSANDRA-4402)
 * acquire references to overlapping sstables during compaction so bloom filter
   doesn't get free'd prematurely (CASSANDRA-4934)
 * Don't share slice query filter in CQL3 SelectStatement (CASSANDRA-4928)
 * Separate tracing from Log4J (CASSANDRA-4861)
 * Exclude gcable tombstones from merkle-tree computation (CASSANDRA-4905)
 * Better printing of AbstractBounds for tracing (CASSANDRA-4931)
 * Optimize mostRecentTombstone check in CC.collectAllData (CASSANDRA-4883)
 * Change stream session ID to UUID to avoid collision from same node (CASSANDRA-4813)
 * Use Stats.db when bulk loading if present (CASSANDRA-4957)
 * Skip repair on system_trace and keyspaces with RF=1 (CASSANDRA-4956)
 * (cql3) Remove arbitrary SELECT limit (CASSANDRA-4918)
 * Correctly handle prepared operation on collections (CASSANDRA-4945)
 * Fix CQL3 LIMIT (CASSANDRA-4877)
 * Fix Stress for CQL3 (CASSANDRA-4979)
 * Remove cassandra specific exceptions from JMX interface (CASSANDRA-4893)
 * (CQL3) Force using ALLOW FILTERING on potentially inefficient queries (CASSANDRA-4915)
 * (cql3) Fix adding column when the table has collections (CASSANDRA-4982)
 * (cql3) Fix allowing collections with compact storage (CASSANDRA-4990)
 * (cql3) Refuse ttl/writetime function on collections (CASSANDRA-4992)
 * Replace IAuthority with new IAuthorizer (CASSANDRA-4874)
 * clqsh: fix KEY pseudocolumn escaping when describing Thrift tables
   in CQL3 mode (CASSANDRA-4955)
 * add basic authentication support for Pig CassandraStorage (CASSANDRA-3042)
 * fix CQL2 ALTER TABLE compaction_strategy_class altering (CASSANDRA-4965)
Merged from 1.1:
 * Fall back to old describe_splits if d_s_ex is not available (CASSANDRA-4803)
 * Improve error reporting when streaming ranges fail (CASSANDRA-5009)
 * Fix cqlsh timestamp formatting of timezone info (CASSANDRA-4746)
 * Fix assertion failure with leveled compaction (CASSANDRA-4799)
 * Check for null end_token in get_range_slice (CASSANDRA-4804)
 * Remove all remnants of removed nodes (CASSANDRA-4840)
 * Add aut-reloading of the log4j file in debian package (CASSANDRA-4855)
 * Fix estimated row cache entry size (CASSANDRA-4860)
 * reset getRangeSlice filter after finishing a row for get_paged_slice
   (CASSANDRA-4919)
 * expunge row cache post-truncate (CASSANDRA-4940)
 * Allow static CF definition with compact storage (CASSANDRA-4910)
 * Fix endless loop/compaction of schema_* CFs due to broken timestamps (CASSANDRA-4880)
 * Fix 'wrong class type' assertion in CounterColumn (CASSANDRA-4976)


1.2-beta2
 * fp rate of 1.0 disables BF entirely; LCS defaults to 1.0 (CASSANDRA-4876)
 * off-heap bloom filters for row keys (CASSANDRA_4865)
 * add extension point for sstable components (CASSANDRA-4049)
 * improve tracing output (CASSANDRA-4852, 4862)
 * make TRACE verb droppable (CASSANDRA-4672)
 * fix BulkLoader recognition of CQL3 columnfamilies (CASSANDRA-4755)
 * Sort commitlog segments for replay by id instead of mtime (CASSANDRA-4793)
 * Make hint delivery asynchronous (CASSANDRA-4761)
 * Pluggable Thrift transport factories for CLI and cqlsh (CASSANDRA-4609, 4610)
 * cassandra-cli: allow Double value type to be inserted to a column (CASSANDRA-4661)
 * Add ability to use custom TServerFactory implementations (CASSANDRA-4608)
 * optimize batchlog flushing to skip successful batches (CASSANDRA-4667)
 * include metadata for system keyspace itself in schema tables (CASSANDRA-4416)
 * add check to PropertyFileSnitch to verify presence of location for
   local node (CASSANDRA-4728)
 * add PBSPredictor consistency modeler (CASSANDRA-4261)
 * remove vestiges of Thrift unframed mode (CASSANDRA-4729)
 * optimize single-row PK lookups (CASSANDRA-4710)
 * adjust blockFor calculation to account for pending ranges due to node
   movement (CASSANDRA-833)
 * Change CQL version to 3.0.0 and stop accepting 3.0.0-beta1 (CASSANDRA-4649)
 * (CQL3) Make prepared statement global instead of per connection
   (CASSANDRA-4449)
 * Fix scrubbing of CQL3 created tables (CASSANDRA-4685)
 * (CQL3) Fix validation when using counter and regular columns in the same
   table (CASSANDRA-4706)
 * Fix bug starting Cassandra with simple authentication (CASSANDRA-4648)
 * Add support for batchlog in CQL3 (CASSANDRA-4545, 4738)
 * Add support for multiple column family outputs in CFOF (CASSANDRA-4208)
 * Support repairing only the local DC nodes (CASSANDRA-4747)
 * Use rpc_address for binary protocol and change default port (CASSANDRA-4751)
 * Fix use of collections in prepared statements (CASSANDRA-4739)
 * Store more information into peers table (CASSANDRA-4351, 4814)
 * Configurable bucket size for size tiered compaction (CASSANDRA-4704)
 * Run leveled compaction in parallel (CASSANDRA-4310)
 * Fix potential NPE during CFS reload (CASSANDRA-4786)
 * Composite indexes may miss results (CASSANDRA-4796)
 * Move consistency level to the protocol level (CASSANDRA-4734, 4824)
 * Fix Subcolumn slice ends not respected (CASSANDRA-4826)
 * Fix Assertion error in cql3 select (CASSANDRA-4783)
 * Fix list prepend logic (CQL3) (CASSANDRA-4835)
 * Add booleans as literals in CQL3 (CASSANDRA-4776)
 * Allow renaming PK columns in CQL3 (CASSANDRA-4822)
 * Fix binary protocol NEW_NODE event (CASSANDRA-4679)
 * Fix potential infinite loop in tombstone compaction (CASSANDRA-4781)
 * Remove system tables accounting from schema (CASSANDRA-4850)
 * (cql3) Force provided columns in clustering key order in
   'CLUSTERING ORDER BY' (CASSANDRA-4881)
 * Fix composite index bug (CASSANDRA-4884)
 * Fix short read protection for CQL3 (CASSANDRA-4882)
 * Add tracing support to the binary protocol (CASSANDRA-4699)
 * (cql3) Don't allow prepared marker inside collections (CASSANDRA-4890)
 * Re-allow order by on non-selected columns (CASSANDRA-4645)
 * Bug when composite index is created in a table having collections (CASSANDRA-4909)
 * log index scan subject in CompositesSearcher (CASSANDRA-4904)
Merged from 1.1:
 * add get[Row|Key]CacheEntries to CacheServiceMBean (CASSANDRA-4859)
 * fix get_paged_slice to wrap to next row correctly (CASSANDRA-4816)
 * fix indexing empty column values (CASSANDRA-4832)
 * allow JdbcDate to compose null Date objects (CASSANDRA-4830)
 * fix possible stackoverflow when compacting 1000s of sstables
   (CASSANDRA-4765)
 * fix wrong leveled compaction progress calculation (CASSANDRA-4807)
 * add a close() method to CRAR to prevent leaking file descriptors (CASSANDRA-4820)
 * fix potential infinite loop in get_count (CASSANDRA-4833)
 * fix compositeType.{get/from}String methods (CASSANDRA-4842)
 * (CQL) fix CREATE COLUMNFAMILY permissions check (CASSANDRA-4864)
 * Fix DynamicCompositeType same type comparison (CASSANDRA-4711)
 * Fix duplicate SSTable reference when stream session failed (CASSANDRA-3306)
 * Allow static CF definition with compact storage (CASSANDRA-4910)
 * Fix endless loop/compaction of schema_* CFs due to broken timestamps (CASSANDRA-4880)
 * Fix 'wrong class type' assertion in CounterColumn (CASSANDRA-4976)


1.2-beta1
 * add atomic_batch_mutate (CASSANDRA-4542, -4635)
 * increase default max_hint_window_in_ms to 3h (CASSANDRA-4632)
 * include message initiation time to replicas so they can more
   accurately drop timed-out requests (CASSANDRA-2858)
 * fix clientutil.jar dependencies (CASSANDRA-4566)
 * optimize WriteResponse (CASSANDRA-4548)
 * new metrics (CASSANDRA-4009)
 * redesign KEYS indexes to avoid read-before-write (CASSANDRA-2897)
 * debug tracing (CASSANDRA-1123)
 * parallelize row cache loading (CASSANDRA-4282)
 * Make compaction, flush JBOD-aware (CASSANDRA-4292)
 * run local range scans on the read stage (CASSANDRA-3687)
 * clean up ioexceptions (CASSANDRA-2116)
 * add disk_failure_policy (CASSANDRA-2118)
 * Introduce new json format with row level deletion (CASSANDRA-4054)
 * remove redundant "name" column from schema_keyspaces (CASSANDRA-4433)
 * improve "nodetool ring" handling of multi-dc clusters (CASSANDRA-3047)
 * update NTS calculateNaturalEndpoints to be O(N log N) (CASSANDRA-3881)
 * split up rpc timeout by operation type (CASSANDRA-2819)
 * rewrite key cache save/load to use only sequential i/o (CASSANDRA-3762)
 * update MS protocol with a version handshake + broadcast address id
   (CASSANDRA-4311)
 * multithreaded hint replay (CASSANDRA-4189)
 * add inter-node message compression (CASSANDRA-3127)
 * remove COPP (CASSANDRA-2479)
 * Track tombstone expiration and compact when tombstone content is
   higher than a configurable threshold, default 20% (CASSANDRA-3442, 4234)
 * update MurmurHash to version 3 (CASSANDRA-2975)
 * (CLI) track elapsed time for `delete' operation (CASSANDRA-4060)
 * (CLI) jline version is bumped to 1.0 to properly  support
   'delete' key function (CASSANDRA-4132)
 * Save IndexSummary into new SSTable 'Summary' component (CASSANDRA-2392, 4289)
 * Add support for range tombstones (CASSANDRA-3708)
 * Improve MessagingService efficiency (CASSANDRA-3617)
 * Avoid ID conflicts from concurrent schema changes (CASSANDRA-3794)
 * Set thrift HSHA server thread limit to unlimited by default (CASSANDRA-4277)
 * Avoids double serialization of CF id in RowMutation messages
   (CASSANDRA-4293)
 * stream compressed sstables directly with java nio (CASSANDRA-4297)
 * Support multiple ranges in SliceQueryFilter (CASSANDRA-3885)
 * Add column metadata to system column families (CASSANDRA-4018)
 * (cql3) Always use composite types by default (CASSANDRA-4329)
 * (cql3) Add support for set, map and list (CASSANDRA-3647)
 * Validate date type correctly (CASSANDRA-4441)
 * (cql3) Allow definitions with only a PK (CASSANDRA-4361)
 * (cql3) Add support for row key composites (CASSANDRA-4179)
 * improve DynamicEndpointSnitch by using reservoir sampling (CASSANDRA-4038)
 * (cql3) Add support for 2ndary indexes (CASSANDRA-3680)
 * (cql3) fix defining more than one PK to be invalid (CASSANDRA-4477)
 * remove schema agreement checking from all external APIs (Thrift, CQL and CQL3) (CASSANDRA-4487)
 * add Murmur3Partitioner and make it default for new installations (CASSANDRA-3772, 4621)
 * (cql3) update pseudo-map syntax to use map syntax (CASSANDRA-4497)
 * Finer grained exceptions hierarchy and provides error code with exceptions (CASSANDRA-3979)
 * Adds events push to binary protocol (CASSANDRA-4480)
 * Rewrite nodetool help (CASSANDRA-2293)
 * Make CQL3 the default for CQL (CASSANDRA-4640)
 * update stress tool to be able to use CQL3 (CASSANDRA-4406)
 * Accept all thrift update on CQL3 cf but don't expose their metadata (CASSANDRA-4377)
 * Replace Throttle with Guava's RateLimiter for HintedHandOff (CASSANDRA-4541)
 * fix counter add/get using CQL2 and CQL3 in stress tool (CASSANDRA-4633)
 * Add sstable count per level to cfstats (CASSANDRA-4537)
 * (cql3) Add ALTER KEYSPACE statement (CASSANDRA-4611)
 * (cql3) Allow defining default consistency levels (CASSANDRA-4448)
 * (cql3) Fix queries using LIMIT missing results (CASSANDRA-4579)
 * fix cross-version gossip messaging (CASSANDRA-4576)
 * added inet data type (CASSANDRA-4627)


1.1.6
 * Wait for writes on synchronous read digest mismatch (CASSANDRA-4792)
 * fix commitlog replay for nanotime-infected sstables (CASSANDRA-4782)
 * preflight check ttl for maximum of 20 years (CASSANDRA-4771)
 * (Pig) fix widerow input with single column rows (CASSANDRA-4789)
 * Fix HH to compact with correct gcBefore, which avoids wiping out
   undelivered hints (CASSANDRA-4772)
 * LCS will merge up to 32 L0 sstables as intended (CASSANDRA-4778)
 * NTS will default unconfigured DC replicas to zero (CASSANDRA-4675)
 * use default consistency level in counter validation if none is
   explicitly provide (CASSANDRA-4700)
 * Improve IAuthority interface by introducing fine-grained
   access permissions and grant/revoke commands (CASSANDRA-4490, 4644)
 * fix assumption error in CLI when updating/describing keyspace
   (CASSANDRA-4322)
 * Adds offline sstablescrub to debian packaging (CASSANDRA-4642)
 * Automatic fixing of overlapping leveled sstables (CASSANDRA-4644)
 * fix error when using ORDER BY with extended selections (CASSANDRA-4689)
 * (CQL3) Fix validation for IN queries for non-PK cols (CASSANDRA-4709)
 * fix re-created keyspace disappering after 1.1.5 upgrade
   (CASSANDRA-4698, 4752)
 * (CLI) display elapsed time in 2 fraction digits (CASSANDRA-3460)
 * add authentication support to sstableloader (CASSANDRA-4712)
 * Fix CQL3 'is reversed' logic (CASSANDRA-4716, 4759)
 * (CQL3) Don't return ReversedType in result set metadata (CASSANDRA-4717)
 * Backport adding AlterKeyspace statement (CASSANDRA-4611)
 * (CQL3) Correcty accept upper-case data types (CASSANDRA-4770)
 * Add binary protocol events for schema changes (CASSANDRA-4684)
Merged from 1.0:
 * Switch from NBHM to CHM in MessagingService's callback map, which
   prevents OOM in long-running instances (CASSANDRA-4708)


1.1.5
 * add SecondaryIndex.reload API (CASSANDRA-4581)
 * use millis + atomicint for commitlog segment creation instead of
   nanotime, which has issues under some hypervisors (CASSANDRA-4601)
 * fix FD leak in slice queries (CASSANDRA-4571)
 * avoid recursion in leveled compaction (CASSANDRA-4587)
 * increase stack size under Java7 to 180K
 * Log(info) schema changes (CASSANDRA-4547)
 * Change nodetool setcachecapcity to manipulate global caches (CASSANDRA-4563)
 * (cql3) fix setting compaction strategy (CASSANDRA-4597)
 * fix broken system.schema_* timestamps on system startup (CASSANDRA-4561)
 * fix wrong skip of cache saving (CASSANDRA-4533)
 * Avoid NPE when lost+found is in data dir (CASSANDRA-4572)
 * Respect five-minute flush moratorium after initial CL replay (CASSANDRA-4474)
 * Adds ntp as recommended in debian packaging (CASSANDRA-4606)
 * Configurable transport in CF Record{Reader|Writer} (CASSANDRA-4558)
 * (cql3) fix potential NPE with both equal and unequal restriction (CASSANDRA-4532)
 * (cql3) improves ORDER BY validation (CASSANDRA-4624)
 * Fix potential deadlock during counter writes (CASSANDRA-4578)
 * Fix cql error with ORDER BY when using IN (CASSANDRA-4612)
Merged from 1.0:
 * increase Xss to 160k to accomodate latest 1.6 JVMs (CASSANDRA-4602)
 * fix toString of hint destination tokens (CASSANDRA-4568)
 * Fix multiple values for CurrentLocal NodeID (CASSANDRA-4626)


1.1.4
 * fix offline scrub to catch >= out of order rows (CASSANDRA-4411)
 * fix cassandra-env.sh on RHEL and other non-dash-based systems
   (CASSANDRA-4494)
Merged from 1.0:
 * (Hadoop) fix setting key length for old-style mapred api (CASSANDRA-4534)
 * (Hadoop) fix iterating through a resultset consisting entirely
   of tombstoned rows (CASSANDRA-4466)


1.1.3
 * (cqlsh) add COPY TO (CASSANDRA-4434)
 * munmap commitlog segments before rename (CASSANDRA-4337)
 * (JMX) rename getRangeKeySample to sampleKeyRange to avoid returning
   multi-MB results as an attribute (CASSANDRA-4452)
 * flush based on data size, not throughput; overwritten columns no
   longer artificially inflate liveRatio (CASSANDRA-4399)
 * update default commitlog segment size to 32MB and total commitlog
   size to 32/1024 MB for 32/64 bit JVMs, respectively (CASSANDRA-4422)
 * avoid using global partitioner to estimate ranges in index sstables
   (CASSANDRA-4403)
 * restore pre-CASSANDRA-3862 approach to removing expired tombstones
   from row cache during compaction (CASSANDRA-4364)
 * (stress) support for CQL prepared statements (CASSANDRA-3633)
 * Correctly catch exception when Snappy cannot be loaded (CASSANDRA-4400)
 * (cql3) Support ORDER BY when IN condition is given in WHERE clause (CASSANDRA-4327)
 * (cql3) delete "component_index" column on DROP TABLE call (CASSANDRA-4420)
 * change nanoTime() to currentTimeInMillis() in schema related code (CASSANDRA-4432)
 * add a token generation tool (CASSANDRA-3709)
 * Fix LCS bug with sstable containing only 1 row (CASSANDRA-4411)
 * fix "Can't Modify Index Name" problem on CF update (CASSANDRA-4439)
 * Fix assertion error in getOverlappingSSTables during repair (CASSANDRA-4456)
 * fix nodetool's setcompactionthreshold command (CASSANDRA-4455)
 * Ensure compacted files are never used, to avoid counter overcount (CASSANDRA-4436)
Merged from 1.0:
 * Push the validation of secondary index values to the SecondaryIndexManager (CASSANDRA-4240)
 * allow dropping columns shadowed by not-yet-expired supercolumn or row
   tombstones in PrecompactedRow (CASSANDRA-4396)


1.1.2
 * Fix cleanup not deleting index entries (CASSANDRA-4379)
 * Use correct partitioner when saving + loading caches (CASSANDRA-4331)
 * Check schema before trying to export sstable (CASSANDRA-2760)
 * Raise a meaningful exception instead of NPE when PFS encounters
   an unconfigured node + no default (CASSANDRA-4349)
 * fix bug in sstable blacklisting with LCS (CASSANDRA-4343)
 * LCS no longer promotes tiny sstables out of L0 (CASSANDRA-4341)
 * skip tombstones during hint replay (CASSANDRA-4320)
 * fix NPE in compactionstats (CASSANDRA-4318)
 * enforce 1m min keycache for auto (CASSANDRA-4306)
 * Have DeletedColumn.isMFD always return true (CASSANDRA-4307)
 * (cql3) exeption message for ORDER BY constraints said primary filter can be
    an IN clause, which is misleading (CASSANDRA-4319)
 * (cql3) Reject (not yet supported) creation of 2ndardy indexes on tables with
   composite primary keys (CASSANDRA-4328)
 * Set JVM stack size to 160k for java 7 (CASSANDRA-4275)
 * cqlsh: add COPY command to load data from CSV flat files (CASSANDRA-4012)
 * CFMetaData.fromThrift to throw ConfigurationException upon error (CASSANDRA-4353)
 * Use CF comparator to sort indexed columns in SecondaryIndexManager
   (CASSANDRA-4365)
 * add strategy_options to the KSMetaData.toString() output (CASSANDRA-4248)
 * (cql3) fix range queries containing unqueried results (CASSANDRA-4372)
 * (cql3) allow updating column_alias types (CASSANDRA-4041)
 * (cql3) Fix deletion bug (CASSANDRA-4193)
 * Fix computation of overlapping sstable for leveled compaction (CASSANDRA-4321)
 * Improve scrub and allow to run it offline (CASSANDRA-4321)
 * Fix assertionError in StorageService.bulkLoad (CASSANDRA-4368)
 * (cqlsh) add option to authenticate to a keyspace at startup (CASSANDRA-4108)
 * (cqlsh) fix ASSUME functionality (CASSANDRA-4352)
 * Fix ColumnFamilyRecordReader to not return progress > 100% (CASSANDRA-3942)
Merged from 1.0:
 * Set gc_grace on index CF to 0 (CASSANDRA-4314)


1.1.1
 * add populate_io_cache_on_flush option (CASSANDRA-2635)
 * allow larger cache capacities than 2GB (CASSANDRA-4150)
 * add getsstables command to nodetool (CASSANDRA-4199)
 * apply parent CF compaction settings to secondary index CFs (CASSANDRA-4280)
 * preserve commitlog size cap when recycling segments at startup
   (CASSANDRA-4201)
 * (Hadoop) fix split generation regression (CASSANDRA-4259)
 * ignore min/max compactions settings in LCS, while preserving
   behavior that min=max=0 disables autocompaction (CASSANDRA-4233)
 * log number of rows read from saved cache (CASSANDRA-4249)
 * calculate exact size required for cleanup operations (CASSANDRA-1404)
 * avoid blocking additional writes during flush when the commitlog
   gets behind temporarily (CASSANDRA-1991)
 * enable caching on index CFs based on data CF cache setting (CASSANDRA-4197)
 * warn on invalid replication strategy creation options (CASSANDRA-4046)
 * remove [Freeable]Memory finalizers (CASSANDRA-4222)
 * include tombstone size in ColumnFamily.size, which can prevent OOM
   during sudden mass delete operations by yielding a nonzero liveRatio
   (CASSANDRA-3741)
 * Open 1 sstableScanner per level for leveled compaction (CASSANDRA-4142)
 * Optimize reads when row deletion timestamps allow us to restrict
   the set of sstables we check (CASSANDRA-4116)
 * add support for commitlog archiving and point-in-time recovery
   (CASSANDRA-3690)
 * avoid generating redundant compaction tasks during streaming
   (CASSANDRA-4174)
 * add -cf option to nodetool snapshot, and takeColumnFamilySnapshot to
   StorageService mbean (CASSANDRA-556)
 * optimize cleanup to drop entire sstables where possible (CASSANDRA-4079)
 * optimize truncate when autosnapshot is disabled (CASSANDRA-4153)
 * update caches to use byte[] keys to reduce memory overhead (CASSANDRA-3966)
 * add column limit to cli (CASSANDRA-3012, 4098)
 * clean up and optimize DataOutputBuffer, used by CQL compression and
   CompositeType (CASSANDRA-4072)
 * optimize commitlog checksumming (CASSANDRA-3610)
 * identify and blacklist corrupted SSTables from future compactions
   (CASSANDRA-2261)
 * Move CfDef and KsDef validation out of thrift (CASSANDRA-4037)
 * Expose API to repair a user provided range (CASSANDRA-3912)
 * Add way to force the cassandra-cli to refresh its schema (CASSANDRA-4052)
 * Avoid having replicate on write tasks stacking up at CL.ONE (CASSANDRA-2889)
 * (cql3) Backwards compatibility for composite comparators in non-cql3-aware
   clients (CASSANDRA-4093)
 * (cql3) Fix order by for reversed queries (CASSANDRA-4160)
 * (cql3) Add ReversedType support (CASSANDRA-4004)
 * (cql3) Add timeuuid type (CASSANDRA-4194)
 * (cql3) Minor fixes (CASSANDRA-4185)
 * (cql3) Fix prepared statement in BATCH (CASSANDRA-4202)
 * (cql3) Reduce the list of reserved keywords (CASSANDRA-4186)
 * (cql3) Move max/min compaction thresholds to compaction strategy options
   (CASSANDRA-4187)
 * Fix exception during move when localhost is the only source (CASSANDRA-4200)
 * (cql3) Allow paging through non-ordered partitioner results (CASSANDRA-3771)
 * (cql3) Fix drop index (CASSANDRA-4192)
 * (cql3) Don't return range ghosts anymore (CASSANDRA-3982)
 * fix re-creating Keyspaces/ColumnFamilies with the same name as dropped
   ones (CASSANDRA-4219)
 * fix SecondaryIndex LeveledManifest save upon snapshot (CASSANDRA-4230)
 * fix missing arrayOffset in FBUtilities.hash (CASSANDRA-4250)
 * (cql3) Add name of parameters in CqlResultSet (CASSANDRA-4242)
 * (cql3) Correctly validate order by queries (CASSANDRA-4246)
 * rename stress to cassandra-stress for saner packaging (CASSANDRA-4256)
 * Fix exception on colum metadata with non-string comparator (CASSANDRA-4269)
 * Check for unknown/invalid compression options (CASSANDRA-4266)
 * (cql3) Adds simple access to column timestamp and ttl (CASSANDRA-4217)
 * (cql3) Fix range queries with secondary indexes (CASSANDRA-4257)
 * Better error messages from improper input in cli (CASSANDRA-3865)
 * Try to stop all compaction upon Keyspace or ColumnFamily drop (CASSANDRA-4221)
 * (cql3) Allow keyspace properties to contain hyphens (CASSANDRA-4278)
 * (cql3) Correctly validate keyspace access in create table (CASSANDRA-4296)
 * Avoid deadlock in migration stage (CASSANDRA-3882)
 * Take supercolumn names and deletion info into account in memtable throughput
   (CASSANDRA-4264)
 * Add back backward compatibility for old style replication factor (CASSANDRA-4294)
 * Preserve compatibility with pre-1.1 index queries (CASSANDRA-4262)
Merged from 1.0:
 * Fix super columns bug where cache is not updated (CASSANDRA-4190)
 * fix maxTimestamp to include row tombstones (CASSANDRA-4116)
 * (CLI) properly handle quotes in create/update keyspace commands (CASSANDRA-4129)
 * Avoids possible deadlock during bootstrap (CASSANDRA-4159)
 * fix stress tool that hangs forever on timeout or error (CASSANDRA-4128)
 * stress tool to return appropriate exit code on failure (CASSANDRA-4188)
 * fix compaction NPE when out of disk space and assertions disabled
   (CASSANDRA-3985)
 * synchronize LCS getEstimatedTasks to avoid CME (CASSANDRA-4255)
 * ensure unique streaming session id's (CASSANDRA-4223)
 * kick off background compaction when min/max thresholds change
   (CASSANDRA-4279)
 * improve ability of STCS.getBuckets to deal with 100s of 1000s of
   sstables, such as when convertinb back from LCS (CASSANDRA-4287)
 * Oversize integer in CQL throws NumberFormatException (CASSANDRA-4291)
 * fix 1.0.x node join to mixed version cluster, other nodes >= 1.1 (CASSANDRA-4195)
 * Fix LCS splitting sstable base on uncompressed size (CASSANDRA-4419)
 * Push the validation of secondary index values to the SecondaryIndexManager (CASSANDRA-4240)
 * Don't purge columns during upgradesstables (CASSANDRA-4462)
 * Make cqlsh work with piping (CASSANDRA-4113)
 * Validate arguments for nodetool decommission (CASSANDRA-4061)
 * Report thrift status in nodetool info (CASSANDRA-4010)


1.1.0-final
 * average a reduced liveRatio estimate with the previous one (CASSANDRA-4065)
 * Allow KS and CF names up to 48 characters (CASSANDRA-4157)
 * fix stress build (CASSANDRA-4140)
 * add time remaining estimate to nodetool compactionstats (CASSANDRA-4167)
 * (cql) fix NPE in cql3 ALTER TABLE (CASSANDRA-4163)
 * (cql) Add support for CL.TWO and CL.THREE in CQL (CASSANDRA-4156)
 * (cql) Fix type in CQL3 ALTER TABLE preventing update (CASSANDRA-4170)
 * (cql) Throw invalid exception from CQL3 on obsolete options (CASSANDRA-4171)
 * (cqlsh) fix recognizing uppercase SELECT keyword (CASSANDRA-4161)
 * Pig: wide row support (CASSANDRA-3909)
Merged from 1.0:
 * avoid streaming empty files with bulk loader if sstablewriter errors out
   (CASSANDRA-3946)


1.1-rc1
 * Include stress tool in binary builds (CASSANDRA-4103)
 * (Hadoop) fix wide row iteration when last row read was deleted
   (CASSANDRA-4154)
 * fix read_repair_chance to really default to 0.1 in the cli (CASSANDRA-4114)
 * Adds caching and bloomFilterFpChange to CQL options (CASSANDRA-4042)
 * Adds posibility to autoconfigure size of the KeyCache (CASSANDRA-4087)
 * fix KEYS index from skipping results (CASSANDRA-3996)
 * Remove sliced_buffer_size_in_kb dead option (CASSANDRA-4076)
 * make loadNewSStable preserve sstable version (CASSANDRA-4077)
 * Respect 1.0 cache settings as much as possible when upgrading
   (CASSANDRA-4088)
 * relax path length requirement for sstable files when upgrading on
   non-Windows platforms (CASSANDRA-4110)
 * fix terminination of the stress.java when errors were encountered
   (CASSANDRA-4128)
 * Move CfDef and KsDef validation out of thrift (CASSANDRA-4037)
 * Fix get_paged_slice (CASSANDRA-4136)
 * CQL3: Support slice with exclusive start and stop (CASSANDRA-3785)
Merged from 1.0:
 * support PropertyFileSnitch in bulk loader (CASSANDRA-4145)
 * add auto_snapshot option allowing disabling snapshot before drop/truncate
   (CASSANDRA-3710)
 * allow short snitch names (CASSANDRA-4130)


1.1-beta2
 * rename loaded sstables to avoid conflicts with local snapshots
   (CASSANDRA-3967)
 * start hint replay as soon as FD notifies that the target is back up
   (CASSANDRA-3958)
 * avoid unproductive deserializing of cached rows during compaction
   (CASSANDRA-3921)
 * fix concurrency issues with CQL keyspace creation (CASSANDRA-3903)
 * Show Effective Owership via Nodetool ring <keyspace> (CASSANDRA-3412)
 * Update ORDER BY syntax for CQL3 (CASSANDRA-3925)
 * Fix BulkRecordWriter to not throw NPE if reducer gets no map data from Hadoop (CASSANDRA-3944)
 * Fix bug with counters in super columns (CASSANDRA-3821)
 * Remove deprecated merge_shard_chance (CASSANDRA-3940)
 * add a convenient way to reset a node's schema (CASSANDRA-2963)
 * fix for intermittent SchemaDisagreementException (CASSANDRA-3884)
 * CLI `list <CF>` to limit number of columns and their order (CASSANDRA-3012)
 * ignore deprecated KsDef/CfDef/ColumnDef fields in native schema (CASSANDRA-3963)
 * CLI to report when unsupported column_metadata pair was given (CASSANDRA-3959)
 * reincarnate removed and deprecated KsDef/CfDef attributes (CASSANDRA-3953)
 * Fix race between writes and read for cache (CASSANDRA-3862)
 * perform static initialization of StorageProxy on start-up (CASSANDRA-3797)
 * support trickling fsync() on writes (CASSANDRA-3950)
 * expose counters for unavailable/timeout exceptions given to thrift clients (CASSANDRA-3671)
 * avoid quadratic startup time in LeveledManifest (CASSANDRA-3952)
 * Add type information to new schema_ columnfamilies and remove thrift
   serialization for schema (CASSANDRA-3792)
 * add missing column validator options to the CLI help (CASSANDRA-3926)
 * skip reading saved key cache if CF's caching strategy is NONE or ROWS_ONLY (CASSANDRA-3954)
 * Unify migration code (CASSANDRA-4017)
Merged from 1.0:
 * cqlsh: guess correct version of Python for Arch Linux (CASSANDRA-4090)
 * (CLI) properly handle quotes in create/update keyspace commands (CASSANDRA-4129)
 * Avoids possible deadlock during bootstrap (CASSANDRA-4159)
 * fix stress tool that hangs forever on timeout or error (CASSANDRA-4128)
 * Fix super columns bug where cache is not updated (CASSANDRA-4190)
 * stress tool to return appropriate exit code on failure (CASSANDRA-4188)


1.0.9
 * improve index sampling performance (CASSANDRA-4023)
 * always compact away deleted hints immediately after handoff (CASSANDRA-3955)
 * delete hints from dropped ColumnFamilies on handoff instead of
   erroring out (CASSANDRA-3975)
 * add CompositeType ref to the CLI doc for create/update column family (CASSANDRA-3980)
 * Pig: support Counter ColumnFamilies (CASSANDRA-3973)
 * Pig: Composite column support (CASSANDRA-3684)
 * Avoid NPE during repair when a keyspace has no CFs (CASSANDRA-3988)
 * Fix division-by-zero error on get_slice (CASSANDRA-4000)
 * don't change manifest level for cleanup, scrub, and upgradesstables
   operations under LeveledCompactionStrategy (CASSANDRA-3989, 4112)
 * fix race leading to super columns assertion failure (CASSANDRA-3957)
 * fix NPE on invalid CQL delete command (CASSANDRA-3755)
 * allow custom types in CLI's assume command (CASSANDRA-4081)
 * fix totalBytes count for parallel compactions (CASSANDRA-3758)
 * fix intermittent NPE in get_slice (CASSANDRA-4095)
 * remove unnecessary asserts in native code interfaces (CASSANDRA-4096)
 * Validate blank keys in CQL to avoid assertion errors (CASSANDRA-3612)
 * cqlsh: fix bad decoding of some column names (CASSANDRA-4003)
 * cqlsh: fix incorrect padding with unicode chars (CASSANDRA-4033)
 * Fix EC2 snitch incorrectly reporting region (CASSANDRA-4026)
 * Shut down thrift during decommission (CASSANDRA-4086)
 * Expose nodetool cfhistograms for 2ndary indexes (CASSANDRA-4063)
Merged from 0.8:
 * Fix ConcurrentModificationException in gossiper (CASSANDRA-4019)


1.1-beta1
 * (cqlsh)
   + add SOURCE and CAPTURE commands, and --file option (CASSANDRA-3479)
   + add ALTER COLUMNFAMILY WITH (CASSANDRA-3523)
   + bundle Python dependencies with Cassandra (CASSANDRA-3507)
   + added to Debian package (CASSANDRA-3458)
   + display byte data instead of erroring out on decode failure
     (CASSANDRA-3874)
 * add nodetool rebuild_index (CASSANDRA-3583)
 * add nodetool rangekeysample (CASSANDRA-2917)
 * Fix streaming too much data during move operations (CASSANDRA-3639)
 * Nodetool and CLI connect to localhost by default (CASSANDRA-3568)
 * Reduce memory used by primary index sample (CASSANDRA-3743)
 * (Hadoop) separate input/output configurations (CASSANDRA-3197, 3765)
 * avoid returning internal Cassandra classes over JMX (CASSANDRA-2805)
 * add row-level isolation via SnapTree (CASSANDRA-2893)
 * Optimize key count estimation when opening sstable on startup
   (CASSANDRA-2988)
 * multi-dc replication optimization supporting CL > ONE (CASSANDRA-3577)
 * add command to stop compactions (CASSANDRA-1740, 3566, 3582)
 * multithreaded streaming (CASSANDRA-3494)
 * removed in-tree redhat spec (CASSANDRA-3567)
 * "defragment" rows for name-based queries under STCS, again (CASSANDRA-2503)
 * Recycle commitlog segments for improved performance
   (CASSANDRA-3411, 3543, 3557, 3615)
 * update size-tiered compaction to prioritize small tiers (CASSANDRA-2407)
 * add message expiration logic to OutboundTcpConnection (CASSANDRA-3005)
 * off-heap cache to use sun.misc.Unsafe instead of JNA (CASSANDRA-3271)
 * EACH_QUORUM is only supported for writes (CASSANDRA-3272)
 * replace compactionlock use in schema migration by checking CFS.isValid
   (CASSANDRA-3116)
 * recognize that "SELECT first ... *" isn't really "SELECT *" (CASSANDRA-3445)
 * Use faster bytes comparison (CASSANDRA-3434)
 * Bulk loader is no longer a fat client, (HADOOP) bulk load output format
   (CASSANDRA-3045)
 * (Hadoop) add support for KeyRange.filter
 * remove assumption that keys and token are in bijection
   (CASSANDRA-1034, 3574, 3604)
 * always remove endpoints from delevery queue in HH (CASSANDRA-3546)
 * fix race between cf flush and its 2ndary indexes flush (CASSANDRA-3547)
 * fix potential race in AES when a repair fails (CASSANDRA-3548)
 * Remove columns shadowed by a deleted container even when we cannot purge
   (CASSANDRA-3538)
 * Improve memtable slice iteration performance (CASSANDRA-3545)
 * more efficient allocation of small bloom filters (CASSANDRA-3618)
 * Use separate writer thread in SSTableSimpleUnsortedWriter (CASSANDRA-3619)
 * fsync the directory after new sstable or commitlog segment are created (CASSANDRA-3250)
 * fix minor issues reported by FindBugs (CASSANDRA-3658)
 * global key/row caches (CASSANDRA-3143, 3849)
 * optimize memtable iteration during range scan (CASSANDRA-3638)
 * introduce 'crc_check_chance' in CompressionParameters to support
   a checksum percentage checking chance similarly to read-repair (CASSANDRA-3611)
 * a way to deactivate global key/row cache on per-CF basis (CASSANDRA-3667)
 * fix LeveledCompactionStrategy broken because of generation pre-allocation
   in LeveledManifest (CASSANDRA-3691)
 * finer-grained control over data directories (CASSANDRA-2749)
 * Fix ClassCastException during hinted handoff (CASSANDRA-3694)
 * Upgrade Thrift to 0.7 (CASSANDRA-3213)
 * Make stress.java insert operation to use microseconds (CASSANDRA-3725)
 * Allows (internally) doing a range query with a limit of columns instead of
   rows (CASSANDRA-3742)
 * Allow rangeSlice queries to be start/end inclusive/exclusive (CASSANDRA-3749)
 * Fix BulkLoader to support new SSTable layout and add stream
   throttling to prevent an NPE when there is no yaml config (CASSANDRA-3752)
 * Allow concurrent schema migrations (CASSANDRA-1391, 3832)
 * Add SnapshotCommand to trigger snapshot on remote node (CASSANDRA-3721)
 * Make CFMetaData conversions to/from thrift/native schema inverses
   (CASSANDRA_3559)
 * Add initial code for CQL 3.0-beta (CASSANDRA-2474, 3781, 3753)
 * Add wide row support for ColumnFamilyInputFormat (CASSANDRA-3264)
 * Allow extending CompositeType comparator (CASSANDRA-3657)
 * Avoids over-paging during get_count (CASSANDRA-3798)
 * Add new command to rebuild a node without (repair) merkle tree calculations
   (CASSANDRA-3483, 3922)
 * respect not only row cache capacity but caching mode when
   trying to read data (CASSANDRA-3812)
 * fix system tests (CASSANDRA-3827)
 * CQL support for altering row key type in ALTER TABLE (CASSANDRA-3781)
 * turn compression on by default (CASSANDRA-3871)
 * make hexToBytes refuse invalid input (CASSANDRA-2851)
 * Make secondary indexes CF inherit compression and compaction from their
   parent CF (CASSANDRA-3877)
 * Finish cleanup up tombstone purge code (CASSANDRA-3872)
 * Avoid NPE on aboarted stream-out sessions (CASSANDRA-3904)
 * BulkRecordWriter throws NPE for counter columns (CASSANDRA-3906)
 * Support compression using BulkWriter (CASSANDRA-3907)


1.0.8
 * fix race between cleanup and flush on secondary index CFSes (CASSANDRA-3712)
 * avoid including non-queried nodes in rangeslice read repair
   (CASSANDRA-3843)
 * Only snapshot CF being compacted for snapshot_before_compaction
   (CASSANDRA-3803)
 * Log active compactions in StatusLogger (CASSANDRA-3703)
 * Compute more accurate compaction score per level (CASSANDRA-3790)
 * Return InvalidRequest when using a keyspace that doesn't exist
   (CASSANDRA-3764)
 * disallow user modification of System keyspace (CASSANDRA-3738)
 * allow using sstable2json on secondary index data (CASSANDRA-3738)
 * (cqlsh) add DESCRIBE COLUMNFAMILIES (CASSANDRA-3586)
 * (cqlsh) format blobs correctly and use colors to improve output
   readability (CASSANDRA-3726)
 * synchronize BiMap of bootstrapping tokens (CASSANDRA-3417)
 * show index options in CLI (CASSANDRA-3809)
 * add optional socket timeout for streaming (CASSANDRA-3838)
 * fix truncate not to leave behind non-CFS backed secondary indexes
   (CASSANDRA-3844)
 * make CLI `show schema` to use output stream directly instead
   of StringBuilder (CASSANDRA-3842)
 * remove the wait on hint future during write (CASSANDRA-3870)
 * (cqlsh) ignore missing CfDef opts (CASSANDRA-3933)
 * (cqlsh) look for cqlshlib relative to realpath (CASSANDRA-3767)
 * Fix short read protection (CASSANDRA-3934)
 * Make sure infered and actual schema match (CASSANDRA-3371)
 * Fix NPE during HH delivery (CASSANDRA-3677)
 * Don't put boostrapping node in 'hibernate' status (CASSANDRA-3737)
 * Fix double quotes in windows bat files (CASSANDRA-3744)
 * Fix bad validator lookup (CASSANDRA-3789)
 * Fix soft reset in EC2MultiRegionSnitch (CASSANDRA-3835)
 * Don't leave zombie connections with THSHA thrift server (CASSANDRA-3867)
 * (cqlsh) fix deserialization of data (CASSANDRA-3874)
 * Fix removetoken force causing an inconsistent state (CASSANDRA-3876)
 * Fix ahndling of some types with Pig (CASSANDRA-3886)
 * Don't allow to drop the system keyspace (CASSANDRA-3759)
 * Make Pig deletes disabled by default and configurable (CASSANDRA-3628)
Merged from 0.8:
 * (Pig) fix CassandraStorage to use correct comparator in Super ColumnFamily
   case (CASSANDRA-3251)
 * fix thread safety issues in commitlog replay, primarily affecting
   systems with many (100s) of CF definitions (CASSANDRA-3751)
 * Fix relevant tombstone ignored with super columns (CASSANDRA-3875)


1.0.7
 * fix regression in HH page size calculation (CASSANDRA-3624)
 * retry failed stream on IOException (CASSANDRA-3686)
 * allow configuring bloom_filter_fp_chance (CASSANDRA-3497)
 * attempt hint delivery every ten minutes, or when failure detector
   notifies us that a node is back up, whichever comes first.  hint
   handoff throttle delay default changed to 1ms, from 50 (CASSANDRA-3554)
 * add nodetool setstreamthroughput (CASSANDRA-3571)
 * fix assertion when dropping a columnfamily with no sstables (CASSANDRA-3614)
 * more efficient allocation of small bloom filters (CASSANDRA-3618)
 * CLibrary.createHardLinkWithExec() to check for errors (CASSANDRA-3101)
 * Avoid creating empty and non cleaned writer during compaction (CASSANDRA-3616)
 * stop thrift service in shutdown hook so we can quiesce MessagingService
   (CASSANDRA-3335)
 * (CQL) compaction_strategy_options and compression_parameters for
   CREATE COLUMNFAMILY statement (CASSANDRA-3374)
 * Reset min/max compaction threshold when creating size tiered compaction
   strategy (CASSANDRA-3666)
 * Don't ignore IOException during compaction (CASSANDRA-3655)
 * Fix assertion error for CF with gc_grace=0 (CASSANDRA-3579)
 * Shutdown ParallelCompaction reducer executor after use (CASSANDRA-3711)
 * Avoid < 0 value for pending tasks in leveled compaction (CASSANDRA-3693)
 * (Hadoop) Support TimeUUID in Pig CassandraStorage (CASSANDRA-3327)
 * Check schema is ready before continuing boostrapping (CASSANDRA-3629)
 * Catch overflows during parsing of chunk_length_kb (CASSANDRA-3644)
 * Improve stream protocol mismatch errors (CASSANDRA-3652)
 * Avoid multiple thread doing HH to the same target (CASSANDRA-3681)
 * Add JMX property for rp_timeout_in_ms (CASSANDRA-2940)
 * Allow DynamicCompositeType to compare component of different types
   (CASSANDRA-3625)
 * Flush non-cfs backed secondary indexes (CASSANDRA-3659)
 * Secondary Indexes should report memory consumption (CASSANDRA-3155)
 * fix for SelectStatement start/end key are not set correctly
   when a key alias is involved (CASSANDRA-3700)
 * fix CLI `show schema` command insert of an extra comma in
   column_metadata (CASSANDRA-3714)
Merged from 0.8:
 * avoid logging (harmless) exception when GC takes < 1ms (CASSANDRA-3656)
 * prevent new nodes from thinking down nodes are up forever (CASSANDRA-3626)
 * use correct list of replicas for LOCAL_QUORUM reads when read repair
   is disabled (CASSANDRA-3696)
 * block on flush before compacting hints (may prevent OOM) (CASSANDRA-3733)


1.0.6
 * (CQL) fix cqlsh support for replicate_on_write (CASSANDRA-3596)
 * fix adding to leveled manifest after streaming (CASSANDRA-3536)
 * filter out unavailable cipher suites when using encryption (CASSANDRA-3178)
 * (HADOOP) add old-style api support for CFIF and CFRR (CASSANDRA-2799)
 * Support TimeUUIDType column names in Stress.java tool (CASSANDRA-3541)
 * (CQL) INSERT/UPDATE/DELETE/TRUNCATE commands should allow CF names to
   be qualified by keyspace (CASSANDRA-3419)
 * always remove endpoints from delevery queue in HH (CASSANDRA-3546)
 * fix race between cf flush and its 2ndary indexes flush (CASSANDRA-3547)
 * fix potential race in AES when a repair fails (CASSANDRA-3548)
 * fix default value validation usage in CLI SET command (CASSANDRA-3553)
 * Optimize componentsFor method for compaction and startup time
   (CASSANDRA-3532)
 * (CQL) Proper ColumnFamily metadata validation on CREATE COLUMNFAMILY
   (CASSANDRA-3565)
 * fix compression "chunk_length_kb" option to set correct kb value for
   thrift/avro (CASSANDRA-3558)
 * fix missing response during range slice repair (CASSANDRA-3551)
 * 'describe ring' moved from CLI to nodetool and available through JMX (CASSANDRA-3220)
 * add back partitioner to sstable metadata (CASSANDRA-3540)
 * fix NPE in get_count for counters (CASSANDRA-3601)
Merged from 0.8:
 * remove invalid assertion that table was opened before dropping it
   (CASSANDRA-3580)
 * range and index scans now only send requests to enough replicas to
   satisfy requested CL + RR (CASSANDRA-3598)
 * use cannonical host for local node in nodetool info (CASSANDRA-3556)
 * remove nonlocal DC write optimization since it only worked with
   CL.ONE or CL.LOCAL_QUORUM (CASSANDRA-3577, 3585)
 * detect misuses of CounterColumnType (CASSANDRA-3422)
 * turn off string interning in json2sstable, take 2 (CASSANDRA-2189)
 * validate compression parameters on add/update of the ColumnFamily
   (CASSANDRA-3573)
 * Check for 0.0.0.0 is incorrect in CFIF (CASSANDRA-3584)
 * Increase vm.max_map_count in debian packaging (CASSANDRA-3563)
 * gossiper will never add itself to saved endpoints (CASSANDRA-3485)


1.0.5
 * revert CASSANDRA-3407 (see CASSANDRA-3540)
 * fix assertion error while forwarding writes to local nodes (CASSANDRA-3539)


1.0.4
 * fix self-hinting of timed out read repair updates and make hinted handoff
   less prone to OOMing a coordinator (CASSANDRA-3440)
 * expose bloom filter sizes via JMX (CASSANDRA-3495)
 * enforce RP tokens 0..2**127 (CASSANDRA-3501)
 * canonicalize paths exposed through JMX (CASSANDRA-3504)
 * fix "liveSize" stat when sstables are removed (CASSANDRA-3496)
 * add bloom filter FP rates to nodetool cfstats (CASSANDRA-3347)
 * record partitioner in sstable metadata component (CASSANDRA-3407)
 * add new upgradesstables nodetool command (CASSANDRA-3406)
 * skip --debug requirement to see common exceptions in CLI (CASSANDRA-3508)
 * fix incorrect query results due to invalid max timestamp (CASSANDRA-3510)
 * make sstableloader recognize compressed sstables (CASSANDRA-3521)
 * avoids race in OutboundTcpConnection in multi-DC setups (CASSANDRA-3530)
 * use SETLOCAL in cassandra.bat (CASSANDRA-3506)
 * fix ConcurrentModificationException in Table.all() (CASSANDRA-3529)
Merged from 0.8:
 * fix concurrence issue in the FailureDetector (CASSANDRA-3519)
 * fix array out of bounds error in counter shard removal (CASSANDRA-3514)
 * avoid dropping tombstones when they might still be needed to shadow
   data in a different sstable (CASSANDRA-2786)


1.0.3
 * revert name-based query defragmentation aka CASSANDRA-2503 (CASSANDRA-3491)
 * fix invalidate-related test failures (CASSANDRA-3437)
 * add next-gen cqlsh to bin/ (CASSANDRA-3188, 3131, 3493)
 * (CQL) fix handling of rows with no columns (CASSANDRA-3424, 3473)
 * fix querying supercolumns by name returning only a subset of
   subcolumns or old subcolumn versions (CASSANDRA-3446)
 * automatically compute sha1 sum for uncompressed data files (CASSANDRA-3456)
 * fix reading metadata/statistics component for version < h (CASSANDRA-3474)
 * add sstable forward-compatibility (CASSANDRA-3478)
 * report compression ratio in CFSMBean (CASSANDRA-3393)
 * fix incorrect size exception during streaming of counters (CASSANDRA-3481)
 * (CQL) fix for counter decrement syntax (CASSANDRA-3418)
 * Fix race introduced by CASSANDRA-2503 (CASSANDRA-3482)
 * Fix incomplete deletion of delivered hints (CASSANDRA-3466)
 * Avoid rescheduling compactions when no compaction was executed
   (CASSANDRA-3484)
 * fix handling of the chunk_length_kb compression options (CASSANDRA-3492)
Merged from 0.8:
 * fix updating CF row_cache_provider (CASSANDRA-3414)
 * CFMetaData.convertToThrift method to set RowCacheProvider (CASSANDRA-3405)
 * acquire compactionlock during truncate (CASSANDRA-3399)
 * fix displaying cfdef entries for super columnfamilies (CASSANDRA-3415)
 * Make counter shard merging thread safe (CASSANDRA-3178)
 * Revert CASSANDRA-2855
 * Fix bug preventing the use of efficient cross-DC writes (CASSANDRA-3472)
 * `describe ring` command for CLI (CASSANDRA-3220)
 * (Hadoop) skip empty rows when entire row is requested, redux (CASSANDRA-2855)


1.0.2
 * "defragment" rows for name-based queries under STCS (CASSANDRA-2503)
 * Add timing information to cassandra-cli GET/SET/LIST queries (CASSANDRA-3326)
 * Only create one CompressionMetadata object per sstable (CASSANDRA-3427)
 * cleanup usage of StorageService.setMode() (CASSANDRA-3388)
 * Avoid large array allocation for compressed chunk offsets (CASSANDRA-3432)
 * fix DecimalType bytebuffer marshalling (CASSANDRA-3421)
 * fix bug that caused first column in per row indexes to be ignored
   (CASSANDRA-3441)
 * add JMX call to clean (failed) repair sessions (CASSANDRA-3316)
 * fix sstableloader reference acquisition bug (CASSANDRA-3438)
 * fix estimated row size regression (CASSANDRA-3451)
 * make sure we don't return more columns than asked (CASSANDRA-3303, 3395)
Merged from 0.8:
 * acquire compactionlock during truncate (CASSANDRA-3399)
 * fix displaying cfdef entries for super columnfamilies (CASSANDRA-3415)


1.0.1
 * acquire references during index build to prevent delete problems
   on Windows (CASSANDRA-3314)
 * describe_ring should include datacenter/topology information (CASSANDRA-2882)
 * Thrift sockets are not properly buffered (CASSANDRA-3261)
 * performance improvement for bytebufferutil compare function (CASSANDRA-3286)
 * add system.versions ColumnFamily (CASSANDRA-3140)
 * reduce network copies (CASSANDRA-3333, 3373)
 * limit nodetool to 32MB of heap (CASSANDRA-3124)
 * (CQL) update parser to accept "timestamp" instead of "date" (CASSANDRA-3149)
 * Fix CLI `show schema` to include "compression_options" (CASSANDRA-3368)
 * Snapshot to include manifest under LeveledCompactionStrategy (CASSANDRA-3359)
 * (CQL) SELECT query should allow CF name to be qualified by keyspace (CASSANDRA-3130)
 * (CQL) Fix internal application error specifying 'using consistency ...'
   in lower case (CASSANDRA-3366)
 * fix Deflate compression when compression actually makes the data bigger
   (CASSANDRA-3370)
 * optimize UUIDGen to avoid lock contention on InetAddress.getLocalHost
   (CASSANDRA-3387)
 * tolerate index being dropped mid-mutation (CASSANDRA-3334, 3313)
 * CompactionManager is now responsible for checking for new candidates
   post-task execution, enabling more consistent leveled compaction
   (CASSANDRA-3391)
 * Cache HSHA threads (CASSANDRA-3372)
 * use CF/KS names as snapshot prefix for drop + truncate operations
   (CASSANDRA-2997)
 * Break bloom filters up to avoid heap fragmentation (CASSANDRA-2466)
 * fix cassandra hanging on jsvc stop (CASSANDRA-3302)
 * Avoid leveled compaction getting blocked on errors (CASSANDRA-3408)
 * Make reloading the compaction strategy safe (CASSANDRA-3409)
 * ignore 0.8 hints even if compaction begins before we try to purge
   them (CASSANDRA-3385)
 * remove procrun (bin\daemon) from Cassandra source tree and
   artifacts (CASSANDRA-3331)
 * make cassandra compile under JDK7 (CASSANDRA-3275)
 * remove dependency of clientutil.jar to FBUtilities (CASSANDRA-3299)
 * avoid truncation errors by using long math on long values (CASSANDRA-3364)
 * avoid clock drift on some Windows machine (CASSANDRA-3375)
 * display cache provider in cli 'describe keyspace' command (CASSANDRA-3384)
 * fix incomplete topology information in describe_ring (CASSANDRA-3403)
 * expire dead gossip states based on time (CASSANDRA-2961)
 * improve CompactionTask extensibility (CASSANDRA-3330)
 * Allow one leveled compaction task to kick off another (CASSANDRA-3363)
 * allow encryption only between datacenters (CASSANDRA-2802)
Merged from 0.8:
 * fix truncate allowing data to be replayed post-restart (CASSANDRA-3297)
 * make iwriter final in IndexWriter to avoid NPE (CASSANDRA-2863)
 * (CQL) update grammar to require key clause in DELETE statement
   (CASSANDRA-3349)
 * (CQL) allow numeric keyspace names in USE statement (CASSANDRA-3350)
 * (Hadoop) skip empty rows when slicing the entire row (CASSANDRA-2855)
 * Fix handling of tombstone by SSTableExport/Import (CASSANDRA-3357)
 * fix ColumnIndexer to use long offsets (CASSANDRA-3358)
 * Improved CLI exceptions (CASSANDRA-3312)
 * Fix handling of tombstone by SSTableExport/Import (CASSANDRA-3357)
 * Only count compaction as active (for throttling) when they have
   successfully acquired the compaction lock (CASSANDRA-3344)
 * Display CLI version string on startup (CASSANDRA-3196)
 * (Hadoop) make CFIF try rpc_address or fallback to listen_address
   (CASSANDRA-3214)
 * (Hadoop) accept comma delimited lists of initial thrift connections
   (CASSANDRA-3185)
 * ColumnFamily min_compaction_threshold should be >= 2 (CASSANDRA-3342)
 * (Pig) add 0.8+ types and key validation type in schema (CASSANDRA-3280)
 * Fix completely removing column metadata using CLI (CASSANDRA-3126)
 * CLI `describe cluster;` output should be on separate lines for separate versions
   (CASSANDRA-3170)
 * fix changing durable_writes keyspace option during CF creation
   (CASSANDRA-3292)
 * avoid locking on update when no indexes are involved (CASSANDRA-3386)
 * fix assertionError during repair with ordered partitioners (CASSANDRA-3369)
 * correctly serialize key_validation_class for avro (CASSANDRA-3391)
 * don't expire counter tombstone after streaming (CASSANDRA-3394)
 * prevent nodes that failed to join from hanging around forever
   (CASSANDRA-3351)
 * remove incorrect optimization from slice read path (CASSANDRA-3390)
 * Fix race in AntiEntropyService (CASSANDRA-3400)


1.0.0-final
 * close scrubbed sstable fd before deleting it (CASSANDRA-3318)
 * fix bug preventing obsolete commitlog segments from being removed
   (CASSANDRA-3269)
 * tolerate whitespace in seed CDL (CASSANDRA-3263)
 * Change default heap thresholds to max(min(1/2 ram, 1G), min(1/4 ram, 8GB))
   (CASSANDRA-3295)
 * Fix broken CompressedRandomAccessReaderTest (CASSANDRA-3298)
 * (CQL) fix type information returned for wildcard queries (CASSANDRA-3311)
 * add estimated tasks to LeveledCompactionStrategy (CASSANDRA-3322)
 * avoid including compaction cache-warming in keycache stats (CASSANDRA-3325)
 * run compaction and hinted handoff threads at MIN_PRIORITY (CASSANDRA-3308)
 * default hsha thrift server to cpu core count in rpc pool (CASSANDRA-3329)
 * add bin\daemon to binary tarball for Windows service (CASSANDRA-3331)
 * Fix places where uncompressed size of sstables was use in place of the
   compressed one (CASSANDRA-3338)
 * Fix hsha thrift server (CASSANDRA-3346)
 * Make sure repair only stream needed sstables (CASSANDRA-3345)


1.0.0-rc2
 * Log a meaningful warning when a node receives a message for a repair session
   that doesn't exist anymore (CASSANDRA-3256)
 * test for NUMA policy support as well as numactl presence (CASSANDRA-3245)
 * Fix FD leak when internode encryption is enabled (CASSANDRA-3257)
 * Remove incorrect assertion in mergeIterator (CASSANDRA-3260)
 * FBUtilities.hexToBytes(String) to throw NumberFormatException when string
   contains non-hex characters (CASSANDRA-3231)
 * Keep SimpleSnitch proximity ordering unchanged from what the Strategy
   generates, as intended (CASSANDRA-3262)
 * remove Scrub from compactionstats when finished (CASSANDRA-3255)
 * fix counter entry in jdbc TypesMap (CASSANDRA-3268)
 * fix full queue scenario for ParallelCompactionIterator (CASSANDRA-3270)
 * fix bootstrap process (CASSANDRA-3285)
 * don't try delivering hints if when there isn't any (CASSANDRA-3176)
 * CLI documentation change for ColumnFamily `compression_options` (CASSANDRA-3282)
 * ignore any CF ids sent by client for adding CF/KS (CASSANDRA-3288)
 * remove obsolete hints on first startup (CASSANDRA-3291)
 * use correct ISortedColumns for time-optimized reads (CASSANDRA-3289)
 * Evict gossip state immediately when a token is taken over by a new IP
   (CASSANDRA-3259)


1.0.0-rc1
 * Update CQL to generate microsecond timestamps by default (CASSANDRA-3227)
 * Fix counting CFMetadata towards Memtable liveRatio (CASSANDRA-3023)
 * Kill server on wrapped OOME such as from FileChannel.map (CASSANDRA-3201)
 * remove unnecessary copy when adding to row cache (CASSANDRA-3223)
 * Log message when a full repair operation completes (CASSANDRA-3207)
 * Fix streamOutSession keeping sstables references forever if the remote end
   dies (CASSANDRA-3216)
 * Remove dynamic_snitch boolean from example configuration (defaulting to
   true) and set default badness threshold to 0.1 (CASSANDRA-3229)
 * Base choice of random or "balanced" token on bootstrap on whether
   schema definitions were found (CASSANDRA-3219)
 * Fixes for LeveledCompactionStrategy score computation, prioritization,
   scheduling, and performance (CASSANDRA-3224, 3234)
 * parallelize sstable open at server startup (CASSANDRA-2988)
 * fix handling of exceptions writing to OutboundTcpConnection (CASSANDRA-3235)
 * Allow using quotes in "USE <keyspace>;" CLI command (CASSANDRA-3208)
 * Don't allow any cache loading exceptions to halt startup (CASSANDRA-3218)
 * Fix sstableloader --ignores option (CASSANDRA-3247)
 * File descriptor limit increased in packaging (CASSANDRA-3206)
 * Fix deadlock in commit log during flush (CASSANDRA-3253)


1.0.0-beta1
 * removed binarymemtable (CASSANDRA-2692)
 * add commitlog_total_space_in_mb to prevent fragmented logs (CASSANDRA-2427)
 * removed commitlog_rotation_threshold_in_mb configuration (CASSANDRA-2771)
 * make AbstractBounds.normalize de-overlapp overlapping ranges (CASSANDRA-2641)
 * replace CollatingIterator, ReducingIterator with MergeIterator
   (CASSANDRA-2062)
 * Fixed the ability to set compaction strategy in cli using create column
   family command (CASSANDRA-2778)
 * clean up tmp files after failed compaction (CASSANDRA-2468)
 * restrict repair streaming to specific columnfamilies (CASSANDRA-2280)
 * don't bother persisting columns shadowed by a row tombstone (CASSANDRA-2589)
 * reset CF and SC deletion times after gc_grace (CASSANDRA-2317)
 * optimize away seek when compacting wide rows (CASSANDRA-2879)
 * single-pass streaming (CASSANDRA-2677, 2906, 2916, 3003)
 * use reference counting for deleting sstables instead of relying on GC
   (CASSANDRA-2521, 3179)
 * store hints as serialized mutations instead of pointers to data row
   (CASSANDRA-2045)
 * store hints in the coordinator node instead of in the closest replica
   (CASSANDRA-2914)
 * add row_cache_keys_to_save CF option (CASSANDRA-1966)
 * check column family validity in nodetool repair (CASSANDRA-2933)
 * use lazy initialization instead of class initialization in NodeId
   (CASSANDRA-2953)
 * add paging to get_count (CASSANDRA-2894)
 * fix "short reads" in [multi]get (CASSANDRA-2643, 3157, 3192)
 * add optional compression for sstables (CASSANDRA-47, 2994, 3001, 3128)
 * add scheduler JMX metrics (CASSANDRA-2962)
 * add block level checksum for compressed data (CASSANDRA-1717)
 * make column family backed column map pluggable and introduce unsynchronized
   ArrayList backed one to speedup reads (CASSANDRA-2843, 3165, 3205)
 * refactoring of the secondary index api (CASSANDRA-2982)
 * make CL > ONE reads wait for digest reconciliation before returning
   (CASSANDRA-2494)
 * fix missing logging for some exceptions (CASSANDRA-2061)
 * refactor and optimize ColumnFamilyStore.files(...) and Descriptor.fromFilename(String)
   and few other places responsible for work with SSTable files (CASSANDRA-3040)
 * Stop reading from sstables once we know we have the most recent columns,
   for query-by-name requests (CASSANDRA-2498)
 * Add query-by-column mode to stress.java (CASSANDRA-3064)
 * Add "install" command to cassandra.bat (CASSANDRA-292)
 * clean up KSMetadata, CFMetadata from unnecessary
   Thrift<->Avro conversion methods (CASSANDRA-3032)
 * Add timeouts to client request schedulers (CASSANDRA-3079, 3096)
 * Cli to use hashes rather than array of hashes for strategy options (CASSANDRA-3081)
 * LeveledCompactionStrategy (CASSANDRA-1608, 3085, 3110, 3087, 3145, 3154, 3182)
 * Improvements of the CLI `describe` command (CASSANDRA-2630)
 * reduce window where dropped CF sstables may not be deleted (CASSANDRA-2942)
 * Expose gossip/FD info to JMX (CASSANDRA-2806)
 * Fix streaming over SSL when compressed SSTable involved (CASSANDRA-3051)
 * Add support for pluggable secondary index implementations (CASSANDRA-3078)
 * remove compaction_thread_priority setting (CASSANDRA-3104)
 * generate hints for replicas that timeout, not just replicas that are known
   to be down before starting (CASSANDRA-2034)
 * Add throttling for internode streaming (CASSANDRA-3080)
 * make the repair of a range repair all replica (CASSANDRA-2610, 3194)
 * expose the ability to repair the first range (as returned by the
   partitioner) of a node (CASSANDRA-2606)
 * Streams Compression (CASSANDRA-3015)
 * add ability to use multiple threads during a single compaction
   (CASSANDRA-2901)
 * make AbstractBounds.normalize support overlapping ranges (CASSANDRA-2641)
 * fix of the CQL count() behavior (CASSANDRA-3068)
 * use TreeMap backed column families for the SSTable simple writers
   (CASSANDRA-3148)
 * fix inconsistency of the CLI syntax when {} should be used instead of [{}]
   (CASSANDRA-3119)
 * rename CQL type names to match expected SQL behavior (CASSANDRA-3149, 3031)
 * Arena-based allocation for memtables (CASSANDRA-2252, 3162, 3163, 3168)
 * Default RR chance to 0.1 (CASSANDRA-3169)
 * Add RowLevel support to secondary index API (CASSANDRA-3147)
 * Make SerializingCacheProvider the default if JNA is available (CASSANDRA-3183)
 * Fix backwards compatibilty for CQL memtable properties (CASSANDRA-3190)
 * Add five-minute delay before starting compactions on a restarted server
   (CASSANDRA-3181)
 * Reduce copies done for intra-host messages (CASSANDRA-1788, 3144)
 * support of compaction strategy option for stress.java (CASSANDRA-3204)
 * make memtable throughput and column count thresholds no-ops (CASSANDRA-2449)
 * Return schema information along with the resultSet in CQL (CASSANDRA-2734)
 * Add new DecimalType (CASSANDRA-2883)
 * Fix assertion error in RowRepairResolver (CASSANDRA-3156)
 * Reduce unnecessary high buffer sizes (CASSANDRA-3171)
 * Pluggable compaction strategy (CASSANDRA-1610)
 * Add new broadcast_address config option (CASSANDRA-2491)


0.8.7
 * Kill server on wrapped OOME such as from FileChannel.map (CASSANDRA-3201)
 * Allow using quotes in "USE <keyspace>;" CLI command (CASSANDRA-3208)
 * Log message when a full repair operation completes (CASSANDRA-3207)
 * Don't allow any cache loading exceptions to halt startup (CASSANDRA-3218)
 * Fix sstableloader --ignores option (CASSANDRA-3247)
 * File descriptor limit increased in packaging (CASSANDRA-3206)
 * Log a meaningfull warning when a node receive a message for a repair session
   that doesn't exist anymore (CASSANDRA-3256)
 * Fix FD leak when internode encryption is enabled (CASSANDRA-3257)
 * FBUtilities.hexToBytes(String) to throw NumberFormatException when string
   contains non-hex characters (CASSANDRA-3231)
 * Keep SimpleSnitch proximity ordering unchanged from what the Strategy
   generates, as intended (CASSANDRA-3262)
 * remove Scrub from compactionstats when finished (CASSANDRA-3255)
 * Fix tool .bat files when CASSANDRA_HOME contains spaces (CASSANDRA-3258)
 * Force flush of status table when removing/updating token (CASSANDRA-3243)
 * Evict gossip state immediately when a token is taken over by a new IP (CASSANDRA-3259)
 * Fix bug where the failure detector can take too long to mark a host
   down (CASSANDRA-3273)
 * (Hadoop) allow wrapping ranges in queries (CASSANDRA-3137)
 * (Hadoop) check all interfaces for a match with split location
   before falling back to random replica (CASSANDRA-3211)
 * (Hadoop) Make Pig storage handle implements LoadMetadata (CASSANDRA-2777)
 * (Hadoop) Fix exception during PIG 'dump' (CASSANDRA-2810)
 * Fix stress COUNTER_GET option (CASSANDRA-3301)
 * Fix missing fields in CLI `show schema` output (CASSANDRA-3304)
 * Nodetool no longer leaks threads and closes JMX connections (CASSANDRA-3309)
 * fix truncate allowing data to be replayed post-restart (CASSANDRA-3297)
 * Move SimpleAuthority and SimpleAuthenticator to examples (CASSANDRA-2922)
 * Fix handling of tombstone by SSTableExport/Import (CASSANDRA-3357)
 * Fix transposition in cfHistograms (CASSANDRA-3222)
 * Allow using number as DC name when creating keyspace in CQL (CASSANDRA-3239)
 * Force flush of system table after updating/removing a token (CASSANDRA-3243)


0.8.6
 * revert CASSANDRA-2388
 * change TokenRange.endpoints back to listen/broadcast address to match
   pre-1777 behavior, and add TokenRange.rpc_endpoints instead (CASSANDRA-3187)
 * avoid trying to watch cassandra-topology.properties when loaded from jar
   (CASSANDRA-3138)
 * prevent users from creating keyspaces with LocalStrategy replication
   (CASSANDRA-3139)
 * fix CLI `show schema;` to output correct keyspace definition statement
   (CASSANDRA-3129)
 * CustomTThreadPoolServer to log TTransportException at DEBUG level
   (CASSANDRA-3142)
 * allow topology sort to work with non-unique rack names between
   datacenters (CASSANDRA-3152)
 * Improve caching of same-version Messages on digest and repair paths
   (CASSANDRA-3158)
 * Randomize choice of first replica for counter increment (CASSANDRA-2890)
 * Fix using read_repair_chance instead of merge_shard_change (CASSANDRA-3202)
 * Avoid streaming data to nodes that already have it, on move as well as
   decommission (CASSANDRA-3041)
 * Fix divide by zero error in GCInspector (CASSANDRA-3164)
 * allow quoting of the ColumnFamily name in CLI `create column family`
   statement (CASSANDRA-3195)
 * Fix rolling upgrade from 0.7 to 0.8 problem (CASSANDRA-3166)
 * Accomodate missing encryption_options in IncomingTcpConnection.stream
   (CASSANDRA-3212)


0.8.5
 * fix NPE when encryption_options is unspecified (CASSANDRA-3007)
 * include column name in validation failure exceptions (CASSANDRA-2849)
 * make sure truncate clears out the commitlog so replay won't re-
   populate with truncated data (CASSANDRA-2950)
 * fix NPE when debug logging is enabled and dropped CF is present
   in a commitlog segment (CASSANDRA-3021)
 * fix cassandra.bat when CASSANDRA_HOME contains spaces (CASSANDRA-2952)
 * fix to SSTableSimpleUnsortedWriter bufferSize calculation (CASSANDRA-3027)
 * make cleanup and normal compaction able to skip empty rows
   (rows containing nothing but expired tombstones) (CASSANDRA-3039)
 * work around native memory leak in com.sun.management.GarbageCollectorMXBean
   (CASSANDRA-2868)
 * validate that column names in column_metadata are not equal to key_alias
   on create/update of the ColumnFamily and CQL 'ALTER' statement (CASSANDRA-3036)
 * return an InvalidRequestException if an indexed column is assigned
   a value larger than 64KB (CASSANDRA-3057)
 * fix of numeric-only and string column names handling in CLI "drop index"
   (CASSANDRA-3054)
 * prune index scan resultset back to original request for lazy
   resultset expansion case (CASSANDRA-2964)
 * (Hadoop) fail jobs when Cassandra node has failed but TaskTracker
   has not (CASSANDRA-2388)
 * fix dynamic snitch ignoring nodes when read_repair_chance is zero
   (CASSANDRA-2662)
 * avoid retaining references to dropped CFS objects in
   CompactionManager.estimatedCompactions (CASSANDRA-2708)
 * expose rpc timeouts per host in MessagingServiceMBean (CASSANDRA-2941)
 * avoid including cwd in classpath for deb and rpm packages (CASSANDRA-2881)
 * remove gossip state when a new IP takes over a token (CASSANDRA-3071)
 * allow sstable2json to work on index sstable files (CASSANDRA-3059)
 * always hint counters (CASSANDRA-3099)
 * fix log4j initialization in EmbeddedCassandraService (CASSANDRA-2857)
 * remove gossip state when a new IP takes over a token (CASSANDRA-3071)
 * work around native memory leak in com.sun.management.GarbageCollectorMXBean
    (CASSANDRA-2868)
 * fix UnavailableException with writes at CL.EACH_QUORM (CASSANDRA-3084)
 * fix parsing of the Keyspace and ColumnFamily names in numeric
   and string representations in CLI (CASSANDRA-3075)
 * fix corner cases in Range.differenceToFetch (CASSANDRA-3084)
 * fix ip address String representation in the ring cache (CASSANDRA-3044)
 * fix ring cache compatibility when mixing pre-0.8.4 nodes with post-
   in the same cluster (CASSANDRA-3023)
 * make repair report failure when a node participating dies (instead of
   hanging forever) (CASSANDRA-2433)
 * fix handling of the empty byte buffer by ReversedType (CASSANDRA-3111)
 * Add validation that Keyspace names are case-insensitively unique (CASSANDRA-3066)
 * catch invalid key_validation_class before instantiating UpdateColumnFamily (CASSANDRA-3102)
 * make Range and Bounds objects client-safe (CASSANDRA-3108)
 * optionally skip log4j configuration (CASSANDRA-3061)
 * bundle sstableloader with the debian package (CASSANDRA-3113)
 * don't try to build secondary indexes when there is none (CASSANDRA-3123)
 * improve SSTableSimpleUnsortedWriter speed for large rows (CASSANDRA-3122)
 * handle keyspace arguments correctly in nodetool snapshot (CASSANDRA-3038)
 * Fix SSTableImportTest on windows (CASSANDRA-3043)
 * expose compactionThroughputMbPerSec through JMX (CASSANDRA-3117)
 * log keyspace and CF of large rows being compacted


0.8.4
 * change TokenRing.endpoints to be a list of rpc addresses instead of
   listen/broadcast addresses (CASSANDRA-1777)
 * include files-to-be-streamed in StreamInSession.getSources (CASSANDRA-2972)
 * use JAVA env var in cassandra-env.sh (CASSANDRA-2785, 2992)
 * avoid doing read for no-op replicate-on-write at CL=1 (CASSANDRA-2892)
 * refuse counter write for CL.ANY (CASSANDRA-2990)
 * switch back to only logging recent dropped messages (CASSANDRA-3004)
 * always deserialize RowMutation for counters (CASSANDRA-3006)
 * ignore saved replication_factor strategy_option for NTS (CASSANDRA-3011)
 * make sure pre-truncate CL segments are discarded (CASSANDRA-2950)


0.8.3
 * add ability to drop local reads/writes that are going to timeout
   (CASSANDRA-2943)
 * revamp token removal process, keep gossip states for 3 days (CASSANDRA-2496)
 * don't accept extra args for 0-arg nodetool commands (CASSANDRA-2740)
 * log unavailableexception details at debug level (CASSANDRA-2856)
 * expose data_dir though jmx (CASSANDRA-2770)
 * don't include tmp files as sstable when create cfs (CASSANDRA-2929)
 * log Java classpath on startup (CASSANDRA-2895)
 * keep gossipped version in sync with actual on migration coordinator
   (CASSANDRA-2946)
 * use lazy initialization instead of class initialization in NodeId
   (CASSANDRA-2953)
 * check column family validity in nodetool repair (CASSANDRA-2933)
 * speedup bytes to hex conversions dramatically (CASSANDRA-2850)
 * Flush memtables on shutdown when durable writes are disabled
   (CASSANDRA-2958)
 * improved POSIX compatibility of start scripts (CASsANDRA-2965)
 * add counter support to Hadoop InputFormat (CASSANDRA-2981)
 * fix bug where dirty commitlog segments were removed (and avoid keeping
   segments with no post-flush activity permanently dirty) (CASSANDRA-2829)
 * fix throwing exception with batch mutation of counter super columns
   (CASSANDRA-2949)
 * ignore system tables during repair (CASSANDRA-2979)
 * throw exception when NTS is given replication_factor as an option
   (CASSANDRA-2960)
 * fix assertion error during compaction of counter CFs (CASSANDRA-2968)
 * avoid trying to create index names, when no index exists (CASSANDRA-2867)
 * don't sample the system table when choosing a bootstrap token
   (CASSANDRA-2825)
 * gossiper notifies of local state changes (CASSANDRA-2948)
 * add asynchronous and half-sync/half-async (hsha) thrift servers
   (CASSANDRA-1405)
 * fix potential use of free'd native memory in SerializingCache
   (CASSANDRA-2951)
 * prune index scan resultset back to original request for lazy
   resultset expansion case (CASSANDRA-2964)
 * (Hadoop) fail jobs when Cassandra node has failed but TaskTracker
    has not (CASSANDRA-2388)


0.8.2
 * CQL:
   - include only one row per unique key for IN queries (CASSANDRA-2717)
   - respect client timestamp on full row deletions (CASSANDRA-2912)
 * improve thread-safety in StreamOutSession (CASSANDRA-2792)
 * allow deleting a row and updating indexed columns in it in the
   same mutation (CASSANDRA-2773)
 * Expose number of threads blocked on submitting memtable to flush
   in JMX (CASSANDRA-2817)
 * add ability to return "endpoints" to nodetool (CASSANDRA-2776)
 * Add support for multiple (comma-delimited) coordinator addresses
   to ColumnFamilyInputFormat (CASSANDRA-2807)
 * fix potential NPE while scheduling read repair for range slice
   (CASSANDRA-2823)
 * Fix race in SystemTable.getCurrentLocalNodeId (CASSANDRA-2824)
 * Correctly set default for replicate_on_write (CASSANDRA-2835)
 * improve nodetool compactionstats formatting (CASSANDRA-2844)
 * fix index-building status display (CASSANDRA-2853)
 * fix CLI perpetuating obsolete KsDef.replication_factor (CASSANDRA-2846)
 * improve cli treatment of multiline comments (CASSANDRA-2852)
 * handle row tombstones correctly in EchoedRow (CASSANDRA-2786)
 * add MessagingService.get[Recently]DroppedMessages and
   StorageService.getExceptionCount (CASSANDRA-2804)
 * fix possibility of spurious UnavailableException for LOCAL_QUORUM
   reads with dynamic snitch + read repair disabled (CASSANDRA-2870)
 * add ant-optional as dependence for the debian package (CASSANDRA-2164)
 * add option to specify limit for get_slice in the CLI (CASSANDRA-2646)
 * decrease HH page size (CASSANDRA-2832)
 * reset cli keyspace after dropping the current one (CASSANDRA-2763)
 * add KeyRange option to Hadoop inputformat (CASSANDRA-1125)
 * fix protocol versioning (CASSANDRA-2818, 2860)
 * support spaces in path to log4j configuration (CASSANDRA-2383)
 * avoid including inferred types in CF update (CASSANDRA-2809)
 * fix JMX bulkload call (CASSANDRA-2908)
 * fix updating KS with durable_writes=false (CASSANDRA-2907)
 * add simplified facade to SSTableWriter for bulk loading use
   (CASSANDRA-2911)
 * fix re-using index CF sstable names after drop/recreate (CASSANDRA-2872)
 * prepend CF to default index names (CASSANDRA-2903)
 * fix hint replay (CASSANDRA-2928)
 * Properly synchronize repair's merkle tree computation (CASSANDRA-2816)


0.8.1
 * CQL:
   - support for insert, delete in BATCH (CASSANDRA-2537)
   - support for IN to SELECT, UPDATE (CASSANDRA-2553)
   - timestamp support for INSERT, UPDATE, and BATCH (CASSANDRA-2555)
   - TTL support (CASSANDRA-2476)
   - counter support (CASSANDRA-2473)
   - ALTER COLUMNFAMILY (CASSANDRA-1709)
   - DROP INDEX (CASSANDRA-2617)
   - add SCHEMA/TABLE as aliases for KS/CF (CASSANDRA-2743)
   - server handles wait-for-schema-agreement (CASSANDRA-2756)
   - key alias support (CASSANDRA-2480)
 * add support for comparator parameters and a generic ReverseType
   (CASSANDRA-2355)
 * add CompositeType and DynamicCompositeType (CASSANDRA-2231)
 * optimize batches containing multiple updates to the same row
   (CASSANDRA-2583)
 * adjust hinted handoff page size to avoid OOM with large columns
   (CASSANDRA-2652)
 * mark BRAF buffer invalid post-flush so we don't re-flush partial
   buffers again, especially on CL writes (CASSANDRA-2660)
 * add DROP INDEX support to CLI (CASSANDRA-2616)
 * don't perform HH to client-mode [storageproxy] nodes (CASSANDRA-2668)
 * Improve forceDeserialize/getCompactedRow encapsulation (CASSANDRA-2659)
 * Don't write CounterUpdateColumn to disk in tests (CASSANDRA-2650)
 * Add sstable bulk loading utility (CASSANDRA-1278)
 * avoid replaying hints to dropped columnfamilies (CASSANDRA-2685)
 * add placeholders for missing rows in range query pseudo-RR (CASSANDRA-2680)
 * remove no-op HHOM.renameHints (CASSANDRA-2693)
 * clone super columns to avoid modifying them during flush (CASSANDRA-2675)
 * allow writes to bypass the commitlog for certain keyspaces (CASSANDRA-2683)
 * avoid NPE when bypassing commitlog during memtable flush (CASSANDRA-2781)
 * Added support for making bootstrap retry if nodes flap (CASSANDRA-2644)
 * Added statusthrift to nodetool to report if thrift server is running (CASSANDRA-2722)
 * Fixed rows being cached if they do not exist (CASSANDRA-2723)
 * Support passing tableName and cfName to RowCacheProviders (CASSANDRA-2702)
 * close scrub file handles (CASSANDRA-2669)
 * throttle migration replay (CASSANDRA-2714)
 * optimize column serializer creation (CASSANDRA-2716)
 * Added support for making bootstrap retry if nodes flap (CASSANDRA-2644)
 * Added statusthrift to nodetool to report if thrift server is running
   (CASSANDRA-2722)
 * Fixed rows being cached if they do not exist (CASSANDRA-2723)
 * fix truncate/compaction race (CASSANDRA-2673)
 * workaround large resultsets causing large allocation retention
   by nio sockets (CASSANDRA-2654)
 * fix nodetool ring use with Ec2Snitch (CASSANDRA-2733)
 * fix removing columns and subcolumns that are supressed by a row or
   supercolumn tombstone during replica resolution (CASSANDRA-2590)
 * support sstable2json against snapshot sstables (CASSANDRA-2386)
 * remove active-pull schema requests (CASSANDRA-2715)
 * avoid marking entire list of sstables as actively being compacted
   in multithreaded compaction (CASSANDRA-2765)
 * seek back after deserializing a row to update cache with (CASSANDRA-2752)
 * avoid skipping rows in scrub for counter column family (CASSANDRA-2759)
 * fix ConcurrentModificationException in repair when dealing with 0.7 node
   (CASSANDRA-2767)
 * use threadsafe collections for StreamInSession (CASSANDRA-2766)
 * avoid infinite loop when creating merkle tree (CASSANDRA-2758)
 * avoids unmarking compacting sstable prematurely in cleanup (CASSANDRA-2769)
 * fix NPE when the commit log is bypassed (CASSANDRA-2718)
 * don't throw an exception in SS.isRPCServerRunning (CASSANDRA-2721)
 * make stress.jar executable (CASSANDRA-2744)
 * add daemon mode to java stress (CASSANDRA-2267)
 * expose the DC and rack of a node through JMX and nodetool ring (CASSANDRA-2531)
 * fix cache mbean getSize (CASSANDRA-2781)
 * Add Date, Float, Double, and Boolean types (CASSANDRA-2530)
 * Add startup flag to renew counter node id (CASSANDRA-2788)
 * add jamm agent to cassandra.bat (CASSANDRA-2787)
 * fix repair hanging if a neighbor has nothing to send (CASSANDRA-2797)
 * purge tombstone even if row is in only one sstable (CASSANDRA-2801)
 * Fix wrong purge of deleted cf during compaction (CASSANDRA-2786)
 * fix race that could result in Hadoop writer failing to throw an
   exception encountered after close() (CASSANDRA-2755)
 * fix scan wrongly throwing assertion error (CASSANDRA-2653)
 * Always use even distribution for merkle tree with RandomPartitionner
   (CASSANDRA-2841)
 * fix describeOwnership for OPP (CASSANDRA-2800)
 * ensure that string tokens do not contain commas (CASSANDRA-2762)


0.8.0-final
 * fix CQL grammar warning and cqlsh regression from CASSANDRA-2622
 * add ant generate-cql-html target (CASSANDRA-2526)
 * update CQL consistency levels (CASSANDRA-2566)
 * debian packaging fixes (CASSANDRA-2481, 2647)
 * fix UUIDType, IntegerType for direct buffers (CASSANDRA-2682, 2684)
 * switch to native Thrift for Hadoop map/reduce (CASSANDRA-2667)
 * fix StackOverflowError when building from eclipse (CASSANDRA-2687)
 * only provide replication_factor to strategy_options "help" for
   SimpleStrategy, OldNetworkTopologyStrategy (CASSANDRA-2678, 2713)
 * fix exception adding validators to non-string columns (CASSANDRA-2696)
 * avoid instantiating DatabaseDescriptor in JDBC (CASSANDRA-2694)
 * fix potential stack overflow during compaction (CASSANDRA-2626)
 * clone super columns to avoid modifying them during flush (CASSANDRA-2675)
 * reset underlying iterator in EchoedRow constructor (CASSANDRA-2653)


0.8.0-rc1
 * faster flushes and compaction from fixing excessively pessimistic
   rebuffering in BRAF (CASSANDRA-2581)
 * fix returning null column values in the python cql driver (CASSANDRA-2593)
 * fix merkle tree splitting exiting early (CASSANDRA-2605)
 * snapshot_before_compaction directory name fix (CASSANDRA-2598)
 * Disable compaction throttling during bootstrap (CASSANDRA-2612)
 * fix CQL treatment of > and < operators in range slices (CASSANDRA-2592)
 * fix potential double-application of counter updates on commitlog replay
   by moving replay position from header to sstable metadata (CASSANDRA-2419)
 * JDBC CQL driver exposes getColumn for access to timestamp
 * JDBC ResultSetMetadata properties added to AbstractType
 * r/m clustertool (CASSANDRA-2607)
 * add support for presenting row key as a column in CQL result sets
   (CASSANDRA-2622)
 * Don't allow {LOCAL|EACH}_QUORUM unless strategy is NTS (CASSANDRA-2627)
 * validate keyspace strategy_options during CQL create (CASSANDRA-2624)
 * fix empty Result with secondary index when limit=1 (CASSANDRA-2628)
 * Fix regression where bootstrapping a node with no schema fails
   (CASSANDRA-2625)
 * Allow removing LocationInfo sstables (CASSANDRA-2632)
 * avoid attempting to replay mutations from dropped keyspaces (CASSANDRA-2631)
 * avoid using cached position of a key when GT is requested (CASSANDRA-2633)
 * fix counting bloom filter true positives (CASSANDRA-2637)
 * initialize local ep state prior to gossip startup if needed (CASSANDRA-2638)
 * fix counter increment lost after restart (CASSANDRA-2642)
 * add quote-escaping via backslash to CLI (CASSANDRA-2623)
 * fix pig example script (CASSANDRA-2487)
 * fix dynamic snitch race in adding latencies (CASSANDRA-2618)
 * Start/stop cassandra after more important services such as mdadm in
   debian packaging (CASSANDRA-2481)


0.8.0-beta2
 * fix NPE compacting index CFs (CASSANDRA-2528)
 * Remove checking all column families on startup for compaction candidates
   (CASSANDRA-2444)
 * validate CQL create keyspace options (CASSANDRA-2525)
 * fix nodetool setcompactionthroughput (CASSANDRA-2550)
 * move	gossip heartbeat back to its own thread (CASSANDRA-2554)
 * validate cql TRUNCATE columnfamily before truncating (CASSANDRA-2570)
 * fix batch_mutate for mixed standard-counter mutations (CASSANDRA-2457)
 * disallow making schema changes to system keyspace (CASSANDRA-2563)
 * fix sending mutation messages multiple times (CASSANDRA-2557)
 * fix incorrect use of NBHM.size in ReadCallback that could cause
   reads to time out even when responses were received (CASSANDRA-2552)
 * trigger read repair correctly for LOCAL_QUORUM reads (CASSANDRA-2556)
 * Allow configuring the number of compaction thread (CASSANDRA-2558)
 * forceUserDefinedCompaction will attempt to compact what it is given
   even if the pessimistic estimate is that there is not enough disk space;
   automatic compactions will only compact 2 or more sstables (CASSANDRA-2575)
 * refuse to apply migrations with older timestamps than the current
   schema (CASSANDRA-2536)
 * remove unframed Thrift transport option
 * include indexes in snapshots (CASSANDRA-2596)
 * improve ignoring of obsolete mutations in index maintenance (CASSANDRA-2401)
 * recognize attempt to drop just the index while leaving the column
   definition alone (CASSANDRA-2619)


0.8.0-beta1
 * remove Avro RPC support (CASSANDRA-926)
 * support for columns that act as incr/decr counters
   (CASSANDRA-1072, 1937, 1944, 1936, 2101, 2093, 2288, 2105, 2384, 2236, 2342,
   2454)
 * CQL (CASSANDRA-1703, 1704, 1705, 1706, 1707, 1708, 1710, 1711, 1940,
   2124, 2302, 2277, 2493)
 * avoid double RowMutation serialization on write path (CASSANDRA-1800)
 * make NetworkTopologyStrategy the default (CASSANDRA-1960)
 * configurable internode encryption (CASSANDRA-1567, 2152)
 * human readable column names in sstable2json output (CASSANDRA-1933)
 * change default JMX port to 7199 (CASSANDRA-2027)
 * backwards compatible internal messaging (CASSANDRA-1015)
 * atomic switch of memtables and sstables (CASSANDRA-2284)
 * add pluggable SeedProvider (CASSANDRA-1669)
 * Fix clustertool to not throw exception when calling get_endpoints (CASSANDRA-2437)
 * upgrade to thrift 0.6 (CASSANDRA-2412)
 * repair works on a token range instead of full ring (CASSANDRA-2324)
 * purge tombstones from row cache (CASSANDRA-2305)
 * push replication_factor into strategy_options (CASSANDRA-1263)
 * give snapshots the same name on each node (CASSANDRA-1791)
 * remove "nodetool loadbalance" (CASSANDRA-2448)
 * multithreaded compaction (CASSANDRA-2191)
 * compaction throttling (CASSANDRA-2156)
 * add key type information and alias (CASSANDRA-2311, 2396)
 * cli no longer divides read_repair_chance by 100 (CASSANDRA-2458)
 * made CompactionInfo.getTaskType return an enum (CASSANDRA-2482)
 * add a server-wide cap on measured memtable memory usage and aggressively
   flush to keep under that threshold (CASSANDRA-2006)
 * add unified UUIDType (CASSANDRA-2233)
 * add off-heap row cache support (CASSANDRA-1969)


0.7.5
 * improvements/fixes to PIG driver (CASSANDRA-1618, CASSANDRA-2387,
   CASSANDRA-2465, CASSANDRA-2484)
 * validate index names (CASSANDRA-1761)
 * reduce contention on Table.flusherLock (CASSANDRA-1954)
 * try harder to detect failures during streaming, cleaning up temporary
   files more reliably (CASSANDRA-2088)
 * shut down server for OOM on a Thrift thread (CASSANDRA-2269)
 * fix tombstone handling in repair and sstable2json (CASSANDRA-2279)
 * preserve version when streaming data from old sstables (CASSANDRA-2283)
 * don't start repair if a neighboring node is marked as dead (CASSANDRA-2290)
 * purge tombstones from row cache (CASSANDRA-2305)
 * Avoid seeking when sstable2json exports the entire file (CASSANDRA-2318)
 * clear Built flag in system table when dropping an index (CASSANDRA-2320)
 * don't allow arbitrary argument for stress.java (CASSANDRA-2323)
 * validate values for index predicates in get_indexed_slice (CASSANDRA-2328)
 * queue secondary indexes for flush before the parent (CASSANDRA-2330)
 * allow job configuration to set the CL used in Hadoop jobs (CASSANDRA-2331)
 * add memtable_flush_queue_size defaulting to 4 (CASSANDRA-2333)
 * Allow overriding of initial_token, storage_port and rpc_port from system
   properties (CASSANDRA-2343)
 * fix comparator used for non-indexed secondary expressions in index scan
   (CASSANDRA-2347)
 * ensure size calculation and write phase of large-row compaction use
   the same threshold for TTL expiration (CASSANDRA-2349)
 * fix race when iterating CFs during add/drop (CASSANDRA-2350)
 * add ConsistencyLevel command to CLI (CASSANDRA-2354)
 * allow negative numbers in the cli (CASSANDRA-2358)
 * hard code serialVersionUID for tokens class (CASSANDRA-2361)
 * fix potential infinite loop in ByteBufferUtil.inputStream (CASSANDRA-2365)
 * fix encoding bugs in HintedHandoffManager, SystemTable when default
   charset is not UTF8 (CASSANDRA-2367)
 * avoids having removed node reappearing in Gossip (CASSANDRA-2371)
 * fix incorrect truncation of long to int when reading columns via block
   index (CASSANDRA-2376)
 * fix NPE during stream session (CASSANDRA-2377)
 * fix race condition that could leave orphaned data files when dropping CF or
   KS (CASSANDRA-2381)
 * fsync statistics component on write (CASSANDRA-2382)
 * fix duplicate results from CFS.scan (CASSANDRA-2406)
 * add IntegerType to CLI help (CASSANDRA-2414)
 * avoid caching token-only decoratedkeys (CASSANDRA-2416)
 * convert mmap assertion to if/throw so scrub can catch it (CASSANDRA-2417)
 * don't overwrite gc log (CASSANDR-2418)
 * invalidate row cache for streamed row to avoid inconsitencies
   (CASSANDRA-2420)
 * avoid copies in range/index scans (CASSANDRA-2425)
 * make sure we don't wipe data during cleanup if the node has not join
   the ring (CASSANDRA-2428)
 * Try harder to close files after compaction (CASSANDRA-2431)
 * re-set bootstrapped flag after move finishes (CASSANDRA-2435)
 * display validation_class in CLI 'describe keyspace' (CASSANDRA-2442)
 * make cleanup compactions cleanup the row cache (CASSANDRA-2451)
 * add column fields validation to scrub (CASSANDRA-2460)
 * use 64KB flush buffer instead of in_memory_compaction_limit (CASSANDRA-2463)
 * fix backslash substitutions in CLI (CASSANDRA-2492)
 * disable cache saving for system CFS (CASSANDRA-2502)
 * fixes for verifying destination availability under hinted conditions
   so UE can be thrown intead of timing out (CASSANDRA-2514)
 * fix update of validation class in column metadata (CASSANDRA-2512)
 * support LOCAL_QUORUM, EACH_QUORUM CLs outside of NTS (CASSANDRA-2516)
 * preserve version when streaming data from old sstables (CASSANDRA-2283)
 * fix backslash substitutions in CLI (CASSANDRA-2492)
 * count a row deletion as one operation towards memtable threshold
   (CASSANDRA-2519)
 * support LOCAL_QUORUM, EACH_QUORUM CLs outside of NTS (CASSANDRA-2516)


0.7.4
 * add nodetool join command (CASSANDRA-2160)
 * fix secondary indexes on pre-existing or streamed data (CASSANDRA-2244)
 * initialize endpoint in gossiper earlier (CASSANDRA-2228)
 * add ability to write to Cassandra from Pig (CASSANDRA-1828)
 * add rpc_[min|max]_threads (CASSANDRA-2176)
 * add CL.TWO, CL.THREE (CASSANDRA-2013)
 * avoid exporting an un-requested row in sstable2json, when exporting
   a key that does not exist (CASSANDRA-2168)
 * add incremental_backups option (CASSANDRA-1872)
 * add configurable row limit to Pig loadfunc (CASSANDRA-2276)
 * validate column values in batches as well as single-Column inserts
   (CASSANDRA-2259)
 * move sample schema from cassandra.yaml to schema-sample.txt,
   a cli scripts (CASSANDRA-2007)
 * avoid writing empty rows when scrubbing tombstoned rows (CASSANDRA-2296)
 * fix assertion error in range and index scans for CL < ALL
   (CASSANDRA-2282)
 * fix commitlog replay when flush position refers to data that didn't
   get synced before server died (CASSANDRA-2285)
 * fix fd leak in sstable2json with non-mmap'd i/o (CASSANDRA-2304)
 * reduce memory use during streaming of multiple sstables (CASSANDRA-2301)
 * purge tombstoned rows from cache after GCGraceSeconds (CASSANDRA-2305)
 * allow zero replicas in a NTS datacenter (CASSANDRA-1924)
 * make range queries respect snitch for local replicas (CASSANDRA-2286)
 * fix HH delivery when column index is larger than 2GB (CASSANDRA-2297)
 * make 2ary indexes use parent CF flush thresholds during initial build
   (CASSANDRA-2294)
 * update memtable_throughput to be a long (CASSANDRA-2158)


0.7.3
 * Keep endpoint state until aVeryLongTime (CASSANDRA-2115)
 * lower-latency read repair (CASSANDRA-2069)
 * add hinted_handoff_throttle_delay_in_ms option (CASSANDRA-2161)
 * fixes for cache save/load (CASSANDRA-2172, -2174)
 * Handle whole-row deletions in CFOutputFormat (CASSANDRA-2014)
 * Make memtable_flush_writers flush in parallel (CASSANDRA-2178)
 * Add compaction_preheat_key_cache option (CASSANDRA-2175)
 * refactor stress.py to have only one copy of the format string
   used for creating row keys (CASSANDRA-2108)
 * validate index names for \w+ (CASSANDRA-2196)
 * Fix Cassandra cli to respect timeout if schema does not settle
   (CASSANDRA-2187)
 * fix for compaction and cleanup writing old-format data into new-version
   sstable (CASSANDRA-2211, -2216)
 * add nodetool scrub (CASSANDRA-2217, -2240)
 * fix sstable2json large-row pagination (CASSANDRA-2188)
 * fix EOFing on requests for the last bytes in a file (CASSANDRA-2213)
 * fix BufferedRandomAccessFile bugs (CASSANDRA-2218, -2241)
 * check for memtable flush_after_mins exceeded every 10s (CASSANDRA-2183)
 * fix cache saving on Windows (CASSANDRA-2207)
 * add validateSchemaAgreement call + synchronization to schema
   modification operations (CASSANDRA-2222)
 * fix for reversed slice queries on large rows (CASSANDRA-2212)
 * fat clients were writing local data (CASSANDRA-2223)
 * set DEFAULT_MEMTABLE_LIFETIME_IN_MINS to 24h
 * improve detection and cleanup of partially-written sstables
   (CASSANDRA-2206)
 * fix supercolumn de/serialization when subcolumn comparator is different
   from supercolumn's (CASSANDRA-2104)
 * fix starting up on Windows when CASSANDRA_HOME contains whitespace
   (CASSANDRA-2237)
 * add [get|set][row|key]cacheSavePeriod to JMX (CASSANDRA-2100)
 * fix Hadoop ColumnFamilyOutputFormat dropping of mutations
   when batch fills up (CASSANDRA-2255)
 * move file deletions off of scheduledtasks executor (CASSANDRA-2253)


0.7.2
 * copy DecoratedKey.key when inserting into caches to avoid retaining
   a reference to the underlying buffer (CASSANDRA-2102)
 * format subcolumn names with subcomparator (CASSANDRA-2136)
 * fix column bloom filter deserialization (CASSANDRA-2165)


0.7.1
 * refactor MessageDigest creation code. (CASSANDRA-2107)
 * buffer network stack to avoid inefficient small TCP messages while avoiding
   the nagle/delayed ack problem (CASSANDRA-1896)
 * check log4j configuration for changes every 10s (CASSANDRA-1525, 1907)
 * more-efficient cross-DC replication (CASSANDRA-1530, -2051, -2138)
 * avoid polluting page cache with commitlog or sstable writes
   and seq scan operations (CASSANDRA-1470)
 * add RMI authentication options to nodetool (CASSANDRA-1921)
 * make snitches configurable at runtime (CASSANDRA-1374)
 * retry hadoop split requests on connection failure (CASSANDRA-1927)
 * implement describeOwnership for BOP, COPP (CASSANDRA-1928)
 * make read repair behave as expected for ConsistencyLevel > ONE
   (CASSANDRA-982, 2038)
 * distributed test harness (CASSANDRA-1859, 1964)
 * reduce flush lock contention (CASSANDRA-1930)
 * optimize supercolumn deserialization (CASSANDRA-1891)
 * fix CFMetaData.apply to only compare objects of the same class
   (CASSANDRA-1962)
 * allow specifying specific SSTables to compact from JMX (CASSANDRA-1963)
 * fix race condition in MessagingService.targets (CASSANDRA-1959, 2094, 2081)
 * refuse to open sstables from a future version (CASSANDRA-1935)
 * zero-copy reads (CASSANDRA-1714)
 * fix copy bounds for word Text in wordcount demo (CASSANDRA-1993)
 * fixes for contrib/javautils (CASSANDRA-1979)
 * check more frequently for memtable expiration (CASSANDRA-2000)
 * fix writing SSTable column count statistics (CASSANDRA-1976)
 * fix streaming of multiple CFs during bootstrap (CASSANDRA-1992)
 * explicitly set JVM GC new generation size with -Xmn (CASSANDRA-1968)
 * add short options for CLI flags (CASSANDRA-1565)
 * make keyspace argument to "describe keyspace" in CLI optional
   when authenticated to keyspace already (CASSANDRA-2029)
 * added option to specify -Dcassandra.join_ring=false on startup
   to allow "warm spare" nodes or performing JMX maintenance before
   joining the ring (CASSANDRA-526)
 * log migrations at INFO (CASSANDRA-2028)
 * add CLI verbose option in file mode (CASSANDRA-2030)
 * add single-line "--" comments to CLI (CASSANDRA-2032)
 * message serialization tests (CASSANDRA-1923)
 * switch from ivy to maven-ant-tasks (CASSANDRA-2017)
 * CLI attempts to block for new schema to propagate (CASSANDRA-2044)
 * fix potential overflow in nodetool cfstats (CASSANDRA-2057)
 * add JVM shutdownhook to sync commitlog (CASSANDRA-1919)
 * allow nodes to be up without being part of  normal traffic (CASSANDRA-1951)
 * fix CLI "show keyspaces" with null options on NTS (CASSANDRA-2049)
 * fix possible ByteBuffer race conditions (CASSANDRA-2066)
 * reduce garbage generated by MessagingService to prevent load spikes
   (CASSANDRA-2058)
 * fix math in RandomPartitioner.describeOwnership (CASSANDRA-2071)
 * fix deletion of sstable non-data components (CASSANDRA-2059)
 * avoid blocking gossip while deleting handoff hints (CASSANDRA-2073)
 * ignore messages from newer versions, keep track of nodes in gossip
   regardless of version (CASSANDRA-1970)
 * cache writing moved to CompactionManager to reduce i/o contention and
   updated to use non-cache-polluting writes (CASSANDRA-2053)
 * page through large rows when exporting to JSON (CASSANDRA-2041)
 * add flush_largest_memtables_at and reduce_cache_sizes_at options
   (CASSANDRA-2142)
 * add cli 'describe cluster' command (CASSANDRA-2127)
 * add cli support for setting username/password at 'connect' command
   (CASSANDRA-2111)
 * add -D option to Stress.java to allow reading hosts from a file
   (CASSANDRA-2149)
 * bound hints CF throughput between 32M and 256M (CASSANDRA-2148)
 * continue starting when invalid saved cache entries are encountered
   (CASSANDRA-2076)
 * add max_hint_window_in_ms option (CASSANDRA-1459)


0.7.0-final
 * fix offsets to ByteBuffer.get (CASSANDRA-1939)


0.7.0-rc4
 * fix cli crash after backgrounding (CASSANDRA-1875)
 * count timeouts in storageproxy latencies, and include latency
   histograms in StorageProxyMBean (CASSANDRA-1893)
 * fix CLI get recognition of supercolumns (CASSANDRA-1899)
 * enable keepalive on intra-cluster sockets (CASSANDRA-1766)
 * count timeouts towards dynamicsnitch latencies (CASSANDRA-1905)
 * Expose index-building status in JMX + cli schema description
   (CASSANDRA-1871)
 * allow [LOCAL|EACH]_QUORUM to be used with non-NetworkTopology
   replication Strategies
 * increased amount of index locks for faster commitlog replay
 * collect secondary index tombstones immediately (CASSANDRA-1914)
 * revert commitlog changes from #1780 (CASSANDRA-1917)
 * change RandomPartitioner min token to -1 to avoid collision w/
   tokens on actual nodes (CASSANDRA-1901)
 * examine the right nibble when validating TimeUUID (CASSANDRA-1910)
 * include secondary indexes in cleanup (CASSANDRA-1916)
 * CFS.scrubDataDirectories should also cleanup invalid secondary indexes
   (CASSANDRA-1904)
 * ability to disable/enable gossip on nodes to force them down
   (CASSANDRA-1108)


0.7.0-rc3
 * expose getNaturalEndpoints in StorageServiceMBean taking byte[]
   key; RMI cannot serialize ByteBuffer (CASSANDRA-1833)
 * infer org.apache.cassandra.locator for replication strategy classes
   when not otherwise specified
 * validation that generates less garbage (CASSANDRA-1814)
 * add TTL support to CLI (CASSANDRA-1838)
 * cli defaults to bytestype for subcomparator when creating
   column families (CASSANDRA-1835)
 * unregister index MBeans when index is dropped (CASSANDRA-1843)
 * make ByteBufferUtil.clone thread-safe (CASSANDRA-1847)
 * change exception for read requests during bootstrap from
   InvalidRequest to Unavailable (CASSANDRA-1862)
 * respect row-level tombstones post-flush in range scans
   (CASSANDRA-1837)
 * ReadResponseResolver check digests against each other (CASSANDRA-1830)
 * return InvalidRequest when remove of subcolumn without supercolumn
   is requested (CASSANDRA-1866)
 * flush before repair (CASSANDRA-1748)
 * SSTableExport validates key order (CASSANDRA-1884)
 * large row support for SSTableExport (CASSANDRA-1867)
 * Re-cache hot keys post-compaction without hitting disk (CASSANDRA-1878)
 * manage read repair in coordinator instead of data source, to
   provide latency information to dynamic snitch (CASSANDRA-1873)


0.7.0-rc2
 * fix live-column-count of slice ranges including tombstoned supercolumn
   with live subcolumn (CASSANDRA-1591)
 * rename o.a.c.internal.AntientropyStage -> AntiEntropyStage,
   o.a.c.request.Request_responseStage -> RequestResponseStage,
   o.a.c.internal.Internal_responseStage -> InternalResponseStage
 * add AbstractType.fromString (CASSANDRA-1767)
 * require index_type to be present when specifying index_name
   on ColumnDef (CASSANDRA-1759)
 * fix add/remove index bugs in CFMetadata (CASSANDRA-1768)
 * rebuild Strategy during system_update_keyspace (CASSANDRA-1762)
 * cli updates prompt to ... in continuation lines (CASSANDRA-1770)
 * support multiple Mutations per key in hadoop ColumnFamilyOutputFormat
   (CASSANDRA-1774)
 * improvements to Debian init script (CASSANDRA-1772)
 * use local classloader to check for version.properties (CASSANDRA-1778)
 * Validate that column names in column_metadata are valid for the
   defined comparator, and decode properly in cli (CASSANDRA-1773)
 * use cross-platform newlines in cli (CASSANDRA-1786)
 * add ExpiringColumn support to sstable import/export (CASSANDRA-1754)
 * add flush for each append to periodic commitlog mode; added
   periodic_without_flush option to disable this (CASSANDRA-1780)
 * close file handle used for post-flush truncate (CASSANDRA-1790)
 * various code cleanup (CASSANDRA-1793, -1794, -1795)
 * fix range queries against wrapped range (CASSANDRA-1781)
 * fix consistencylevel calculations for NetworkTopologyStrategy
   (CASSANDRA-1804)
 * cli support index type enum names (CASSANDRA-1810)
 * improved validation of column_metadata (CASSANDRA-1813)
 * reads at ConsistencyLevel > 1 throw UnavailableException
   immediately if insufficient live nodes exist (CASSANDRA-1803)
 * copy bytebuffers for local writes to avoid retaining the entire
   Thrift frame (CASSANDRA-1801)
 * fix NPE adding index to column w/o prior metadata (CASSANDRA-1764)
 * reduce fat client timeout (CASSANDRA-1730)
 * fix botched merge of CASSANDRA-1316


0.7.0-rc1
 * fix compaction and flush races with schema updates (CASSANDRA-1715)
 * add clustertool, config-converter, sstablekeys, and schematool
   Windows .bat files (CASSANDRA-1723)
 * reject range queries received during bootstrap (CASSANDRA-1739)
 * fix wrapping-range queries on non-minimum token (CASSANDRA-1700)
 * add nodetool cfhistogram (CASSANDRA-1698)
 * limit repaired ranges to what the nodes have in common (CASSANDRA-1674)
 * index scan treats missing columns as not matching secondary
   expressions (CASSANDRA-1745)
 * Fix misuse of DataOutputBuffer.getData in AntiEntropyService
   (CASSANDRA-1729)
 * detect and warn when obsolete version of JNA is present (CASSANDRA-1760)
 * reduce fat client timeout (CASSANDRA-1730)
 * cleanup smallest CFs first to increase free temp space for larger ones
   (CASSANDRA-1811)
 * Update windows .bat files to work outside of main Cassandra
   directory (CASSANDRA-1713)
 * fix read repair regression from 0.6.7 (CASSANDRA-1727)
 * more-efficient read repair (CASSANDRA-1719)
 * fix hinted handoff replay (CASSANDRA-1656)
 * log type of dropped messages (CASSANDRA-1677)
 * upgrade to SLF4J 1.6.1
 * fix ByteBuffer bug in ExpiringColumn.updateDigest (CASSANDRA-1679)
 * fix IntegerType.getString (CASSANDRA-1681)
 * make -Djava.net.preferIPv4Stack=true the default (CASSANDRA-628)
 * add INTERNAL_RESPONSE verb to differentiate from responses related
   to client requests (CASSANDRA-1685)
 * log tpstats when dropping messages (CASSANDRA-1660)
 * include unreachable nodes in describeSchemaVersions (CASSANDRA-1678)
 * Avoid dropping messages off the client request path (CASSANDRA-1676)
 * fix jna errno reporting (CASSANDRA-1694)
 * add friendlier error for UnknownHostException on startup (CASSANDRA-1697)
 * include jna dependency in RPM package (CASSANDRA-1690)
 * add --skip-keys option to stress.py (CASSANDRA-1696)
 * improve cli handling of non-string keys and column names
   (CASSANDRA-1701, -1693)
 * r/m extra subcomparator line in cli keyspaces output (CASSANDRA-1712)
 * add read repair chance to cli "show keyspaces"
 * upgrade to ConcurrentLinkedHashMap 1.1 (CASSANDRA-975)
 * fix index scan routing (CASSANDRA-1722)
 * fix tombstoning of supercolumns in range queries (CASSANDRA-1734)
 * clear endpoint cache after updating keyspace metadata (CASSANDRA-1741)
 * fix wrapping-range queries on non-minimum token (CASSANDRA-1700)
 * truncate includes secondary indexes (CASSANDRA-1747)
 * retain reference to PendingFile sstables (CASSANDRA-1749)
 * fix sstableimport regression (CASSANDRA-1753)
 * fix for bootstrap when no non-system tables are defined (CASSANDRA-1732)
 * handle replica unavailability in index scan (CASSANDRA-1755)
 * fix service initialization order deadlock (CASSANDRA-1756)
 * multi-line cli commands (CASSANDRA-1742)
 * fix race between snapshot and compaction (CASSANDRA-1736)
 * add listEndpointsPendingHints, deleteHintsForEndpoint JMX methods
   (CASSANDRA-1551)


0.7.0-beta3
 * add strategy options to describe_keyspace output (CASSANDRA-1560)
 * log warning when using randomly generated token (CASSANDRA-1552)
 * re-organize JMX into .db, .net, .internal, .request (CASSANDRA-1217)
 * allow nodes to change IPs between restarts (CASSANDRA-1518)
 * remember ring state between restarts by default (CASSANDRA-1518)
 * flush index built flag so we can read it before log replay (CASSANDRA-1541)
 * lock row cache updates to prevent race condition (CASSANDRA-1293)
 * remove assertion causing rare (and harmless) error messages in
   commitlog (CASSANDRA-1330)
 * fix moving nodes with no keyspaces defined (CASSANDRA-1574)
 * fix unbootstrap when no data is present in a transfer range (CASSANDRA-1573)
 * take advantage of AVRO-495 to simplify our avro IDL (CASSANDRA-1436)
 * extend authorization hierarchy to column family (CASSANDRA-1554)
 * deletion support in secondary indexes (CASSANDRA-1571)
 * meaningful error message for invalid replication strategy class
   (CASSANDRA-1566)
 * allow keyspace creation with RF > N (CASSANDRA-1428)
 * improve cli error handling (CASSANDRA-1580)
 * add cache save/load ability (CASSANDRA-1417, 1606, 1647)
 * add StorageService.getDrainProgress (CASSANDRA-1588)
 * Disallow bootstrap to an in-use token (CASSANDRA-1561)
 * Allow dynamic secondary index creation and destruction (CASSANDRA-1532)
 * log auto-guessed memtable thresholds (CASSANDRA-1595)
 * add ColumnDef support to cli (CASSANDRA-1583)
 * reduce index sample time by 75% (CASSANDRA-1572)
 * add cli support for column, strategy metadata (CASSANDRA-1578, 1612)
 * add cli support for schema modification (CASSANDRA-1584)
 * delete temp files on failed compactions (CASSANDRA-1596)
 * avoid blocking for dead nodes during removetoken (CASSANDRA-1605)
 * remove ConsistencyLevel.ZERO (CASSANDRA-1607)
 * expose in-progress compaction type in jmx (CASSANDRA-1586)
 * removed IClock & related classes from internals (CASSANDRA-1502)
 * fix removing tokens from SystemTable on decommission and removetoken
   (CASSANDRA-1609)
 * include CF metadata in cli 'show keyspaces' (CASSANDRA-1613)
 * switch from Properties to HashMap in PropertyFileSnitch to
   avoid synchronization bottleneck (CASSANDRA-1481)
 * PropertyFileSnitch configuration file renamed to
   cassandra-topology.properties
 * add cli support for get_range_slices (CASSANDRA-1088, CASSANDRA-1619)
 * Make memtable flush thresholds per-CF instead of global
   (CASSANDRA-1007, 1637)
 * add cli support for binary data without CfDef hints (CASSANDRA-1603)
 * fix building SSTable statistics post-stream (CASSANDRA-1620)
 * fix potential infinite loop in 2ary index queries (CASSANDRA-1623)
 * allow creating NTS keyspaces with no replicas configured (CASSANDRA-1626)
 * add jmx histogram of sstables accessed per read (CASSANDRA-1624)
 * remove system_rename_column_family and system_rename_keyspace from the
   client API until races can be fixed (CASSANDRA-1630, CASSANDRA-1585)
 * add cli sanity tests (CASSANDRA-1582)
 * update GC settings in cassandra.bat (CASSANDRA-1636)
 * cli support for index queries (CASSANDRA-1635)
 * cli support for updating schema memtable settings (CASSANDRA-1634)
 * cli --file option (CASSANDRA-1616)
 * reduce automatically chosen memtable sizes by 50% (CASSANDRA-1641)
 * move endpoint cache from snitch to strategy (CASSANDRA-1643)
 * fix commitlog recovery deleting the newly-created segment as well as
   the old ones (CASSANDRA-1644)
 * upgrade to Thrift 0.5 (CASSANDRA-1367)
 * renamed CL.DCQUORUM to LOCAL_QUORUM and DCQUORUMSYNC to EACH_QUORUM
 * cli truncate support (CASSANDRA-1653)
 * update GC settings in cassandra.bat (CASSANDRA-1636)
 * avoid logging when a node's ip/token is gossipped back to it (CASSANDRA-1666)


0.7-beta2
 * always use UTF-8 for hint keys (CASSANDRA-1439)
 * remove cassandra.yaml dependency from Hadoop and Pig (CASSADRA-1322)
 * expose CfDef metadata in describe_keyspaces (CASSANDRA-1363)
 * restore use of mmap_index_only option (CASSANDRA-1241)
 * dropping a keyspace with no column families generated an error
   (CASSANDRA-1378)
 * rename RackAwareStrategy to OldNetworkTopologyStrategy, RackUnawareStrategy
   to SimpleStrategy, DatacenterShardStrategy to NetworkTopologyStrategy,
   AbstractRackAwareSnitch to AbstractNetworkTopologySnitch (CASSANDRA-1392)
 * merge StorageProxy.mutate, mutateBlocking (CASSANDRA-1396)
 * faster UUIDType, LongType comparisons (CASSANDRA-1386, 1393)
 * fix setting read_repair_chance from CLI addColumnFamily (CASSANDRA-1399)
 * fix updates to indexed columns (CASSANDRA-1373)
 * fix race condition leaving to FileNotFoundException (CASSANDRA-1382)
 * fix sharded lock hash on index write path (CASSANDRA-1402)
 * add support for GT/E, LT/E in subordinate index clauses (CASSANDRA-1401)
 * cfId counter got out of sync when CFs were added (CASSANDRA-1403)
 * less chatty schema updates (CASSANDRA-1389)
 * rename column family mbeans. 'type' will now include either
   'IndexColumnFamilies' or 'ColumnFamilies' depending on the CFS type.
   (CASSANDRA-1385)
 * disallow invalid keyspace and column family names. This includes name that
   matches a '^\w+' regex. (CASSANDRA-1377)
 * use JNA, if present, to take snapshots (CASSANDRA-1371)
 * truncate hints if starting 0.7 for the first time (CASSANDRA-1414)
 * fix FD leak in single-row slicepredicate queries (CASSANDRA-1416)
 * allow index expressions against columns that are not part of the
   SlicePredicate (CASSANDRA-1410)
 * config-converter properly handles snitches and framed support
   (CASSANDRA-1420)
 * remove keyspace argument from multiget_count (CASSANDRA-1422)
 * allow specifying cassandra.yaml location as (local or remote) URL
   (CASSANDRA-1126)
 * fix using DynamicEndpointSnitch with NetworkTopologyStrategy
   (CASSANDRA-1429)
 * Add CfDef.default_validation_class (CASSANDRA-891)
 * fix EstimatedHistogram.max (CASSANDRA-1413)
 * quorum read optimization (CASSANDRA-1622)
 * handle zero-length (or missing) rows during HH paging (CASSANDRA-1432)
 * include secondary indexes during schema migrations (CASSANDRA-1406)
 * fix commitlog header race during schema change (CASSANDRA-1435)
 * fix ColumnFamilyStoreMBeanIterator to use new type name (CASSANDRA-1433)
 * correct filename generated by xml->yaml converter (CASSANDRA-1419)
 * add CMSInitiatingOccupancyFraction=75 and UseCMSInitiatingOccupancyOnly
   to default JVM options
 * decrease jvm heap for cassandra-cli (CASSANDRA-1446)
 * ability to modify keyspaces and column family definitions on a live cluster
   (CASSANDRA-1285)
 * support for Hadoop Streaming [non-jvm map/reduce via stdin/out]
   (CASSANDRA-1368)
 * Move persistent sstable stats from the system table to an sstable component
   (CASSANDRA-1430)
 * remove failed bootstrap attempt from pending ranges when gossip times
   it out after 1h (CASSANDRA-1463)
 * eager-create tcp connections to other cluster members (CASSANDRA-1465)
 * enumerate stages and derive stage from message type instead of
   transmitting separately (CASSANDRA-1465)
 * apply reversed flag during collation from different data sources
   (CASSANDRA-1450)
 * make failure to remove commitlog segment non-fatal (CASSANDRA-1348)
 * correct ordering of drain operations so CL.recover is no longer
   necessary (CASSANDRA-1408)
 * removed keyspace from describe_splits method (CASSANDRA-1425)
 * rename check_schema_agreement to describe_schema_versions
   (CASSANDRA-1478)
 * fix QUORUM calculation for RF > 3 (CASSANDRA-1487)
 * remove tombstones during non-major compactions when bloom filter
   verifies that row does not exist in other sstables (CASSANDRA-1074)
 * nodes that coordinated a loadbalance in the past could not be seen by
   newly added nodes (CASSANDRA-1467)
 * exposed endpoint states (gossip details) via jmx (CASSANDRA-1467)
 * ensure that compacted sstables are not included when new readers are
   instantiated (CASSANDRA-1477)
 * by default, calculate heap size and memtable thresholds at runtime (CASSANDRA-1469)
 * fix races dealing with adding/dropping keyspaces and column families in
   rapid succession (CASSANDRA-1477)
 * clean up of Streaming system (CASSANDRA-1503, 1504, 1506)
 * add options to configure Thrift socket keepalive and buffer sizes (CASSANDRA-1426)
 * make contrib CassandraServiceDataCleaner recursive (CASSANDRA-1509)
 * min, max compaction threshold are configurable and persistent
   per-ColumnFamily (CASSANDRA-1468)
 * fix replaying the last mutation in a commitlog unnecessarily
   (CASSANDRA-1512)
 * invoke getDefaultUncaughtExceptionHandler from DTPE with the original
   exception rather than the ExecutionException wrapper (CASSANDRA-1226)
 * remove Clock from the Thrift (and Avro) API (CASSANDRA-1501)
 * Close intra-node sockets when connection is broken (CASSANDRA-1528)
 * RPM packaging spec file (CASSANDRA-786)
 * weighted request scheduler (CASSANDRA-1485)
 * treat expired columns as deleted (CASSANDRA-1539)
 * make IndexInterval configurable (CASSANDRA-1488)
 * add describe_snitch to Thrift API (CASSANDRA-1490)
 * MD5 authenticator compares plain text submitted password with MD5'd
   saved property, instead of vice versa (CASSANDRA-1447)
 * JMX MessagingService pending and completed counts (CASSANDRA-1533)
 * fix race condition processing repair responses (CASSANDRA-1511)
 * make repair blocking (CASSANDRA-1511)
 * create EndpointSnitchInfo and MBean to expose rack and DC (CASSANDRA-1491)
 * added option to contrib/word_count to output results back to Cassandra
   (CASSANDRA-1342)
 * rewrite Hadoop ColumnFamilyRecordWriter to pool connections, retry to
   multiple Cassandra nodes, and smooth impact on the Cassandra cluster
   by using smaller batch sizes (CASSANDRA-1434)
 * fix setting gc_grace_seconds via CLI (CASSANDRA-1549)
 * support TTL'd index values (CASSANDRA-1536)
 * make removetoken work like decommission (CASSANDRA-1216)
 * make cli comparator-aware and improve quote rules (CASSANDRA-1523,-1524)
 * make nodetool compact and cleanup blocking (CASSANDRA-1449)
 * add memtable, cache information to GCInspector logs (CASSANDRA-1558)
 * enable/disable HintedHandoff via JMX (CASSANDRA-1550)
 * Ignore stray files in the commit log directory (CASSANDRA-1547)
 * Disallow bootstrap to an in-use token (CASSANDRA-1561)


0.7-beta1
 * sstable versioning (CASSANDRA-389)
 * switched to slf4j logging (CASSANDRA-625)
 * add (optional) expiration time for column (CASSANDRA-699)
 * access levels for authentication/authorization (CASSANDRA-900)
 * add ReadRepairChance to CF definition (CASSANDRA-930)
 * fix heisenbug in system tests, especially common on OS X (CASSANDRA-944)
 * convert to byte[] keys internally and all public APIs (CASSANDRA-767)
 * ability to alter schema definitions on a live cluster (CASSANDRA-44)
 * renamed configuration file to cassandra.xml, and log4j.properties to
   log4j-server.properties, which must now be loaded from
   the classpath (which is how our scripts in bin/ have always done it)
   (CASSANDRA-971)
 * change get_count to require a SlicePredicate. create multi_get_count
   (CASSANDRA-744)
 * re-organized endpointsnitch implementations and added SimpleSnitch
   (CASSANDRA-994)
 * Added preload_row_cache option (CASSANDRA-946)
 * add CRC to commitlog header (CASSANDRA-999)
 * removed deprecated batch_insert and get_range_slice methods (CASSANDRA-1065)
 * add truncate thrift method (CASSANDRA-531)
 * http mini-interface using mx4j (CASSANDRA-1068)
 * optimize away copy of sliced row on memtable read path (CASSANDRA-1046)
 * replace constant-size 2GB mmaped segments and special casing for index
   entries spanning segment boundaries, with SegmentedFile that computes
   segments that always contain entire entries/rows (CASSANDRA-1117)
 * avoid reading large rows into memory during compaction (CASSANDRA-16)
 * added hadoop OutputFormat (CASSANDRA-1101)
 * efficient Streaming (no more anticompaction) (CASSANDRA-579)
 * split commitlog header into separate file and add size checksum to
   mutations (CASSANDRA-1179)
 * avoid allocating a new byte[] for each mutation on replay (CASSANDRA-1219)
 * revise HH schema to be per-endpoint (CASSANDRA-1142)
 * add joining/leaving status to nodetool ring (CASSANDRA-1115)
 * allow multiple repair sessions per node (CASSANDRA-1190)
 * optimize away MessagingService for local range queries (CASSANDRA-1261)
 * make framed transport the default so malformed requests can't OOM the
   server (CASSANDRA-475)
 * significantly faster reads from row cache (CASSANDRA-1267)
 * take advantage of row cache during range queries (CASSANDRA-1302)
 * make GCGraceSeconds a per-ColumnFamily value (CASSANDRA-1276)
 * keep persistent row size and column count statistics (CASSANDRA-1155)
 * add IntegerType (CASSANDRA-1282)
 * page within a single row during hinted handoff (CASSANDRA-1327)
 * push DatacenterShardStrategy configuration into keyspace definition,
   eliminating datacenter.properties. (CASSANDRA-1066)
 * optimize forward slices starting with '' and single-index-block name
   queries by skipping the column index (CASSANDRA-1338)
 * streaming refactor (CASSANDRA-1189)
 * faster comparison for UUID types (CASSANDRA-1043)
 * secondary index support (CASSANDRA-749 and subtasks)
 * make compaction buckets deterministic (CASSANDRA-1265)


0.6.6
 * Allow using DynamicEndpointSnitch with RackAwareStrategy (CASSANDRA-1429)
 * remove the remaining vestiges of the unfinished DatacenterShardStrategy
   (replaced by NetworkTopologyStrategy in 0.7)


0.6.5
 * fix key ordering in range query results with RandomPartitioner
   and ConsistencyLevel > ONE (CASSANDRA-1145)
 * fix for range query starting with the wrong token range (CASSANDRA-1042)
 * page within a single row during hinted handoff (CASSANDRA-1327)
 * fix compilation on non-sun JDKs (CASSANDRA-1061)
 * remove String.trim() call on row keys in batch mutations (CASSANDRA-1235)
 * Log summary of dropped messages instead of spamming log (CASSANDRA-1284)
 * add dynamic endpoint snitch (CASSANDRA-981)
 * fix streaming for keyspaces with hyphens in their name (CASSANDRA-1377)
 * fix errors in hard-coded bloom filter optKPerBucket by computing it
   algorithmically (CASSANDRA-1220
 * remove message deserialization stage, and uncap read/write stages
   so slow reads/writes don't block gossip processing (CASSANDRA-1358)
 * add jmx port configuration to Debian package (CASSANDRA-1202)
 * use mlockall via JNA, if present, to prevent Linux from swapping
   out parts of the JVM (CASSANDRA-1214)


0.6.4
 * avoid queuing multiple hint deliveries for the same endpoint
   (CASSANDRA-1229)
 * better performance for and stricter checking of UTF8 column names
   (CASSANDRA-1232)
 * extend option to lower compaction priority to hinted handoff
   as well (CASSANDRA-1260)
 * log errors in gossip instead of re-throwing (CASSANDRA-1289)
 * avoid aborting commitlog replay prematurely if a flushed-but-
   not-removed commitlog segment is encountered (CASSANDRA-1297)
 * fix duplicate rows being read during mapreduce (CASSANDRA-1142)
 * failure detection wasn't closing command sockets (CASSANDRA-1221)
 * cassandra-cli.bat works on windows (CASSANDRA-1236)
 * pre-emptively drop requests that cannot be processed within RPCTimeout
   (CASSANDRA-685)
 * add ack to Binary write verb and update CassandraBulkLoader
   to wait for acks for each row (CASSANDRA-1093)
 * added describe_partitioner Thrift method (CASSANDRA-1047)
 * Hadoop jobs no longer require the Cassandra storage-conf.xml
   (CASSANDRA-1280, CASSANDRA-1047)
 * log thread pool stats when GC is excessive (CASSANDRA-1275)
 * remove gossip message size limit (CASSANDRA-1138)
 * parallelize local and remote reads during multiget, and respect snitch
   when determining whether to do local read for CL.ONE (CASSANDRA-1317)
 * fix read repair to use requested consistency level on digest mismatch,
   rather than assuming QUORUM (CASSANDRA-1316)
 * process digest mismatch re-reads in parallel (CASSANDRA-1323)
 * switch hints CF comparator to BytesType (CASSANDRA-1274)


0.6.3
 * retry to make streaming connections up to 8 times. (CASSANDRA-1019)
 * reject describe_ring() calls on invalid keyspaces (CASSANDRA-1111)
 * fix cache size calculation for size of 100% (CASSANDRA-1129)
 * fix cache capacity only being recalculated once (CASSANDRA-1129)
 * remove hourly scan of all hints on the off chance that the gossiper
   missed a status change; instead, expose deliverHintsToEndpoint to JMX
   so it can be done manually, if necessary (CASSANDRA-1141)
 * don't reject reads at CL.ALL (CASSANDRA-1152)
 * reject deletions to supercolumns in CFs containing only standard
   columns (CASSANDRA-1139)
 * avoid preserving login information after client disconnects
   (CASSANDRA-1057)
 * prefer sun jdk to openjdk in debian init script (CASSANDRA-1174)
 * detect partioner config changes between restarts and fail fast
   (CASSANDRA-1146)
 * use generation time to resolve node token reassignment disagreements
   (CASSANDRA-1118)
 * restructure the startup ordering of Gossiper and MessageService to avoid
   timing anomalies (CASSANDRA-1160)
 * detect incomplete commit log hearders (CASSANDRA-1119)
 * force anti-entropy service to stream files on the stream stage to avoid
   sending streams out of order (CASSANDRA-1169)
 * remove inactive stream managers after AES streams files (CASSANDRA-1169)
 * allow removing entire row through batch_mutate Deletion (CASSANDRA-1027)
 * add JMX metrics for row-level bloom filter false positives (CASSANDRA-1212)
 * added a redhat init script to contrib (CASSANDRA-1201)
 * use midpoint when bootstrapping a new machine into range with not
   much data yet instead of random token (CASSANDRA-1112)
 * kill server on OOM in executor stage as well as Thrift (CASSANDRA-1226)
 * remove opportunistic repairs, when two machines with overlapping replica
   responsibilities happen to finish major compactions of the same CF near
   the same time.  repairs are now fully manual (CASSANDRA-1190)
 * add ability to lower compaction priority (default is no change from 0.6.2)
   (CASSANDRA-1181)


0.6.2
 * fix contrib/word_count build. (CASSANDRA-992)
 * split CommitLogExecutorService into BatchCommitLogExecutorService and
   PeriodicCommitLogExecutorService (CASSANDRA-1014)
 * add latency histograms to CFSMBean (CASSANDRA-1024)
 * make resolving timestamp ties deterministic by using value bytes
   as a tiebreaker (CASSANDRA-1039)
 * Add option to turn off Hinted Handoff (CASSANDRA-894)
 * fix windows startup (CASSANDRA-948)
 * make concurrent_reads, concurrent_writes configurable at runtime via JMX
   (CASSANDRA-1060)
 * disable GCInspector on non-Sun JVMs (CASSANDRA-1061)
 * fix tombstone handling in sstable rows with no other data (CASSANDRA-1063)
 * fix size of row in spanned index entries (CASSANDRA-1056)
 * install json2sstable, sstable2json, and sstablekeys to Debian package
 * StreamingService.StreamDestinations wouldn't empty itself after streaming
   finished (CASSANDRA-1076)
 * added Collections.shuffle(splits) before returning the splits in
   ColumnFamilyInputFormat (CASSANDRA-1096)
 * do not recalculate cache capacity post-compaction if it's been manually
   modified (CASSANDRA-1079)
 * better defaults for flush sorter + writer executor queue sizes
   (CASSANDRA-1100)
 * windows scripts for SSTableImport/Export (CASSANDRA-1051)
 * windows script for nodetool (CASSANDRA-1113)
 * expose PhiConvictThreshold (CASSANDRA-1053)
 * make repair of RF==1 a no-op (CASSANDRA-1090)
 * improve default JVM GC options (CASSANDRA-1014)
 * fix SlicePredicate serialization inside Hadoop jobs (CASSANDRA-1049)
 * close Thrift sockets in Hadoop ColumnFamilyRecordReader (CASSANDRA-1081)


0.6.1
 * fix NPE in sstable2json when no excluded keys are given (CASSANDRA-934)
 * keep the replica set constant throughout the read repair process
   (CASSANDRA-937)
 * allow querying getAllRanges with empty token list (CASSANDRA-933)
 * fix command line arguments inversion in clustertool (CASSANDRA-942)
 * fix race condition that could trigger a false-positive assertion
   during post-flush discard of old commitlog segments (CASSANDRA-936)
 * fix neighbor calculation for anti-entropy repair (CASSANDRA-924)
 * perform repair even for small entropy differences (CASSANDRA-924)
 * Use hostnames in CFInputFormat to allow Hadoop's naive string-based
   locality comparisons to work (CASSANDRA-955)
 * cache read-only BufferedRandomAccessFile length to avoid
   3 system calls per invocation (CASSANDRA-950)
 * nodes with IPv6 (and no IPv4) addresses could not join cluster
   (CASSANDRA-969)
 * Retrieve the correct number of undeleted columns, if any, from
   a supercolumn in a row that had been deleted previously (CASSANDRA-920)
 * fix index scans that cross the 2GB mmap boundaries for both mmap
   and standard i/o modes (CASSANDRA-866)
 * expose drain via nodetool (CASSANDRA-978)


0.6.0-RC1
 * JMX drain to flush memtables and run through commit log (CASSANDRA-880)
 * Bootstrapping can skip ranges under the right conditions (CASSANDRA-902)
 * fix merging row versions in range_slice for CL > ONE (CASSANDRA-884)
 * default write ConsistencyLeven chaned from ZERO to ONE
 * fix for index entries spanning mmap buffer boundaries (CASSANDRA-857)
 * use lexical comparison if time part of TimeUUIDs are the same
   (CASSANDRA-907)
 * bound read, mutation, and response stages to fix possible OOM
   during log replay (CASSANDRA-885)
 * Use microseconds-since-epoch (UTC) in cli, instead of milliseconds
 * Treat batch_mutate Deletion with null supercolumn as "apply this predicate
   to top level supercolumns" (CASSANDRA-834)
 * Streaming destination nodes do not update their JMX status (CASSANDRA-916)
 * Fix internal RPC timeout calculation (CASSANDRA-911)
 * Added Pig loadfunc to contrib/pig (CASSANDRA-910)


0.6.0-beta3
 * fix compaction bucketing bug (CASSANDRA-814)
 * update windows batch file (CASSANDRA-824)
 * deprecate KeysCachedFraction configuration directive in favor
   of KeysCached; move to unified-per-CF key cache (CASSANDRA-801)
 * add invalidateRowCache to ColumnFamilyStoreMBean (CASSANDRA-761)
 * send Handoff hints to natural locations to reduce load on
   remaining nodes in a failure scenario (CASSANDRA-822)
 * Add RowWarningThresholdInMB configuration option to warn before very
   large rows get big enough to threaten node stability, and -x option to
   be able to remove them with sstable2json if the warning is unheeded
   until it's too late (CASSANDRA-843)
 * Add logging of GC activity (CASSANDRA-813)
 * fix ConcurrentModificationException in commitlog discard (CASSANDRA-853)
 * Fix hardcoded row count in Hadoop RecordReader (CASSANDRA-837)
 * Add a jmx status to the streaming service and change several DEBUG
   messages to INFO (CASSANDRA-845)
 * fix classpath in cassandra-cli.bat for Windows (CASSANDRA-858)
 * allow re-specifying host, port to cassandra-cli if invalid ones
   are first tried (CASSANDRA-867)
 * fix race condition handling rpc timeout in the coordinator
   (CASSANDRA-864)
 * Remove CalloutLocation and StagingFileDirectory from storage-conf files
   since those settings are no longer used (CASSANDRA-878)
 * Parse a long from RowWarningThresholdInMB instead of an int (CASSANDRA-882)
 * Remove obsolete ControlPort code from DatabaseDescriptor (CASSANDRA-886)
 * move skipBytes side effect out of assert (CASSANDRA-899)
 * add "double getLoad" to StorageServiceMBean (CASSANDRA-898)
 * track row stats per CF at compaction time (CASSANDRA-870)
 * disallow CommitLogDirectory matching a DataFileDirectory (CASSANDRA-888)
 * default key cache size is 200k entries, changed from 10% (CASSANDRA-863)
 * add -Dcassandra-foreground=yes to cassandra.bat
 * exit if cluster name is changed unexpectedly (CASSANDRA-769)


0.6.0-beta1/beta2
 * add batch_mutate thrift command, deprecating batch_insert (CASSANDRA-336)
 * remove get_key_range Thrift API, deprecated in 0.5 (CASSANDRA-710)
 * add optional login() Thrift call for authentication (CASSANDRA-547)
 * support fat clients using gossiper and StorageProxy to perform
   replication in-process [jvm-only] (CASSANDRA-535)
 * support mmapped I/O for reads, on by default on 64bit JVMs
   (CASSANDRA-408, CASSANDRA-669)
 * improve insert concurrency, particularly during Hinted Handoff
   (CASSANDRA-658)
 * faster network code (CASSANDRA-675)
 * stress.py moved to contrib (CASSANDRA-635)
 * row caching [must be explicitly enabled per-CF in config] (CASSANDRA-678)
 * present a useful measure of compaction progress in JMX (CASSANDRA-599)
 * add bin/sstablekeys (CASSNADRA-679)
 * add ConsistencyLevel.ANY (CASSANDRA-687)
 * make removetoken remove nodes from gossip entirely (CASSANDRA-644)
 * add ability to set cache sizes at runtime (CASSANDRA-708)
 * report latency and cache hit rate statistics with lifetime totals
   instead of average over the last minute (CASSANDRA-702)
 * support get_range_slice for RandomPartitioner (CASSANDRA-745)
 * per-keyspace replication factory and replication strategy (CASSANDRA-620)
 * track latency in microseconds (CASSANDRA-733)
 * add describe_ Thrift methods, deprecating get_string_property and
   get_string_list_property
 * jmx interface for tracking operation mode and streams in general.
   (CASSANDRA-709)
 * keep memtables in sorted order to improve range query performance
   (CASSANDRA-799)
 * use while loop instead of recursion when trimming sstables compaction list
   to avoid blowing stack in pathological cases (CASSANDRA-804)
 * basic Hadoop map/reduce support (CASSANDRA-342)


0.5.1
 * ensure all files for an sstable are streamed to the same directory.
   (CASSANDRA-716)
 * more accurate load estimate for bootstrapping (CASSANDRA-762)
 * tolerate dead or unavailable bootstrap target on write (CASSANDRA-731)
 * allow larger numbers of keys (> 140M) in a sstable bloom filter
   (CASSANDRA-790)
 * include jvm argument improvements from CASSANDRA-504 in debian package
 * change streaming chunk size to 32MB to accomodate Windows XP limitations
   (was 64MB) (CASSANDRA-795)
 * fix get_range_slice returning results in the wrong order (CASSANDRA-781)


0.5.0 final
 * avoid attempting to delete temporary bootstrap files twice (CASSANDRA-681)
 * fix bogus NaN in nodeprobe cfstats output (CASSANDRA-646)
 * provide a policy for dealing with single thread executors w/ a full queue
   (CASSANDRA-694)
 * optimize inner read in MessagingService, vastly improving multiple-node
   performance (CASSANDRA-675)
 * wait for table flush before streaming data back to a bootstrapping node.
   (CASSANDRA-696)
 * keep track of bootstrapping sources by table so that bootstrapping doesn't
   give the indication of finishing early (CASSANDRA-673)


0.5.0 RC3
 * commit the correct version of the patch for CASSANDRA-663


0.5.0 RC2 (unreleased)
 * fix bugs in converting get_range_slice results to Thrift
   (CASSANDRA-647, CASSANDRA-649)
 * expose java.util.concurrent.TimeoutException in StorageProxy methods
   (CASSANDRA-600)
 * TcpConnectionManager was holding on to disconnected connections,
   giving the false indication they were being used. (CASSANDRA-651)
 * Remove duplicated write. (CASSANDRA-662)
 * Abort bootstrap if IP is already in the token ring (CASSANDRA-663)
 * increase default commitlog sync period, and wait for last sync to
   finish before submitting another (CASSANDRA-668)


0.5.0 RC1
 * Fix potential NPE in get_range_slice (CASSANDRA-623)
 * add CRC32 to commitlog entries (CASSANDRA-605)
 * fix data streaming on windows (CASSANDRA-630)
 * GC compacted sstables after cleanup and compaction (CASSANDRA-621)
 * Speed up anti-entropy validation (CASSANDRA-629)
 * Fix anti-entropy assertion error (CASSANDRA-639)
 * Fix pending range conflicts when bootstapping or moving
   multiple nodes at once (CASSANDRA-603)
 * Handle obsolete gossip related to node movement in the case where
   one or more nodes is down when the movement occurs (CASSANDRA-572)
 * Include dead nodes in gossip to avoid a variety of problems
   and fix HH to removed nodes (CASSANDRA-634)
 * return an InvalidRequestException for mal-formed SlicePredicates
   (CASSANDRA-643)
 * fix bug determining closest neighbor for use in multiple datacenters
   (CASSANDRA-648)
 * Vast improvements in anticompaction speed (CASSANDRA-607)
 * Speed up log replay and writes by avoiding redundant serializations
   (CASSANDRA-652)


0.5.0 beta 2
 * Bootstrap improvements (several tickets)
 * add nodeprobe repair anti-entropy feature (CASSANDRA-193, CASSANDRA-520)
 * fix possibility of partition when many nodes restart at once
   in clusters with multiple seeds (CASSANDRA-150)
 * fix NPE in get_range_slice when no data is found (CASSANDRA-578)
 * fix potential NPE in hinted handoff (CASSANDRA-585)
 * fix cleanup of local "system" keyspace (CASSANDRA-576)
 * improve computation of cluster load balance (CASSANDRA-554)
 * added super column read/write, column count, and column/row delete to
   cassandra-cli (CASSANDRA-567, CASSANDRA-594)
 * fix returning live subcolumns of deleted supercolumns (CASSANDRA-583)
 * respect JAVA_HOME in bin/ scripts (several tickets)
 * add StorageService.initClient for fat clients on the JVM (CASSANDRA-535)
   (see contrib/client_only for an example of use)
 * make consistency_level functional in get_range_slice (CASSANDRA-568)
 * optimize key deserialization for RandomPartitioner (CASSANDRA-581)
 * avoid GCing tombstones except on major compaction (CASSANDRA-604)
 * increase failure conviction threshold, resulting in less nodes
   incorrectly (and temporarily) marked as down (CASSANDRA-610)
 * respect memtable thresholds during log replay (CASSANDRA-609)
 * support ConsistencyLevel.ALL on read (CASSANDRA-584)
 * add nodeprobe removetoken command (CASSANDRA-564)


0.5.0 beta
 * Allow multiple simultaneous flushes, improving flush throughput
   on multicore systems (CASSANDRA-401)
 * Split up locks to improve write and read throughput on multicore systems
   (CASSANDRA-444, CASSANDRA-414)
 * More efficient use of memory during compaction (CASSANDRA-436)
 * autobootstrap option: when enabled, all non-seed nodes will attempt
   to bootstrap when started, until bootstrap successfully
   completes. -b option is removed.  (CASSANDRA-438)
 * Unless a token is manually specified in the configuration xml,
   a bootstraping node will use a token that gives it half the
   keys from the most-heavily-loaded node in the cluster,
   instead of generating a random token.
   (CASSANDRA-385, CASSANDRA-517)
 * Miscellaneous bootstrap fixes (several tickets)
 * Ability to change a node's token even after it has data on it
   (CASSANDRA-541)
 * Ability to decommission a live node from the ring (CASSANDRA-435)
 * Semi-automatic loadbalancing via nodeprobe (CASSANDRA-192)
 * Add ability to set compaction thresholds at runtime via
   JMX / nodeprobe.  (CASSANDRA-465)
 * Add "comment" field to ColumnFamily definition. (CASSANDRA-481)
 * Additional JMX metrics (CASSANDRA-482)
 * JSON based export and import tools (several tickets)
 * Hinted Handoff fixes (several tickets)
 * Add key cache to improve read performance (CASSANDRA-423)
 * Simplified construction of custom ReplicationStrategy classes
   (CASSANDRA-497)
 * Graphical application (Swing) for ring integrity verification and
   visualization was added to contrib (CASSANDRA-252)
 * Add DCQUORUM, DCQUORUMSYNC consistency levels and corresponding
   ReplicationStrategy / EndpointSnitch classes.  Experimental.
   (CASSANDRA-492)
 * Web client interface added to contrib (CASSANDRA-457)
 * More-efficient flush for Random, CollatedOPP partitioners
   for normal writes (CASSANDRA-446) and bulk load (CASSANDRA-420)
 * Add MemtableFlushAfterMinutes, a global replacement for the old
   per-CF FlushPeriodInMinutes setting (CASSANDRA-463)
 * optimizations to slice reading (CASSANDRA-350) and supercolumn
   queries (CASSANDRA-510)
 * force binding to given listenaddress for nodes with multiple
   interfaces (CASSANDRA-546)
 * stress.py benchmarking tool improvements (several tickets)
 * optimized replica placement code (CASSANDRA-525)
 * faster log replay on restart (CASSANDRA-539, CASSANDRA-540)
 * optimized local-node writes (CASSANDRA-558)
 * added get_range_slice, deprecating get_key_range (CASSANDRA-344)
 * expose TimedOutException to thrift (CASSANDRA-563)


0.4.2
 * Add validation disallowing null keys (CASSANDRA-486)
 * Fix race conditions in TCPConnectionManager (CASSANDRA-487)
 * Fix using non-utf8-aware comparison as a sanity check.
   (CASSANDRA-493)
 * Improve default garbage collector options (CASSANDRA-504)
 * Add "nodeprobe flush" (CASSANDRA-505)
 * remove NotFoundException from get_slice throws list (CASSANDRA-518)
 * fix get (not get_slice) of entire supercolumn (CASSANDRA-508)
 * fix null token during bootstrap (CASSANDRA-501)


0.4.1
 * Fix FlushPeriod columnfamily configuration regression
   (CASSANDRA-455)
 * Fix long column name support (CASSANDRA-460)
 * Fix for serializing a row that only contains tombstones
   (CASSANDRA-458)
 * Fix for discarding unneeded commitlog segments (CASSANDRA-459)
 * Add SnapshotBeforeCompaction configuration option (CASSANDRA-426)
 * Fix compaction abort under insufficient disk space (CASSANDRA-473)
 * Fix reading subcolumn slice from tombstoned CF (CASSANDRA-484)
 * Fix race condition in RVH causing occasional NPE (CASSANDRA-478)


0.4.0
 * fix get_key_range problems when a node is down (CASSANDRA-440)
   and add UnavailableException to more Thrift methods
 * Add example EndPointSnitch contrib code (several tickets)


0.4.0 RC2
 * fix SSTable generation clash during compaction (CASSANDRA-418)
 * reject method calls with null parameters (CASSANDRA-308)
 * properly order ranges in nodeprobe output (CASSANDRA-421)
 * fix logging of certain errors on executor threads (CASSANDRA-425)


0.4.0 RC1
 * Bootstrap feature is live; use -b on startup (several tickets)
 * Added multiget api (CASSANDRA-70)
 * fix Deadlock with SelectorManager.doProcess and TcpConnection.write
   (CASSANDRA-392)
 * remove key cache b/c of concurrency bugs in third-party
   CLHM library (CASSANDRA-405)
 * update non-major compaction logic to use two threshold values
   (CASSANDRA-407)
 * add periodic / batch commitlog sync modes (several tickets)
 * inline BatchMutation into batch_insert params (CASSANDRA-403)
 * allow setting the logging level at runtime via mbean (CASSANDRA-402)
 * change default comparator to BytesType (CASSANDRA-400)
 * add forwards-compatible ConsistencyLevel parameter to get_key_range
   (CASSANDRA-322)
 * r/m special case of blocking for local destination when writing with
   ConsistencyLevel.ZERO (CASSANDRA-399)
 * Fixes to make BinaryMemtable [bulk load interface] useful (CASSANDRA-337);
   see contrib/bmt_example for an example of using it.
 * More JMX properties added (several tickets)
 * Thrift changes (several tickets)
    - Merged _super get methods with the normal ones; return values
      are now of ColumnOrSuperColumn.
    - Similarly, merged batch_insert_super into batch_insert.



0.4.0 beta
 * On-disk data format has changed to allow billions of keys/rows per
   node instead of only millions
 * Multi-keyspace support
 * Scan all sstables for all queries to avoid situations where
   different types of operation on the same ColumnFamily could
   disagree on what data was present
 * Snapshot support via JMX
 * Thrift API has changed a _lot_:
    - removed time-sorted CFs; instead, user-defined comparators
      may be defined on the column names, which are now byte arrays.
      Default comparators are provided for UTF8, Bytes, Ascii, Long (i64),
      and UUID types.
    - removed colon-delimited strings in thrift api in favor of explicit
      structs such as ColumnPath, ColumnParent, etc.  Also normalized
      thrift struct and argument naming.
    - Added columnFamily argument to get_key_range.
    - Change signature of get_slice to accept starting and ending
      columns as well as an offset.  (This allows use of indexes.)
      Added "ascending" flag to allow reasonably-efficient reverse
      scans as well.  Removed get_slice_by_range as redundant.
    - get_key_range operates on one CF at a time
    - changed `block` boolean on insert methods to ConsistencyLevel enum,
      with options of NONE, ONE, QUORUM, and ALL.
    - added similar consistency_level parameter to read methods
    - column-name-set slice with no names given now returns zero columns
      instead of all of them.  ("all" can run your server out of memory.
      use a range-based slice with a high max column count instead.)
 * Removed the web interface. Node information can now be obtained by
   using the newly introduced nodeprobe utility.
 * More JMX stats
 * Remove magic values from internals (e.g. special key to indicate
   when to flush memtables)
 * Rename configuration "table" to "keyspace"
 * Moved to crash-only design; no more shutdown (just kill the process)
 * Lots of bug fixes

Full list of issues resolved in 0.4 is at https://issues.apache.org/jira/secure/IssueNavigator.jspa?reset=true&&pid=12310865&fixfor=12313862&resolution=1&sorter/field=issuekey&sorter/order=DESC


0.3.0 RC3
 * Fix potential deadlock under load in TCPConnection.
   (CASSANDRA-220)


0.3.0 RC2
 * Fix possible data loss when server is stopped after replaying
   log but before new inserts force memtable flush.
   (CASSANDRA-204)
 * Added BUGS file


0.3.0 RC1
 * Range queries on keys, including user-defined key collation
 * Remove support
 * Workarounds for a weird bug in JDK select/register that seems
   particularly common on VM environments. Cassandra should deploy
   fine on EC2 now
 * Much improved infrastructure: the beginnings of a decent test suite
   ("ant test" for unit tests; "nosetests" for system tests), code
   coverage reporting, etc.
 * Expanded node status reporting via JMX
 * Improved error reporting/logging on both server and client
 * Reduced memory footprint in default configuration
 * Combined blocking and non-blocking versions of insert APIs
 * Added FlushPeriodInMinutes configuration parameter to force
   flushing of infrequently-updated ColumnFamilies<|MERGE_RESOLUTION|>--- conflicted
+++ resolved
@@ -1,4 +1,3 @@
-<<<<<<< HEAD
 4.0-alpha5
  * Prune expired messages less frequently in internode messaging (CASSANDRA-15700)
  * Fix Ec2Snitch handling of legacy mode for dc names matching both formats, eg "us-west-2" (CASSANDRA-15878)
@@ -51,10 +50,7 @@
  * Replace array iterators with get by index (CASSANDRA-15394)
  * Minimize BTree iterator allocations (CASSANDRA-15389)
 Merged from 3.11:
-=======
-3.11.7
  * Fix cqlsh output when fetching all rows in batch mode (CASSANDRA-15905)
->>>>>>> 9251b811
  * Upgrade Jackson to 2.9.10 (CASSANDRA-15867)
  * Fix CQL formatting of read command restrictions for slow query log (CASSANDRA-15503)
 Merged from 3.0:
