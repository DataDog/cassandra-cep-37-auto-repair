0.8.1
 * add support for insert, delete in cql BATCH (CASSANDRA-2537)
 * add support for IN to cql SELECT, UPDATE (CASSANDRA-2553)
 * add timestamp support to cql INSERT, UPDATE, and BATCH (CASSANDRA-2555)
 * add support for comparator parameters and a generic ReverseType
   (CASSANDRA-2355)
 * add CompositeType and DynamicCompositeType (CASSANDRA-2231)
 * add CQL TTL support (CASSANDRA-2476)
 * optimize batches containing multiple updates to the same row
   (CASSANDRA-2583)


0.8.0-?
 * Fix regression where bootstrapping a node with no schema fails
   (CASSANDRA-2625)
 * Allow removing LocationInfo sstables (CASSANDRA-2632)
 * avoid attempting to replay mutations from dropped keyspaces (CASSANDRA-2631)
 * avoid using cached position of a key when GT is requested (CASSANDRA-2633)
 * fix counting bloom filter true positives (CASSANDRA-2637)
 * initialize local ep state prior to gossip startup if needed (CASSANDRA-2638)


0.8.0-rc1
 * faster flushes and compaction from fixing excessively pessimistic 
   rebuffering in BRAF (CASSANDRA-2581)
 * fix returning null column values in the python cql driver (CASSANDRA-2593)
 * fix merkle tree splitting exiting early (CASSANDRA-2605)
 * snapshot_before_compaction directory name fix (CASSANDRA-2598)
 * Disable compaction throttling during bootstrap (CASSANDRA-2612) 
 * fix CQL treatment of > and < operators in range slices (CASSANDRA-2592)
 * fix potential double-application of counter updates on commitlog replay
   (CASSANDRA-2419)
 * JDBC CQL driver exposes getColumn for access to timestamp
 * JDBC ResultSetMetadata properties added to AbstractType
 * r/m clustertool (CASSANDRA-2607)
 * add support for presenting row key as a column in CQL result sets 
   (CASSANDRA-2622)
 * Don't allow {LOCAL|EACH}_QUORUM unless strategy is NTS (CASSANDRA-2627)
 * validate keyspace strategy_options during CQL create (CASSANDRA-2624)


0.8.0-beta2
 * fix NPE compacting index CFs (CASSANDRA-2528)
 * Remove checking all column families on startup for compaction candidates 
   (CASSANDRA-2444)
 * validate CQL create keyspace options (CASSANDRA-2525)
 * fix nodetool setcompactionthroughput (CASSANDRA-2550)
 * move	gossip heartbeat back to its own thread (CASSANDRA-2554)
 * validate cql TRUNCATE columnfamily before truncating (CASSANDRA-2570)
 * fix batch_mutate for mixed standard-counter mutations (CASSANDRA-2457)
 * disallow making schema changes to system keyspace (CASSANDRA-2563)
 * fix sending mutation messages multiple times (CASSANDRA-2557)
 * fix incorrect use of NBHM.size in ReadCallback that could cause
   reads to time out even when responses were received (CASSAMDRA-2552)
 * trigger read repair correctly for LOCAL_QUORUM reads (CASSANDRA-2556)
 * Allow configuring the number of compaction thread (CASSANDRA-2558)
 * forceUserDefinedCompaction will attempt to compact what it is given
   even if the pessimistic estimate is that there is not enough disk space;
   automatic compactions will only compact 2 or more sstables (CASSANDRA-2575)
 * refuse to apply migrations with older timestamps than the current 
   schema (CASSANDRA-2536)
 * remove unframed Thrift transport option
 * include indexes in snapshots (CASSANDRA-2596)
 * improve ignoring of obsolete mutations in index maintenance (CASSANDRA-2401)
 * recognize attempt to drop just the index while leaving the column
   definition alone (CASSANDRA-2619)
<<<<<<< HEAD
  
=======
 * Don't allow {LOCAL|EACH}_QUORUM unless strategy is NTS (CASSANDRA-2627)
 * Fix regression where bootstrapping a node with no schema fails
   (CASSANDRA-2625)
 * Allow removing LocationInfo sstables (CASSANDRA-2632)
 * avoid attempting to replay mutations from dropped keyspaces (CASSANDRA-2631)
 * avoid using cached position of a key when GT is requested (CASSANDRA-2633)
 * fix counting bloom filter true positives (CASSANDRA-2637)
 * initialize local ep state prior to gossip startup if needed (CASSANDRA-2638)
 * fix empty Result with secondary index when limit=1 (CASSANDRA-2628)

>>>>>>> 4a604fbe

0.8.0-beta1
 * remove Avro RPC support (CASSANDRA-926)
 * support for columns that act as incr/decr counters 
   (CASSANDRA-1072, 1937, 1944, 1936, 2101, 2093, 2288, 2105, 2384, 2236, 2342,
   2454)
 * CQL (CASSANDRA-1703, 1704, 1705, 1706, 1707, 1708, 1710, 1711, 1940, 
   2124, 2302, 2277, 2493)
 * avoid double RowMutation serialization on write path (CASSANDRA-1800)
 * make NetworkTopologyStrategy the default (CASSANDRA-1960)
 * configurable internode encryption (CASSANDRA-1567, 2152)
 * human readable column names in sstable2json output (CASSANDRA-1933)
 * change default JMX port to 7199 (CASSANDRA-2027)
 * backwards compatible internal messaging (CASSANDRA-1015)
 * atomic switch of memtables and sstables (CASSANDRA-2284)
 * add pluggable SeedProvider (CASSANDRA-1669)
 * Fix clustertool to not throw exception when calling get_endpoints (CASSANDRA-2437)
 * upgrade to thrift 0.6 (CASSANDRA-2412) 
 * repair works on a token range instead of full ring (CASSANDRA-2324)
 * purge tombstones from row cache (CASSANDRA-2305)
 * push replication_factor into strategy_options (CASSANDRA-1263)
 * give snapshots the same name on each node (CASSANDRA-1791)
 * remove "nodetool loadbalance" (CASSANDRA-2448)
 * multithreaded compaction (CASSANDRA-2191)
 * compaction throttling (CASSANDRA-2156)
 * add key type information and alias (CASSANDRA-2311, 2396)
 * cli no longer divides read_repair_chance by 100 (CASSANDRA-2458)
 * made CompactionInfo.getTaskType return an enum (CASSANDRA-2482)
 * add a server-wide cap on measured memtable memory usage (CASSANDRA-2006)


0.7.5
 * improvements/fixes to PIG driver (CASSANDRA-1618, CASSANDRA-2387,
   CASSANDRA-2465, CASSANDRA-2484)
 * validate index names (CASSANDRA-1761)
 * reduce contention on Table.flusherLock (CASSANDRA-1954)
 * try harder to detect failures during streaming, cleaning up temporary
   files more reliably (CASSANDRA-2088)
 * shut down server for OOM on a Thrift thread (CASSANDRA-2269)
 * fix tombstone handling in repair and sstable2json (CASSANDRA-2279)
 * preserve version when streaming data from old sstables (CASSANDRA-2283)
 * don't start repair if a neighboring node is marked as dead (CASSANDRA-2290)
 * purge tombstones from row cache (CASSANDRA-2305)
 * Avoid seeking when sstable2json exports the entire file (CASSANDRA-2318)
 * clear Built flag in system table when dropping an index (CASSANDRA-2320)
 * don't allow arbitrary argument for stress.java (CASSANDRA-2323)
 * validate values for index predicates in get_indexed_slice (CASSANDRA-2328)
 * queue secondary indexes for flush before the parent (CASSANDRA-2330)
 * allow job configuration to set the CL used in Hadoop jobs (CASSANDRA-2331)
 * add memtable_flush_queue_size defaulting to 4 (CASSANDRA-2333)
 * Allow overriding of initial_token, storage_port and rpc_port from system
   properties (CASSANDRA-2343)
 * fix comparator used for non-indexed secondary expressions in index scan
   (CASSANDRA-2347)
 * ensure size calculation and write phase of large-row compaction use
   the same threshold for TTL expiration (CASSANDRA-2349)
 * fix race when iterating CFs during add/drop (CASSANDRA-2350)
 * add ConsistencyLevel command to CLI (CASSANDRA-2354)
 * allow negative numbers in the cli (CASSANDRA-2358)
 * hard code serialVersionUID for tokens class (CASSANDRA-2361)
 * fix potential infinite loop in ByteBufferUtil.inputStream (CASSANDRA-2365)
 * fix encoding bugs in HintedHandoffManager, SystemTable when default
   charset is not UTF8 (CASSANDRA-2367)
 * avoids having removed node reappearing in Gossip (CASSANDRA-2371)
 * fix incorrect truncation of long to int when reading columns via block
   index (CASSANDRA-2376)
 * fix NPE during stream session (CASSANDRA-2377)
 * fix race condition that could leave orphaned data files when dropping CF or
   KS (CASSANDRA-2381)
 * fsync statistics component on write (CASSANDRA-2382)
 * fix duplicate results from CFS.scan (CASSANDRA-2406)
 * add IntegerType to CLI help (CASSANDRA-2414)
 * avoid caching token-only decoratedkeys (CASSANDRA-2416)
 * convert mmap assertion to if/throw so scrub can catch it (CASSANDRA-2417)
 * don't overwrite gc log (CASSANDR-2418)
 * invalidate row cache for streamed row to avoid inconsitencies
   (CASSANDRA-2420)
 * avoid copies in range/index scans (CASSANDRA-2425)
 * make sure we don't wipe data during cleanup if the node has not join
   the ring (CASSANDRA-2428)
 * Try harder to close files after compaction (CASSANDRA-2431)
 * re-set bootstrapped flag after move finishes (CASSANDRA-2435)
 * display validation_class in CLI 'describe keyspace' (CASSANDRA-2442)
 * make cleanup compactions cleanup the row cache (CASSANDRA-2451)
 * add column fields validation to scrub (CASSANDRA-2460)
 * use 64KB flush buffer instead of in_memory_compaction_limit (CASSANDRA-2463)
 * fix backslash substitutions in CLI (CASSANDRA-2492)
 * disable cache saving for system CFS (CASSANDRA-2502)
 * fixes for verifying destination availability under hinted conditions
   so UE can be thrown intead of timing out (CASSANDRA-2514)
 * fix update of validation class in column metadata (CASSANDRA-2512)
 * support LOCAL_QUORUM, EACH_QUORUM CLs outside of NTS (CASSANDRA-2516)
 * preserve version when streaming data from old sstables (CASSANDRA-2283)
 * fix backslash substitutions in CLI (CASSANDRA-2492)
 * count a row deletion as one operation towards memtable threshold 
   (CASSANDRA-2519)
 * support LOCAL_QUORUM, EACH_QUORUM CLs outside of NTS (CASSANDRA-2516)


0.7.4
 * add nodetool join command (CASSANDRA-2160)
 * fix secondary indexes on pre-existing or streamed data (CASSANDRA-2244)
 * initialize endpoint in gossiper earlier (CASSANDRA-2228)
 * add ability to write to Cassandra from Pig (CASSANDRA-1828)
 * add rpc_[min|max]_threads (CASSANDRA-2176)
 * add CL.TWO, CL.THREE (CASSANDRA-2013)
 * avoid exporting an un-requested row in sstable2json, when exporting 
   a key that does not exist (CASSANDRA-2168)
 * add incremental_backups option (CASSANDRA-1872)
 * add configurable row limit to Pig loadfunc (CASSANDRA-2276)
 * validate column values in batches as well as single-Column inserts
   (CASSANDRA-2259)
 * move sample schema from cassandra.yaml to schema-sample.txt,
   a cli scripts (CASSANDRA-2007)
 * avoid writing empty rows when scrubbing tombstoned rows (CASSANDRA-2296)
 * fix assertion error in range and index scans for CL < ALL
   (CASSANDRA-2282)
 * fix commitlog replay when flush position refers to data that didn't
   get synced before server died (CASSANDRA-2285)
 * fix fd leak in sstable2json with non-mmap'd i/o (CASSANDRA-2304)
 * reduce memory use during streaming of multiple sstables (CASSANDRA-2301)
 * purge tombstoned rows from cache after GCGraceSeconds (CASSANDRA-2305)
 * allow zero replicas in a NTS datacenter (CASSANDRA-1924)
 * make range queries respect snitch for local replicas (CASSANDRA-2286)
 * fix HH delivery when column index is larger than 2GB (CASSANDRA-2297)
 * make 2ary indexes use parent CF flush thresholds during initial build
   (CASSANDRA-2294)
 * update memtable_throughput to be a long (CASSANDRA-2158)


0.7.3
 * Keep endpoint state until aVeryLongTime (CASSANDRA-2115)
 * lower-latency read repair (CASSANDRA-2069)
 * add hinted_handoff_throttle_delay_in_ms option (CASSANDRA-2161)
 * fixes for cache save/load (CASSANDRA-2172, -2174)
 * Handle whole-row deletions in CFOutputFormat (CASSANDRA-2014)
 * Make memtable_flush_writers flush in parallel (CASSANDRA-2178)
 * Add compaction_preheat_key_cache option (CASSANDRA-2175)
 * refactor stress.py to have only one copy of the format string 
   used for creating row keys (CASSANDRA-2108)
 * validate index names for \w+ (CASSANDRA-2196)
 * Fix Cassandra cli to respect timeout if schema does not settle 
   (CASSANDRA-2187)
 * fix for compaction and cleanup writing old-format data into new-version 
   sstable (CASSANDRA-2211, -2216)
 * add nodetool scrub (CASSANDRA-2217, -2240)
 * fix sstable2json large-row pagination (CASSANDRA-2188)
 * fix EOFing on requests for the last bytes in a file (CASSANDRA-2213)
 * fix BufferedRandomAccessFile bugs (CASSANDRA-2218, -2241)
 * check for memtable flush_after_mins exceeded every 10s (CASSANDRA-2183)
 * fix cache saving on Windows (CASSANDRA-2207)
 * add validateSchemaAgreement call + synchronization to schema
   modification operations (CASSANDRA-2222)
 * fix for reversed slice queries on large rows (CASSANDRA-2212)
 * fat clients were writing local data (CASSANDRA-2223)
 * turn off string interning in json2sstable (CASSANDRA-2189)
 * set DEFAULT_MEMTABLE_LIFETIME_IN_MINS to 24h
 * improve detection and cleanup of partially-written sstables 
   (CASSANDRA-2206)
 * fix supercolumn de/serialization when subcolumn comparator is different
   from supercolumn's (CASSANDRA-2104)
 * fix starting up on Windows when CASSANDRA_HOME contains whitespace
   (CASSANDRA-2237)
 * add [get|set][row|key]cacheSavePeriod to JMX (CASSANDRA-2100)
 * fix Hadoop ColumnFamilyOutputFormat dropping of mutations
   when batch fills up (CASSANDRA-2255)
 * move file deletions off of scheduledtasks executor (CASSANDRA-2253)


0.7.2
 * copy DecoratedKey.key when inserting into caches to avoid retaining
   a reference to the underlying buffer (CASSANDRA-2102)
 * format subcolumn names with subcomparator (CASSANDRA-2136)
 * fix column bloom filter deserialization (CASSANDRA-2165)


0.7.1
 * refactor MessageDigest creation code. (CASSANDRA-2107)
 * buffer network stack to avoid inefficient small TCP messages while avoiding
   the nagle/delayed ack problem (CASSANDRA-1896)
 * check log4j configuration for changes every 10s (CASSANDRA-1525, 1907)
 * more-efficient cross-DC replication (CASSANDRA-1530, -2051, -2138)
 * avoid polluting page cache with commitlog or sstable writes
   and seq scan operations (CASSANDRA-1470)
 * add RMI authentication options to nodetool (CASSANDRA-1921)
 * make snitches configurable at runtime (CASSANDRA-1374)
 * retry hadoop split requests on connection failure (CASSANDRA-1927)
 * implement describeOwnership for BOP, COPP (CASSANDRA-1928)
 * make read repair behave as expected for ConsistencyLevel > ONE
   (CASSANDRA-982, 2038)
 * distributed test harness (CASSANDRA-1859, 1964)
 * reduce flush lock contention (CASSANDRA-1930)
 * optimize supercolumn deserialization (CASSANDRA-1891)
 * fix CFMetaData.apply to only compare objects of the same class 
   (CASSANDRA-1962)
 * allow specifying specific SSTables to compact from JMX (CASSANDRA-1963)
 * fix race condition in MessagingService.targets (CASSANDRA-1959, 2094, 2081)
 * refuse to open sstables from a future version (CASSANDRA-1935)
 * zero-copy reads (CASSANDRA-1714)
 * fix copy bounds for word Text in wordcount demo (CASSANDRA-1993)
 * fixes for contrib/javautils (CASSANDRA-1979)
 * check more frequently for memtable expiration (CASSANDRA-2000)
 * fix writing SSTable column count statistics (CASSANDRA-1976)
 * fix streaming of multiple CFs during bootstrap (CASSANDRA-1992)
 * explicitly set JVM GC new generation size with -Xmn (CASSANDRA-1968)
 * add short options for CLI flags (CASSANDRA-1565)
 * make keyspace argument to "describe keyspace" in CLI optional
   when authenticated to keyspace already (CASSANDRA-2029)
 * added option to specify -Dcassandra.join_ring=false on startup
   to allow "warm spare" nodes or performing JMX maintenance before
   joining the ring (CASSANDRA-526)
 * log migrations at INFO (CASSANDRA-2028)
 * add CLI verbose option in file mode (CASSANDRA-2030)
 * add single-line "--" comments to CLI (CASSANDRA-2032)
 * message serialization tests (CASSANDRA-1923)
 * switch from ivy to maven-ant-tasks (CASSANDRA-2017)
 * CLI attempts to block for new schema to propagate (CASSANDRA-2044)
 * fix potential overflow in nodetool cfstats (CASSANDRA-2057)
 * add JVM shutdownhook to sync commitlog (CASSANDRA-1919)
 * allow nodes to be up without being part of  normal traffic (CASSANDRA-1951)
 * fix CLI "show keyspaces" with null options on NTS (CASSANDRA-2049)
 * fix possible ByteBuffer race conditions (CASSANDRA-2066)
 * reduce garbage generated by MessagingService to prevent load spikes
   (CASSANDRA-2058)
 * fix math in RandomPartitioner.describeOwnership (CASSANDRA-2071)
 * fix deletion of sstable non-data components (CASSANDRA-2059)
 * avoid blocking gossip while deleting handoff hints (CASSANDRA-2073)
 * ignore messages from newer versions, keep track of nodes in gossip 
   regardless of version (CASSANDRA-1970)
 * cache writing moved to CompactionManager to reduce i/o contention and
   updated to use non-cache-polluting writes (CASSANDRA-2053)
 * page through large rows when exporting to JSON (CASSANDRA-2041)
 * add flush_largest_memtables_at and reduce_cache_sizes_at options
   (CASSANDRA-2142)
 * add cli 'describe cluster' command (CASSANDRA-2127)
 * add cli support for setting username/password at 'connect' command 
   (CASSANDRA-2111)
 * add -D option to Stress.java to allow reading hosts from a file 
   (CASSANDRA-2149)
 * bound hints CF throughput between 32M and 256M (CASSANDRA-2148)
 * continue starting when invalid saved cache entries are encountered
   (CASSANDRA-2076)
 * add max_hint_window_in_ms option (CASSANDRA-1459)


0.7.0-final
 * fix offsets to ByteBuffer.get (CASSANDRA-1939)


0.7.0-rc4
 * fix cli crash after backgrounding (CASSANDRA-1875)
 * count timeouts in storageproxy latencies, and include latency 
   histograms in StorageProxyMBean (CASSANDRA-1893)
 * fix CLI get recognition of supercolumns (CASSANDRA-1899)
 * enable keepalive on intra-cluster sockets (CASSANDRA-1766)
 * count timeouts towards dynamicsnitch latencies (CASSANDRA-1905)
 * Expose index-building status in JMX + cli schema description
   (CASSANDRA-1871)
 * allow [LOCAL|EACH]_QUORUM to be used with non-NetworkTopology 
   replication Strategies
 * increased amount of index locks for faster commitlog replay
 * collect secondary index tombstones immediately (CASSANDRA-1914)
 * revert commitlog changes from #1780 (CASSANDRA-1917)
 * change RandomPartitioner min token to -1 to avoid collision w/
   tokens on actual nodes (CASSANDRA-1901)
 * examine the right nibble when validating TimeUUID (CASSANDRA-1910)
 * include secondary indexes in cleanup (CASSANDRA-1916)
 * CFS.scrubDataDirectories should also cleanup invalid secondary indexes
   (CASSANDRA-1904)
 * ability to disable/enable gossip on nodes to force them down
   (CASSANDRA-1108)


0.7.0-rc3
 * expose getNaturalEndpoints in StorageServiceMBean taking byte[]
   key; RMI cannot serialize ByteBuffer (CASSANDRA-1833)
 * infer org.apache.cassandra.locator for replication strategy classes
   when not otherwise specified
 * validation that generates less garbage (CASSANDRA-1814)
 * add TTL support to CLI (CASSANDRA-1838)
 * cli defaults to bytestype for subcomparator when creating
   column families (CASSANDRA-1835)
 * unregister index MBeans when index is dropped (CASSANDRA-1843)
 * make ByteBufferUtil.clone thread-safe (CASSANDRA-1847)
 * change exception for read requests during bootstrap from 
   InvalidRequest to Unavailable (CASSANDRA-1862)
 * respect row-level tombstones post-flush in range scans
   (CASSANDRA-1837)
 * ReadResponseResolver check digests against each other (CASSANDRA-1830)
 * return InvalidRequest when remove of subcolumn without supercolumn
   is requested (CASSANDRA-1866)
 * flush before repair (CASSANDRA-1748)
 * SSTableExport validates key order (CASSANDRA-1884)
 * large row support for SSTableExport (CASSANDRA-1867)
 * Re-cache hot keys post-compaction without hitting disk (CASSANDRA-1878)
 * manage read repair in coordinator instead of data source, to
   provide latency information to dynamic snitch (CASSANDRA-1873)


0.7.0-rc2
 * fix live-column-count of slice ranges including tombstoned supercolumn 
   with live subcolumn (CASSANDRA-1591)
 * rename o.a.c.internal.AntientropyStage -> AntiEntropyStage,
   o.a.c.request.Request_responseStage -> RequestResponseStage,
   o.a.c.internal.Internal_responseStage -> InternalResponseStage
 * add AbstractType.fromString (CASSANDRA-1767)
 * require index_type to be present when specifying index_name
   on ColumnDef (CASSANDRA-1759)
 * fix add/remove index bugs in CFMetadata (CASSANDRA-1768)
 * rebuild Strategy during system_update_keyspace (CASSANDRA-1762)
 * cli updates prompt to ... in continuation lines (CASSANDRA-1770)
 * support multiple Mutations per key in hadoop ColumnFamilyOutputFormat
   (CASSANDRA-1774)
 * improvements to Debian init script (CASSANDRA-1772)
 * use local classloader to check for version.properties (CASSANDRA-1778)
 * Validate that column names in column_metadata are valid for the
   defined comparator, and decode properly in cli (CASSANDRA-1773)
 * use cross-platform newlines in cli (CASSANDRA-1786)
 * add ExpiringColumn support to sstable import/export (CASSANDRA-1754)
 * add flush for each append to periodic commitlog mode; added
   periodic_without_flush option to disable this (CASSANDRA-1780)
 * close file handle used for post-flush truncate (CASSANDRA-1790)
 * various code cleanup (CASSANDRA-1793, -1794, -1795)
 * fix range queries against wrapped range (CASSANDRA-1781)
 * fix consistencylevel calculations for NetworkTopologyStrategy
   (CASSANDRA-1804)
 * cli support index type enum names (CASSANDRA-1810)
 * improved validation of column_metadata (CASSANDRA-1813)
 * reads at ConsistencyLevel > 1 throw UnavailableException
   immediately if insufficient live nodes exist (CASSANDRA-1803)
 * copy bytebuffers for local writes to avoid retaining the entire
   Thrift frame (CASSANDRA-1801)
 * fix NPE adding index to column w/o prior metadata (CASSANDRA-1764)
 * reduce fat client timeout (CASSANDRA-1730)
 * fix botched merge of CASSANDRA-1316


0.7.0-rc1
 * fix compaction and flush races with schema updates (CASSANDRA-1715)
 * add clustertool, config-converter, sstablekeys, and schematool 
   Windows .bat files (CASSANDRA-1723)
 * reject range queries received during bootstrap (CASSANDRA-1739)
 * fix wrapping-range queries on non-minimum token (CASSANDRA-1700)
 * add nodetool cfhistogram (CASSANDRA-1698)
 * limit repaired ranges to what the nodes have in common (CASSANDRA-1674)
 * index scan treats missing columns as not matching secondary
   expressions (CASSANDRA-1745)
 * Fix misuse of DataOutputBuffer.getData in AntiEntropyService
   (CASSANDRA-1729)
 * detect and warn when obsolete version of JNA is present (CASSANDRA-1760)
 * reduce fat client timeout (CASSANDRA-1730)
 * cleanup smallest CFs first to increase free temp space for larger ones
   (CASSANDRA-1811)
 * Update windows .bat files to work outside of main Cassandra
   directory (CASSANDRA-1713)
 * fix read repair regression from 0.6.7 (CASSANDRA-1727)
 * more-efficient read repair (CASSANDRA-1719)
 * fix hinted handoff replay (CASSANDRA-1656)
 * log type of dropped messages (CASSANDRA-1677)
 * upgrade to SLF4J 1.6.1
 * fix ByteBuffer bug in ExpiringColumn.updateDigest (CASSANDRA-1679)
 * fix IntegerType.getString (CASSANDRA-1681)
 * make -Djava.net.preferIPv4Stack=true the default (CASSANDRA-628)
 * add INTERNAL_RESPONSE verb to differentiate from responses related
   to client requests (CASSANDRA-1685)
 * log tpstats when dropping messages (CASSANDRA-1660)
 * include unreachable nodes in describeSchemaVersions (CASSANDRA-1678)
 * Avoid dropping messages off the client request path (CASSANDRA-1676)
 * fix jna errno reporting (CASSANDRA-1694)
 * add friendlier error for UnknownHostException on startup (CASSANDRA-1697)
 * include jna dependency in RPM package (CASSANDRA-1690)
 * add --skip-keys option to stress.py (CASSANDRA-1696)
 * improve cli handling of non-string keys and column names 
   (CASSANDRA-1701, -1693)
 * r/m extra subcomparator line in cli keyspaces output (CASSANDRA-1712)
 * add read repair chance to cli "show keyspaces"
 * upgrade to ConcurrentLinkedHashMap 1.1 (CASSANDRA-975)
 * fix index scan routing (CASSANDRA-1722)
 * fix tombstoning of supercolumns in range queries (CASSANDRA-1734)
 * clear endpoint cache after updating keyspace metadata (CASSANDRA-1741)
 * fix wrapping-range queries on non-minimum token (CASSANDRA-1700)
 * truncate includes secondary indexes (CASSANDRA-1747)
 * retain reference to PendingFile sstables (CASSANDRA-1749)
 * fix sstableimport regression (CASSANDRA-1753)
 * fix for bootstrap when no non-system tables are defined (CASSANDRA-1732)
 * handle replica unavailability in index scan (CASSANDRA-1755)
 * fix service initialization order deadlock (CASSANDRA-1756)
 * multi-line cli commands (CASSANDRA-1742)
 * fix race between snapshot and compaction (CASSANDRA-1736)
 * add listEndpointsPendingHints, deleteHintsForEndpoint JMX methods 
   (CASSANDRA-1551)


0.7.0-beta3
 * add strategy options to describe_keyspace output (CASSANDRA-1560)
 * log warning when using randomly generated token (CASSANDRA-1552)
 * re-organize JMX into .db, .net, .internal, .request (CASSANDRA-1217)
 * allow nodes to change IPs between restarts (CASSANDRA-1518)
 * remember ring state between restarts by default (CASSANDRA-1518)
 * flush index built flag so we can read it before log replay (CASSANDRA-1541)
 * lock row cache updates to prevent race condition (CASSANDRA-1293)
 * remove assertion causing rare (and harmless) error messages in
   commitlog (CASSANDRA-1330)
 * fix moving nodes with no keyspaces defined (CASSANDRA-1574)
 * fix unbootstrap when no data is present in a transfer range (CASSANDRA-1573)
 * take advantage of AVRO-495 to simplify our avro IDL (CASSANDRA-1436)
 * extend authorization hierarchy to column family (CASSANDRA-1554)
 * deletion support in secondary indexes (CASSANDRA-1571)
 * meaningful error message for invalid replication strategy class 
   (CASSANDRA-1566)
 * allow keyspace creation with RF > N (CASSANDRA-1428)
 * improve cli error handling (CASSANDRA-1580)
 * add cache save/load ability (CASSANDRA-1417, 1606, 1647)
 * add StorageService.getDrainProgress (CASSANDRA-1588)
 * Disallow bootstrap to an in-use token (CASSANDRA-1561)
 * Allow dynamic secondary index creation and destruction (CASSANDRA-1532)
 * log auto-guessed memtable thresholds (CASSANDRA-1595)
 * add ColumnDef support to cli (CASSANDRA-1583)
 * reduce index sample time by 75% (CASSANDRA-1572)
 * add cli support for column, strategy metadata (CASSANDRA-1578, 1612)
 * add cli support for schema modification (CASSANDRA-1584)
 * delete temp files on failed compactions (CASSANDRA-1596)
 * avoid blocking for dead nodes during removetoken (CASSANDRA-1605)
 * remove ConsistencyLevel.ZERO (CASSANDRA-1607)
 * expose in-progress compaction type in jmx (CASSANDRA-1586)
 * removed IClock & related classes from internals (CASSANDRA-1502)
 * fix removing tokens from SystemTable on decommission and removetoken
   (CASSANDRA-1609)
 * include CF metadata in cli 'show keyspaces' (CASSANDRA-1613)
 * switch from Properties to HashMap in PropertyFileSnitch to
   avoid synchronization bottleneck (CASSANDRA-1481)
 * PropertyFileSnitch configuration file renamed to 
   cassandra-topology.properties
 * add cli support for get_range_slices (CASSANDRA-1088, CASSANDRA-1619)
 * Make memtable flush thresholds per-CF instead of global 
   (CASSANDRA-1007, 1637)
 * add cli support for binary data without CfDef hints (CASSANDRA-1603)
 * fix building SSTable statistics post-stream (CASSANDRA-1620)
 * fix potential infinite loop in 2ary index queries (CASSANDRA-1623)
 * allow creating NTS keyspaces with no replicas configured (CASSANDRA-1626)
 * add jmx histogram of sstables accessed per read (CASSANDRA-1624)
 * remove system_rename_column_family and system_rename_keyspace from the
   client API until races can be fixed (CASSANDRA-1630, CASSANDRA-1585)
 * add cli sanity tests (CASSANDRA-1582)
 * update GC settings in cassandra.bat (CASSANDRA-1636)
 * cli support for index queries (CASSANDRA-1635)
 * cli support for updating schema memtable settings (CASSANDRA-1634)
 * cli --file option (CASSANDRA-1616)
 * reduce automatically chosen memtable sizes by 50% (CASSANDRA-1641)
 * move endpoint cache from snitch to strategy (CASSANDRA-1643)
 * fix commitlog recovery deleting the newly-created segment as well as
   the old ones (CASSANDRA-1644)
 * upgrade to Thrift 0.5 (CASSANDRA-1367)
 * renamed CL.DCQUORUM to LOCAL_QUORUM and DCQUORUMSYNC to EACH_QUORUM
 * cli truncate support (CASSANDRA-1653)
 * update GC settings in cassandra.bat (CASSANDRA-1636)
 * avoid logging when a node's ip/token is gossipped back to it (CASSANDRA-1666)


0.7-beta2
 * always use UTF-8 for hint keys (CASSANDRA-1439)
 * remove cassandra.yaml dependency from Hadoop and Pig (CASSADRA-1322)
 * expose CfDef metadata in describe_keyspaces (CASSANDRA-1363)
 * restore use of mmap_index_only option (CASSANDRA-1241)
 * dropping a keyspace with no column families generated an error 
   (CASSANDRA-1378)
 * rename RackAwareStrategy to OldNetworkTopologyStrategy, RackUnawareStrategy 
   to SimpleStrategy, DatacenterShardStrategy to NetworkTopologyStrategy,
   AbstractRackAwareSnitch to AbstractNetworkTopologySnitch (CASSANDRA-1392)
 * merge StorageProxy.mutate, mutateBlocking (CASSANDRA-1396)
 * faster UUIDType, LongType comparisons (CASSANDRA-1386, 1393)
 * fix setting read_repair_chance from CLI addColumnFamily (CASSANDRA-1399)
 * fix updates to indexed columns (CASSANDRA-1373)
 * fix race condition leaving to FileNotFoundException (CASSANDRA-1382)
 * fix sharded lock hash on index write path (CASSANDRA-1402)
 * add support for GT/E, LT/E in subordinate index clauses (CASSANDRA-1401)
 * cfId counter got out of sync when CFs were added (CASSANDRA-1403)
 * less chatty schema updates (CASSANDRA-1389)
 * rename column family mbeans. 'type' will now include either 
   'IndexColumnFamilies' or 'ColumnFamilies' depending on the CFS type.
   (CASSANDRA-1385)
 * disallow invalid keyspace and column family names. This includes name that
   matches a '^\w+' regex. (CASSANDRA-1377)
 * use JNA, if present, to take snapshots (CASSANDRA-1371)
 * truncate hints if starting 0.7 for the first time (CASSANDRA-1414)
 * fix FD leak in single-row slicepredicate queries (CASSANDRA-1416)
 * allow index expressions against columns that are not part of the 
   SlicePredicate (CASSANDRA-1410)
 * config-converter properly handles snitches and framed support 
   (CASSANDRA-1420)
 * remove keyspace argument from multiget_count (CASSANDRA-1422)
 * allow specifying cassandra.yaml location as (local or remote) URL
   (CASSANDRA-1126)
 * fix using DynamicEndpointSnitch with NetworkTopologyStrategy
   (CASSANDRA-1429)
 * Add CfDef.default_validation_class (CASSANDRA-891)
 * fix EstimatedHistogram.max (CASSANDRA-1413)
 * quorum read optimization (CASSANDRA-1622)
 * handle zero-length (or missing) rows during HH paging (CASSANDRA-1432)
 * include secondary indexes during schema migrations (CASSANDRA-1406)
 * fix commitlog header race during schema change (CASSANDRA-1435)
 * fix ColumnFamilyStoreMBeanIterator to use new type name (CASSANDRA-1433)
 * correct filename generated by xml->yaml converter (CASSANDRA-1419)
 * add CMSInitiatingOccupancyFraction=75 and UseCMSInitiatingOccupancyOnly
   to default JVM options
 * decrease jvm heap for cassandra-cli (CASSANDRA-1446)
 * ability to modify keyspaces and column family definitions on a live cluster
   (CASSANDRA-1285)
 * support for Hadoop Streaming [non-jvm map/reduce via stdin/out]
   (CASSANDRA-1368)
 * Move persistent sstable stats from the system table to an sstable component
   (CASSANDRA-1430)
 * remove failed bootstrap attempt from pending ranges when gossip times
   it out after 1h (CASSANDRA-1463)
 * eager-create tcp connections to other cluster members (CASSANDRA-1465)
 * enumerate stages and derive stage from message type instead of 
   transmitting separately (CASSANDRA-1465)
 * apply reversed flag during collation from different data sources
   (CASSANDRA-1450)
 * make failure to remove comitlog segment non-fatal (CASSANDRA-1348)
 * correct ordering of drain operations so CL.recover is no longer 
   necessary (CASSANDRA-1408)
 * removed keyspace from describe_splits method (CASSANDRA-1425)
 * rename check_schema_agreement to describe_schema_versions
   (CASSANDRA-1478)
 * fix QUORUM calculation for RF > 3 (CASSANDRA-1487)
 * remove tombstones during non-major compactions when bloom filter
   verifies that row does not exist in other sstables (CASSANDRA-1074)
 * nodes that coordinated a loadbalance in the past could not be seen by
   newly added nodes (CASSANDRA-1467)
 * exposed endpoint states (gossip details) via jmx (CASSANDRA-1467)
 * ensure that compacted sstables are not included when new readers are
   instantiated (CASSANDRA-1477)
 * by default, calculate heap size and memtable thresholds at runtime (CASSANDRA-1469)
 * fix races dealing with adding/dropping keyspaces and column families in
   rapid succession (CASSANDRA-1477)
 * clean up of Streaming system (CASSANDRA-1503, 1504, 1506)
 * add options to configure Thrift socket keepalive and buffer sizes (CASSANDRA-1426)
 * make contrib CassandraServiceDataCleaner recursive (CASSANDRA-1509)
 * min, max compaction threshold are configurable and persistent 
   per-ColumnFamily (CASSANDRA-1468)
 * fix replaying the last mutation in a commitlog unnecessarily 
   (CASSANDRA-1512)
 * invoke getDefaultUncaughtExceptionHandler from DTPE with the original
   exception rather than the ExecutionException wrapper (CASSANDRA-1226)
 * remove Clock from the Thrift (and Avro) API (CASSANDRA-1501)
 * Close intra-node sockets when connection is broken (CASSANDRA-1528)
 * RPM packaging spec file (CASSANDRA-786)
 * weighted request scheduler (CASSANDRA-1485)
 * treat expired columns as deleted (CASSANDRA-1539)
 * make IndexInterval configurable (CASSANDRA-1488)
 * add describe_snitch to Thrift API (CASSANDRA-1490)
 * MD5 authenticator compares plain text submitted password with MD5'd
   saved property, instead of vice versa (CASSANDRA-1447)
 * JMX MessagingService pending and completed counts (CASSANDRA-1533)
 * fix race condition processing repair responses (CASSANDRA-1511)
 * make repair blocking (CASSANDRA-1511)
 * create EndpointSnitchInfo and MBean to expose rack and DC (CASSANDRA-1491)
 * added option to contrib/word_count to output results back to Cassandra
   (CASSANDRA-1342)
 * rewrite Hadoop ColumnFamilyRecordWriter to pool connections, retry to
   multiple Cassandra nodes, and smooth impact on the Cassandra cluster
   by using smaller batch sizes (CASSANDRA-1434)
 * fix setting gc_grace_seconds via CLI (CASSANDRA-1549)
 * support TTL'd index values (CASSANDRA-1536)
 * make removetoken work like decommission (CASSANDRA-1216)
 * make cli comparator-aware and improve quote rules (CASSANDRA-1523,-1524)
 * make nodetool compact and cleanup blocking (CASSANDRA-1449)
 * add memtable, cache information to GCInspector logs (CASSANDRA-1558)
 * enable/disable HintedHandoff via JMX (CASSANDRA-1550)
 * Ignore stray files in the commit log directory (CASSANDRA-1547)
 * Disallow bootstrap to an in-use token (CASSANDRA-1561)


0.7-beta1
 * sstable versioning (CASSANDRA-389)
 * switched to slf4j logging (CASSANDRA-625)
 * add (optional) expiration time for column (CASSANDRA-699)
 * access levels for authentication/authorization (CASSANDRA-900)
 * add ReadRepairChance to CF definition (CASSANDRA-930)
 * fix heisenbug in system tests, especially common on OS X (CASSANDRA-944)
 * convert to byte[] keys internally and all public APIs (CASSANDRA-767)
 * ability to alter schema definitions on a live cluster (CASSANDRA-44)
 * renamed configuration file to cassandra.xml, and log4j.properties to
   log4j-server.properties, which must now be loaded from
   the classpath (which is how our scripts in bin/ have always done it)
   (CASSANDRA-971)
 * change get_count to require a SlicePredicate. create multi_get_count
   (CASSANDRA-744)
 * re-organized endpointsnitch implementations and added SimpleSnitch
   (CASSANDRA-994)
 * Added preload_row_cache option (CASSANDRA-946)
 * add CRC to commitlog header (CASSANDRA-999)
 * removed deprecated batch_insert and get_range_slice methods (CASSANDRA-1065)
 * add truncate thrift method (CASSANDRA-531)
 * http mini-interface using mx4j (CASSANDRA-1068)
 * optimize away copy of sliced row on memtable read path (CASSANDRA-1046)
 * replace constant-size 2GB mmaped segments and special casing for index 
   entries spanning segment boundaries, with SegmentedFile that computes 
   segments that always contain entire entries/rows (CASSANDRA-1117)
 * avoid reading large rows into memory during compaction (CASSANDRA-16)
 * added hadoop OutputFormat (CASSANDRA-1101)
 * efficient Streaming (no more anticompaction) (CASSANDRA-579)
 * split commitlog header into separate file and add size checksum to
   mutations (CASSANDRA-1179)
 * avoid allocating a new byte[] for each mutation on replay (CASSANDRA-1219)
 * revise HH schema to be per-endpoint (CASSANDRA-1142)
 * add joining/leaving status to nodetool ring (CASSANDRA-1115)
 * allow multiple repair sessions per node (CASSANDRA-1190)
 * optimize away MessagingService for local range queries (CASSANDRA-1261)
 * make framed transport the default so malformed requests can't OOM the 
   server (CASSANDRA-475)
 * significantly faster reads from row cache (CASSANDRA-1267)
 * take advantage of row cache during range queries (CASSANDRA-1302)
 * make GCGraceSeconds a per-ColumnFamily value (CASSANDRA-1276)
 * keep persistent row size and column count statistics (CASSANDRA-1155)
 * add IntegerType (CASSANDRA-1282)
 * page within a single row during hinted handoff (CASSANDRA-1327)
 * push DatacenterShardStrategy configuration into keyspace definition,
   eliminating datacenter.properties. (CASSANDRA-1066)
 * optimize forward slices starting with '' and single-index-block name 
   queries by skipping the column index (CASSANDRA-1338)
 * streaming refactor (CASSANDRA-1189)
 * faster comparison for UUID types (CASSANDRA-1043)
 * secondary index support (CASSANDRA-749 and subtasks)
 * make compaction buckets deterministic (CASSANDRA-1265)


0.6.6
 * Allow using DynamicEndpointSnitch with RackAwareStrategy (CASSANDRA-1429)
 * remove the remaining vestiges of the unfinished DatacenterShardStrategy 
   (replaced by NetworkTopologyStrategy in 0.7)
   

0.6.5
 * fix key ordering in range query results with RandomPartitioner
   and ConsistencyLevel > ONE (CASSANDRA-1145)
 * fix for range query starting with the wrong token range (CASSANDRA-1042)
 * page within a single row during hinted handoff (CASSANDRA-1327)
 * fix compilation on non-sun JDKs (CASSANDRA-1061)
 * remove String.trim() call on row keys in batch mutations (CASSANDRA-1235)
 * Log summary of dropped messages instead of spamming log (CASSANDRA-1284)
 * add dynamic endpoint snitch (CASSANDRA-981)
 * fix streaming for keyspaces with hyphens in their name (CASSANDRA-1377)
 * fix errors in hard-coded bloom filter optKPerBucket by computing it
   algorithmically (CASSANDRA-1220
 * remove message deserialization stage, and uncap read/write stages
   so slow reads/writes don't block gossip processing (CASSANDRA-1358)
 * add jmx port configuration to Debian package (CASSANDRA-1202)
 * use mlockall via JNA, if present, to prevent Linux from swapping
   out parts of the JVM (CASSANDRA-1214)


0.6.4
 * avoid queuing multiple hint deliveries for the same endpoint
   (CASSANDRA-1229)
 * better performance for and stricter checking of UTF8 column names
   (CASSANDRA-1232)
 * extend option to lower compaction priority to hinted handoff
   as well (CASSANDRA-1260)
 * log errors in gossip instead of re-throwing (CASSANDRA-1289)
 * avoid aborting commitlog replay prematurely if a flushed-but-
   not-removed commitlog segment is encountered (CASSANDRA-1297)
 * fix duplicate rows being read during mapreduce (CASSANDRA-1142)
 * failure detection wasn't closing command sockets (CASSANDRA-1221)
 * cassandra-cli.bat works on windows (CASSANDRA-1236)
 * pre-emptively drop requests that cannot be processed within RPCTimeout
   (CASSANDRA-685)
 * add ack to Binary write verb and update CassandraBulkLoader
   to wait for acks for each row (CASSANDRA-1093)
 * added describe_partitioner Thrift method (CASSANDRA-1047)
 * Hadoop jobs no longer require the Cassandra storage-conf.xml
   (CASSANDRA-1280, CASSANDRA-1047)
 * log thread pool stats when GC is excessive (CASSANDRA-1275)
 * remove gossip message size limit (CASSANDRA-1138)
 * parallelize local and remote reads during multiget, and respect snitch 
   when determining whether to do local read for CL.ONE (CASSANDRA-1317)
 * fix read repair to use requested consistency level on digest mismatch,
   rather than assuming QUORUM (CASSANDRA-1316)
 * process digest mismatch re-reads in parallel (CASSANDRA-1323)
 * switch hints CF comparator to BytesType (CASSANDRA-1274)


0.6.3
 * retry to make streaming connections up to 8 times. (CASSANDRA-1019)
 * reject describe_ring() calls on invalid keyspaces (CASSANDRA-1111)
 * fix cache size calculation for size of 100% (CASSANDRA-1129)
 * fix cache capacity only being recalculated once (CASSANDRA-1129)
 * remove hourly scan of all hints on the off chance that the gossiper
   missed a status change; instead, expose deliverHintsToEndpoint to JMX
   so it can be done manually, if necessary (CASSANDRA-1141)
 * don't reject reads at CL.ALL (CASSANDRA-1152)
 * reject deletions to supercolumns in CFs containing only standard
   columns (CASSANDRA-1139)
 * avoid preserving login information after client disconnects
   (CASSANDRA-1057)
 * prefer sun jdk to openjdk in debian init script (CASSANDRA-1174)
 * detect partioner config changes between restarts and fail fast 
   (CASSANDRA-1146)
 * use generation time to resolve node token reassignment disagreements
   (CASSANDRA-1118)
 * restructure the startup ordering of Gossiper and MessageService to avoid
   timing anomalies (CASSANDRA-1160)
 * detect incomplete commit log hearders (CASSANDRA-1119)
 * force anti-entropy service to stream files on the stream stage to avoid
   sending streams out of order (CASSANDRA-1169)
 * remove inactive stream managers after AES streams files (CASSANDRA-1169)
 * allow removing entire row through batch_mutate Deletion (CASSANDRA-1027)
 * add JMX metrics for row-level bloom filter false positives (CASSANDRA-1212)
 * added a redhat init script to contrib (CASSANDRA-1201)
 * use midpoint when bootstrapping a new machine into range with not
   much data yet instead of random token (CASSANDRA-1112)
 * kill server on OOM in executor stage as well as Thrift (CASSANDRA-1226)
 * remove opportunistic repairs, when two machines with overlapping replica
   responsibilities happen to finish major compactions of the same CF near
   the same time.  repairs are now fully manual (CASSANDRA-1190)
 * add ability to lower compaction priority (default is no change from 0.6.2)
   (CASSANDRA-1181)


0.6.2
 * fix contrib/word_count build. (CASSANDRA-992)
 * split CommitLogExecutorService into BatchCommitLogExecutorService and 
   PeriodicCommitLogExecutorService (CASSANDRA-1014)
 * add latency histograms to CFSMBean (CASSANDRA-1024)
 * make resolving timestamp ties deterministic by using value bytes
   as a tiebreaker (CASSANDRA-1039)
 * Add option to turn off Hinted Handoff (CASSANDRA-894)
 * fix windows startup (CASSANDRA-948)
 * make concurrent_reads, concurrent_writes configurable at runtime via JMX
   (CASSANDRA-1060)
 * disable GCInspector on non-Sun JVMs (CASSANDRA-1061)
 * fix tombstone handling in sstable rows with no other data (CASSANDRA-1063)
 * fix size of row in spanned index entries (CASSANDRA-1056)
 * install json2sstable, sstable2json, and sstablekeys to Debian package
 * StreamingService.StreamDestinations wouldn't empty itself after streaming
   finished (CASSANDRA-1076)
 * added Collections.shuffle(splits) before returning the splits in 
   ColumnFamilyInputFormat (CASSANDRA-1096)
 * do not recalculate cache capacity post-compaction if it's been manually 
   modified (CASSANDRA-1079)
 * better defaults for flush sorter + writer executor queue sizes
   (CASSANDRA-1100)
 * windows scripts for SSTableImport/Export (CASSANDRA-1051)
 * windows script for nodetool (CASSANDRA-1113)
 * expose PhiConvictThreshold (CASSANDRA-1053)
 * make repair of RF==1 a no-op (CASSANDRA-1090)
 * improve default JVM GC options (CASSANDRA-1014)
 * fix SlicePredicate serialization inside Hadoop jobs (CASSANDRA-1049)
 * close Thrift sockets in Hadoop ColumnFamilyRecordReader (CASSANDRA-1081)


0.6.1
 * fix NPE in sstable2json when no excluded keys are given (CASSANDRA-934)
 * keep the replica set constant throughout the read repair process
   (CASSANDRA-937)
 * allow querying getAllRanges with empty token list (CASSANDRA-933)
 * fix command line arguments inversion in clustertool (CASSANDRA-942)
 * fix race condition that could trigger a false-positive assertion
   during post-flush discard of old commitlog segments (CASSANDRA-936)
 * fix neighbor calculation for anti-entropy repair (CASSANDRA-924)
 * perform repair even for small entropy differences (CASSANDRA-924)
 * Use hostnames in CFInputFormat to allow Hadoop's naive string-based
   locality comparisons to work (CASSANDRA-955)
 * cache read-only BufferedRandomAccessFile length to avoid
   3 system calls per invocation (CASSANDRA-950)
 * nodes with IPv6 (and no IPv4) addresses could not join cluster
   (CASSANDRA-969)
 * Retrieve the correct number of undeleted columns, if any, from
   a supercolumn in a row that had been deleted previously (CASSANDRA-920)
 * fix index scans that cross the 2GB mmap boundaries for both mmap
   and standard i/o modes (CASSANDRA-866)
 * expose drain via nodetool (CASSANDRA-978)


0.6.0-RC1
 * JMX drain to flush memtables and run through commit log (CASSANDRA-880)
 * Bootstrapping can skip ranges under the right conditions (CASSANDRA-902)
 * fix merging row versions in range_slice for CL > ONE (CASSANDRA-884)
 * default write ConsistencyLeven chaned from ZERO to ONE
 * fix for index entries spanning mmap buffer boundaries (CASSANDRA-857)
 * use lexical comparison if time part of TimeUUIDs are the same 
   (CASSANDRA-907)
 * bound read, mutation, and response stages to fix possible OOM
   during log replay (CASSANDRA-885)
 * Use microseconds-since-epoch (UTC) in cli, instead of milliseconds
 * Treat batch_mutate Deletion with null supercolumn as "apply this predicate 
   to top level supercolumns" (CASSANDRA-834)
 * Streaming destination nodes do not update their JMX status (CASSANDRA-916)
 * Fix internal RPC timeout calculation (CASSANDRA-911)
 * Added Pig loadfunc to contrib/pig (CASSANDRA-910)


0.6.0-beta3
 * fix compaction bucketing bug (CASSANDRA-814)
 * update windows batch file (CASSANDRA-824)
 * deprecate KeysCachedFraction configuration directive in favor
   of KeysCached; move to unified-per-CF key cache (CASSANDRA-801)
 * add invalidateRowCache to ColumnFamilyStoreMBean (CASSANDRA-761)
 * send Handoff hints to natural locations to reduce load on
   remaining nodes in a failure scenario (CASSANDRA-822)
 * Add RowWarningThresholdInMB configuration option to warn before very 
   large rows get big enough to threaten node stability, and -x option to
   be able to remove them with sstable2json if the warning is unheeded
   until it's too late (CASSANDRA-843)
 * Add logging of GC activity (CASSANDRA-813)
 * fix ConcurrentModificationException in commitlog discard (CASSANDRA-853)
 * Fix hardcoded row count in Hadoop RecordReader (CASSANDRA-837)
 * Add a jmx status to the streaming service and change several DEBUG
   messages to INFO (CASSANDRA-845)
 * fix classpath in cassandra-cli.bat for Windows (CASSANDRA-858)
 * allow re-specifying host, port to cassandra-cli if invalid ones
   are first tried (CASSANDRA-867)
 * fix race condition handling rpc timeout in the coordinator
   (CASSANDRA-864)
 * Remove CalloutLocation and StagingFileDirectory from storage-conf files 
   since those settings are no longer used (CASSANDRA-878)
 * Parse a long from RowWarningThresholdInMB instead of an int (CASSANDRA-882)
 * Remove obsolete ControlPort code from DatabaseDescriptor (CASSANDRA-886)
 * move skipBytes side effect out of assert (CASSANDRA-899)
 * add "double getLoad" to StorageServiceMBean (CASSANDRA-898)
 * track row stats per CF at compaction time (CASSANDRA-870)
 * disallow CommitLogDirectory matching a DataFileDirectory (CASSANDRA-888)
 * default key cache size is 200k entries, changed from 10% (CASSANDRA-863)
 * add -Dcassandra-foreground=yes to cassandra.bat
 * exit if cluster name is changed unexpectedly (CASSANDRA-769)


0.6.0-beta1/beta2
 * add batch_mutate thrift command, deprecating batch_insert (CASSANDRA-336)
 * remove get_key_range Thrift API, deprecated in 0.5 (CASSANDRA-710)
 * add optional login() Thrift call for authentication (CASSANDRA-547)
 * support fat clients using gossiper and StorageProxy to perform
   replication in-process [jvm-only] (CASSANDRA-535)
 * support mmapped I/O for reads, on by default on 64bit JVMs 
   (CASSANDRA-408, CASSANDRA-669)
 * improve insert concurrency, particularly during Hinted Handoff
   (CASSANDRA-658)
 * faster network code (CASSANDRA-675)
 * stress.py moved to contrib (CASSANDRA-635)
 * row caching [must be explicitly enabled per-CF in config] (CASSANDRA-678)
 * present a useful measure of compaction progress in JMX (CASSANDRA-599)
 * add bin/sstablekeys (CASSNADRA-679)
 * add ConsistencyLevel.ANY (CASSANDRA-687)
 * make removetoken remove nodes from gossip entirely (CASSANDRA-644)
 * add ability to set cache sizes at runtime (CASSANDRA-708)
 * report latency and cache hit rate statistics with lifetime totals
   instead of average over the last minute (CASSANDRA-702)
 * support get_range_slice for RandomPartitioner (CASSANDRA-745)
 * per-keyspace replication factory and replication strategy (CASSANDRA-620)
 * track latency in microseconds (CASSANDRA-733)
 * add describe_ Thrift methods, deprecating get_string_property and 
   get_string_list_property
 * jmx interface for tracking operation mode and streams in general.
   (CASSANDRA-709)
 * keep memtables in sorted order to improve range query performance
   (CASSANDRA-799)
 * use while loop instead of recursion when trimming sstables compaction list 
   to avoid blowing stack in pathological cases (CASSANDRA-804)
 * basic Hadoop map/reduce support (CASSANDRA-342)


0.5.1
 * ensure all files for an sstable are streamed to the same directory.
   (CASSANDRA-716)
 * more accurate load estimate for bootstrapping (CASSANDRA-762)
 * tolerate dead or unavailable bootstrap target on write (CASSANDRA-731)
 * allow larger numbers of keys (> 140M) in a sstable bloom filter
   (CASSANDRA-790)
 * include jvm argument improvements from CASSANDRA-504 in debian package
 * change streaming chunk size to 32MB to accomodate Windows XP limitations
   (was 64MB) (CASSANDRA-795)
 * fix get_range_slice returning results in the wrong order (CASSANDRA-781)
 

0.5.0 final
 * avoid attempting to delete temporary bootstrap files twice (CASSANDRA-681)
 * fix bogus NaN in nodeprobe cfstats output (CASSANDRA-646)
 * provide a policy for dealing with single thread executors w/ a full queue
   (CASSANDRA-694)
 * optimize inner read in MessagingService, vastly improving multiple-node
   performance (CASSANDRA-675)
 * wait for table flush before streaming data back to a bootstrapping node.
   (CASSANDRA-696)
 * keep track of bootstrapping sources by table so that bootstrapping doesn't 
   give the indication of finishing early (CASSANDRA-673)


0.5.0 RC3
 * commit the correct version of the patch for CASSANDRA-663


0.5.0 RC2 (unreleased)
 * fix bugs in converting get_range_slice results to Thrift 
   (CASSANDRA-647, CASSANDRA-649)
 * expose java.util.concurrent.TimeoutException in StorageProxy methods
   (CASSANDRA-600)
 * TcpConnectionManager was holding on to disconnected connections, 
   giving the false indication they were being used. (CASSANDRA-651)
 * Remove duplicated write. (CASSANDRA-662)
 * Abort bootstrap if IP is already in the token ring (CASSANDRA-663)
 * increase default commitlog sync period, and wait for last sync to 
   finish before submitting another (CASSANDRA-668)


0.5.0 RC1
 * Fix potential NPE in get_range_slice (CASSANDRA-623)
 * add CRC32 to commitlog entries (CASSANDRA-605)
 * fix data streaming on windows (CASSANDRA-630)
 * GC compacted sstables after cleanup and compaction (CASSANDRA-621)
 * Speed up anti-entropy validation (CASSANDRA-629)
 * Fix anti-entropy assertion error (CASSANDRA-639)
 * Fix pending range conflicts when bootstapping or moving
   multiple nodes at once (CASSANDRA-603)
 * Handle obsolete gossip related to node movement in the case where
   one or more nodes is down when the movement occurs (CASSANDRA-572)
 * Include dead nodes in gossip to avoid a variety of problems
   and fix HH to removed nodes (CASSANDRA-634)
 * return an InvalidRequestException for mal-formed SlicePredicates
   (CASSANDRA-643)
 * fix bug determining closest neighbor for use in multiple datacenters
   (CASSANDRA-648)
 * Vast improvements in anticompaction speed (CASSANDRA-607)
 * Speed up log replay and writes by avoiding redundant serializations
   (CASSANDRA-652)


0.5.0 beta 2
 * Bootstrap improvements (several tickets)
 * add nodeprobe repair anti-entropy feature (CASSANDRA-193, CASSANDRA-520)
 * fix possibility of partition when many nodes restart at once
   in clusters with multiple seeds (CASSANDRA-150)
 * fix NPE in get_range_slice when no data is found (CASSANDRA-578)
 * fix potential NPE in hinted handoff (CASSANDRA-585)
 * fix cleanup of local "system" keyspace (CASSANDRA-576)
 * improve computation of cluster load balance (CASSANDRA-554)
 * added super column read/write, column count, and column/row delete to
   cassandra-cli (CASSANDRA-567, CASSANDRA-594)
 * fix returning live subcolumns of deleted supercolumns (CASSANDRA-583)
 * respect JAVA_HOME in bin/ scripts (several tickets)
 * add StorageService.initClient for fat clients on the JVM (CASSANDRA-535)
   (see contrib/client_only for an example of use)
 * make consistency_level functional in get_range_slice (CASSANDRA-568)
 * optimize key deserialization for RandomPartitioner (CASSANDRA-581)
 * avoid GCing tombstones except on major compaction (CASSANDRA-604)
 * increase failure conviction threshold, resulting in less nodes
   incorrectly (and temporarily) marked as down (CASSANDRA-610)
 * respect memtable thresholds during log replay (CASSANDRA-609)
 * support ConsistencyLevel.ALL on read (CASSANDRA-584)
 * add nodeprobe removetoken command (CASSANDRA-564)


0.5.0 beta
 * Allow multiple simultaneous flushes, improving flush throughput 
   on multicore systems (CASSANDRA-401)
 * Split up locks to improve write and read throughput on multicore systems
   (CASSANDRA-444, CASSANDRA-414)
 * More efficient use of memory during compaction (CASSANDRA-436)
 * autobootstrap option: when enabled, all non-seed nodes will attempt
   to bootstrap when started, until bootstrap successfully
   completes. -b option is removed.  (CASSANDRA-438)
 * Unless a token is manually specified in the configuration xml,
   a bootstraping node will use a token that gives it half the
   keys from the most-heavily-loaded node in the cluster,
   instead of generating a random token. 
   (CASSANDRA-385, CASSANDRA-517)
 * Miscellaneous bootstrap fixes (several tickets)
 * Ability to change a node's token even after it has data on it
   (CASSANDRA-541)
 * Ability to decommission a live node from the ring (CASSANDRA-435)
 * Semi-automatic loadbalancing via nodeprobe (CASSANDRA-192)
 * Add ability to set compaction thresholds at runtime via
   JMX / nodeprobe.  (CASSANDRA-465)
 * Add "comment" field to ColumnFamily definition. (CASSANDRA-481)
 * Additional JMX metrics (CASSANDRA-482)
 * JSON based export and import tools (several tickets)
 * Hinted Handoff fixes (several tickets)
 * Add key cache to improve read performance (CASSANDRA-423)
 * Simplified construction of custom ReplicationStrategy classes
   (CASSANDRA-497)
 * Graphical application (Swing) for ring integrity verification and 
   visualization was added to contrib (CASSANDRA-252)
 * Add DCQUORUM, DCQUORUMSYNC consistency levels and corresponding
   ReplicationStrategy / EndpointSnitch classes.  Experimental.
   (CASSANDRA-492)
 * Web client interface added to contrib (CASSANDRA-457)
 * More-efficient flush for Random, CollatedOPP partitioners 
   for normal writes (CASSANDRA-446) and bulk load (CASSANDRA-420)
 * Add MemtableFlushAfterMinutes, a global replacement for the old 
   per-CF FlushPeriodInMinutes setting (CASSANDRA-463)
 * optimizations to slice reading (CASSANDRA-350) and supercolumn
   queries (CASSANDRA-510)
 * force binding to given listenaddress for nodes with multiple
   interfaces (CASSANDRA-546)
 * stress.py benchmarking tool improvements (several tickets)
 * optimized replica placement code (CASSANDRA-525)
 * faster log replay on restart (CASSANDRA-539, CASSANDRA-540)
 * optimized local-node writes (CASSANDRA-558)
 * added get_range_slice, deprecating get_key_range (CASSANDRA-344)
 * expose TimedOutException to thrift (CASSANDRA-563)
 

0.4.2
 * Add validation disallowing null keys (CASSANDRA-486)
 * Fix race conditions in TCPConnectionManager (CASSANDRA-487)
 * Fix using non-utf8-aware comparison as a sanity check.
   (CASSANDRA-493)
 * Improve default garbage collector options (CASSANDRA-504)
 * Add "nodeprobe flush" (CASSANDRA-505)
 * remove NotFoundException from get_slice throws list (CASSANDRA-518)
 * fix get (not get_slice) of entire supercolumn (CASSANDRA-508)
 * fix null token during bootstrap (CASSANDRA-501)


0.4.1
 * Fix FlushPeriod columnfamily configuration regression
   (CASSANDRA-455)
 * Fix long column name support (CASSANDRA-460)
 * Fix for serializing a row that only contains tombstones
   (CASSANDRA-458)
 * Fix for discarding unneeded commitlog segments (CASSANDRA-459)
 * Add SnapshotBeforeCompaction configuration option (CASSANDRA-426)
 * Fix compaction abort under insufficient disk space (CASSANDRA-473)
 * Fix reading subcolumn slice from tombstoned CF (CASSANDRA-484)
 * Fix race condition in RVH causing occasional NPE (CASSANDRA-478)


0.4.0
 * fix get_key_range problems when a node is down (CASSANDRA-440)
   and add UnavailableException to more Thrift methods
 * Add example EndPointSnitch contrib code (several tickets)


0.4.0 RC2
 * fix SSTable generation clash during compaction (CASSANDRA-418)
 * reject method calls with null parameters (CASSANDRA-308)
 * properly order ranges in nodeprobe output (CASSANDRA-421)
 * fix logging of certain errors on executor threads (CASSANDRA-425)


0.4.0 RC1
 * Bootstrap feature is live; use -b on startup (several tickets)
 * Added multiget api (CASSANDRA-70)
 * fix Deadlock with SelectorManager.doProcess and TcpConnection.write
   (CASSANDRA-392)
 * remove key cache b/c of concurrency bugs in third-party
   CLHM library (CASSANDRA-405)
 * update non-major compaction logic to use two threshold values
   (CASSANDRA-407)
 * add periodic / batch commitlog sync modes (several tickets)
 * inline BatchMutation into batch_insert params (CASSANDRA-403)
 * allow setting the logging level at runtime via mbean (CASSANDRA-402)
 * change default comparator to BytesType (CASSANDRA-400)
 * add forwards-compatible ConsistencyLevel parameter to get_key_range
   (CASSANDRA-322)
 * r/m special case of blocking for local destination when writing with 
   ConsistencyLevel.ZERO (CASSANDRA-399)
 * Fixes to make BinaryMemtable [bulk load interface] useful (CASSANDRA-337);
   see contrib/bmt_example for an example of using it.
 * More JMX properties added (several tickets)
 * Thrift changes (several tickets)
    - Merged _super get methods with the normal ones; return values
      are now of ColumnOrSuperColumn.
    - Similarly, merged batch_insert_super into batch_insert.



0.4.0 beta
 * On-disk data format has changed to allow billions of keys/rows per
   node instead of only millions
 * Multi-keyspace support
 * Scan all sstables for all queries to avoid situations where
   different types of operation on the same ColumnFamily could
   disagree on what data was present
 * Snapshot support via JMX
 * Thrift API has changed a _lot_:
    - removed time-sorted CFs; instead, user-defined comparators
      may be defined on the column names, which are now byte arrays.
      Default comparators are provided for UTF8, Bytes, Ascii, Long (i64),
      and UUID types.
    - removed colon-delimited strings in thrift api in favor of explicit
      structs such as ColumnPath, ColumnParent, etc.  Also normalized
      thrift struct and argument naming.
    - Added columnFamily argument to get_key_range.
    - Change signature of get_slice to accept starting and ending
      columns as well as an offset.  (This allows use of indexes.)
      Added "ascending" flag to allow reasonably-efficient reverse
      scans as well.  Removed get_slice_by_range as redundant.
    - get_key_range operates on one CF at a time
    - changed `block` boolean on insert methods to ConsistencyLevel enum,
      with options of NONE, ONE, QUORUM, and ALL.
    - added similar consistency_level parameter to read methods
    - column-name-set slice with no names given now returns zero columns
      instead of all of them.  ("all" can run your server out of memory.
      use a range-based slice with a high max column count instead.)
 * Removed the web interface. Node information can now be obtained by 
   using the newly introduced nodeprobe utility.
 * More JMX stats
 * Remove magic values from internals (e.g. special key to indicate
   when to flush memtables)
 * Rename configuration "table" to "keyspace"
 * Moved to crash-only design; no more shutdown (just kill the process)
 * Lots of bug fixes

Full list of issues resolved in 0.4 is at https://issues.apache.org/jira/secure/IssueNavigator.jspa?reset=true&&pid=12310865&fixfor=12313862&resolution=1&sorter/field=issuekey&sorter/order=DESC


0.3.0 RC3
 * Fix potential deadlock under load in TCPConnection.
   (CASSANDRA-220)


0.3.0 RC2
 * Fix possible data loss when server is stopped after replaying
   log but before new inserts force memtable flush.
   (CASSANDRA-204)
 * Added BUGS file


0.3.0 RC1
 * Range queries on keys, including user-defined key collation
 * Remove support
 * Workarounds for a weird bug in JDK select/register that seems
   particularly common on VM environments. Cassandra should deploy
   fine on EC2 now
 * Much improved infrastructure: the beginnings of a decent test suite
   ("ant test" for unit tests; "nosetests" for system tests), code
   coverage reporting, etc.
 * Expanded node status reporting via JMX
 * Improved error reporting/logging on both server and client
 * Reduced memory footprint in default configuration
 * Combined blocking and non-blocking versions of insert APIs
 * Added FlushPeriodInMinutes configuration parameter to force
   flushing of infrequently-updated ColumnFamilies<|MERGE_RESOLUTION|>--- conflicted
+++ resolved
@@ -37,6 +37,7 @@
    (CASSANDRA-2622)
  * Don't allow {LOCAL|EACH}_QUORUM unless strategy is NTS (CASSANDRA-2627)
  * validate keyspace strategy_options during CQL create (CASSANDRA-2624)
+ * fix empty Result with secondary index when limit=1 (CASSANDRA-2628)
 
 
 0.8.0-beta2
@@ -64,20 +65,7 @@
  * improve ignoring of obsolete mutations in index maintenance (CASSANDRA-2401)
  * recognize attempt to drop just the index while leaving the column
    definition alone (CASSANDRA-2619)
-<<<<<<< HEAD
   
-=======
- * Don't allow {LOCAL|EACH}_QUORUM unless strategy is NTS (CASSANDRA-2627)
- * Fix regression where bootstrapping a node with no schema fails
-   (CASSANDRA-2625)
- * Allow removing LocationInfo sstables (CASSANDRA-2632)
- * avoid attempting to replay mutations from dropped keyspaces (CASSANDRA-2631)
- * avoid using cached position of a key when GT is requested (CASSANDRA-2633)
- * fix counting bloom filter true positives (CASSANDRA-2637)
- * initialize local ep state prior to gossip startup if needed (CASSANDRA-2638)
- * fix empty Result with secondary index when limit=1 (CASSANDRA-2628)
-
->>>>>>> 4a604fbe
 
 0.8.0-beta1
  * remove Avro RPC support (CASSANDRA-926)
