<<<<<<< HEAD
3.0
 * Mark sstables as repaired after full repair (CASSANDRA-7586) 
 * Extend Descriptor to include a format value and refactor reader/writer apis (CASSANDRA-7443)
 * Integrate JMH for microbenchmarks (CASSANDRA-8151)
 * Keep sstable levels when bootstrapping (CASSANDRA-7460)
 * Add Sigar library and perform basic OS settings check on startup (CASSANDRA-7838)
 * Support for aggregation functions (CASSANDRA-4914)
 * Remove cassandra-cli (CASSANDRA-7920)
 * Accept dollar quoted strings in CQL (CASSANDRA-7769)
 * Make assassinate a first class command (CASSANDRA-7935)
 * Support IN clause on any clustering column (CASSANDRA-4762)
 * Improve compaction logging (CASSANDRA-7818)
 * Remove YamlFileNetworkTopologySnitch (CASSANDRA-7917)
 * Do anticompaction in groups (CASSANDRA-6851)
 * Support pure user-defined functions (CASSANDRA-7395, 7526, 7562, 7740, 7781, 7929,
   7924, 7812, 8063)
 * Permit configurable timestamps with cassandra-stress (CASSANDRA-7416)
 * Move sstable RandomAccessReader to nio2, which allows using the
   FILE_SHARE_DELETE flag on Windows (CASSANDRA-4050)
 * Remove CQL2 (CASSANDRA-5918)
 * Add Thrift get_multi_slice call (CASSANDRA-6757)
 * Optimize fetching multiple cells by name (CASSANDRA-6933)
 * Allow compilation in java 8 (CASSANDRA-7028)
 * Make incremental repair default (CASSANDRA-7250)
 * Enable code coverage thru JaCoCo (CASSANDRA-7226)
 * Switch external naming of 'column families' to 'tables' (CASSANDRA-4369) 
 * Shorten SSTable path (CASSANDRA-6962)
 * Use unsafe mutations for most unit tests (CASSANDRA-6969)
 * Fix race condition during calculation of pending ranges (CASSANDRA-7390)
 * Fail on very large batch sizes (CASSANDRA-8011)
 * improve concurrency of repair (CASSANDRA-6455)

=======
2.1.3
 * Have paxos reuse the timestamp generation of normal queries (CASSANDRA-7801)
>>>>>>> 85ea3735

2.1.2
 * (cqlsh) parse_for_table_meta errors out on queries with undefined
   grammars (CASSANDRA-8262)
 * (cqlsh) Fix SELECT ... TOKEN() function broken in C* 2.1.1 (CASSANDRA-8258)
 * Fix Cassandra crash when running on JDK8 update 40 (CASSANDRA-8209)
 * Optimize partitioner tokens (CASSANDRA-8230)
 * Improve compaction of repaired/unrepaired sstables (CASSANDRA-8004)
 * Make cache serializers pluggable (CASSANDRA-8096)
 * Fix issues with CONTAINS (KEY) queries on secondary indexes
   (CASSANDRA-8147)
 * Fix read-rate tracking of sstables for some queries (CASSANDRA-8239)
 * Fix default timestamp in QueryOptions (CASSANDRA-8246)
 * Set socket timeout when reading remote version (CASSANDRA-8188)
 * Refactor how we track live size (CASSANDRA-7852)
 * Make sure unfinished compaction files are removed (CASSANDRA-8124)
 * Fix shutdown when run as Windows service (CASSANDRA-8136)
 * Fix DESCRIBE TABLE with custom indexes (CASSANDRA-8031)
 * Fix race in RecoveryManagerTest (CASSANDRA-8176)
 * Avoid IllegalArgumentException while sorting sstables in
   IndexSummaryManager (CASSANDRA-8182)
 * Shutdown JVM on file descriptor exhaustion (CASSANDRA-7579)
 * Add 'die' policy for commit log and disk failure (CASSANDRA-7927)
 * Fix installing as service on Windows (CASSANDRA-8115)
 * Fix CREATE TABLE for CQL2 (CASSANDRA-8144)
 * Avoid boxing in ColumnStats min/max trackers (CASSANDRA-8109)
Merged from 2.0:
 * Correctly handle non-text column names in cql3 (CASSANDRA-8178)
 * Fix deletion for indexes on primary key columns (CASSANDRA-8206)
 * Add 'nodetool statusgossip' (CASSANDRA-8125)
 * Improve client notification that nodes are ready for requests (CASSANDRA-7510)
 * Handle negative timestamp in writetime method (CASSANDRA-8139)
 * Pig: Remove errant LIMIT clause in CqlNativeStorage (CASSANDRA-8166)
 * Throw ConfigurationException when hsha is used with the default
   rpc_max_threads setting of 'unlimited' (CASSANDRA-8116)
 * Allow concurrent writing of the same table in the same JVM using
   CQLSSTableWriter (CASSANDRA-7463)
 * Fix totalDiskSpaceUsed calculation (CASSANDRA-8205)


2.1.1
 * Fix spin loop in AtomicSortedColumns (CASSANDRA-7546)
 * Dont notify when replacing tmplink files (CASSANDRA-8157)
 * Fix validation with multiple CONTAINS clause (CASSANDRA-8131)
 * Fix validation of collections in TriggerExecutor (CASSANDRA-8146)
 * Fix IllegalArgumentException when a list of IN values containing tuples
   is passed as a single arg to a prepared statement with the v1 or v2
   protocol (CASSANDRA-8062)
 * Fix ClassCastException in DISTINCT query on static columns with
   query paging (CASSANDRA-8108)
 * Fix NPE on null nested UDT inside a set (CASSANDRA-8105)
 * Fix exception when querying secondary index on set items or map keys
   when some clustering columns are specified (CASSANDRA-8073)
 * Send proper error response when there is an error during native
   protocol message decode (CASSANDRA-8118)
 * Gossip should ignore generation numbers too far in the future (CASSANDRA-8113)
 * Fix NPE when creating a table with frozen sets, lists (CASSANDRA-8104)
 * Fix high memory use due to tracking reads on incrementally opened sstable
   readers (CASSANDRA-8066)
 * Fix EXECUTE request with skipMetadata=false returning no metadata
   (CASSANDRA-8054)
 * Allow concurrent use of CQLBulkOutputFormat (CASSANDRA-7776)
 * Shutdown JVM on OOM (CASSANDRA-7507)
 * Upgrade netty version and enable epoll event loop (CASSANDRA-7761)
 * Don't duplicate sstables smaller than split size when using
   the sstablesplitter tool (CASSANDRA-7616)
 * Avoid re-parsing already prepared statements (CASSANDRA-7923)
 * Fix some Thrift slice deletions and updates of COMPACT STORAGE
   tables with some clustering columns omitted (CASSANDRA-7990)
 * Fix filtering for CONTAINS on sets (CASSANDRA-8033)
 * Properly track added size (CASSANDRA-7239)
 * Allow compilation in java 8 (CASSANDRA-7208)
 * Fix Assertion error on RangeTombstoneList diff (CASSANDRA-8013)
 * Release references to overlapping sstables during compaction (CASSANDRA-7819)
 * Send notification when opening compaction results early (CASSANDRA-8034)
 * Make native server start block until properly bound (CASSANDRA-7885)
 * (cqlsh) Fix IPv6 support (CASSANDRA-7988)
 * Ignore fat clients when checking for endpoint collision (CASSANDRA-7939)
 * Make sstablerepairedset take a list of files (CASSANDRA-7995)
 * (cqlsh) Tab completeion for indexes on map keys (CASSANDRA-7972)
 * (cqlsh) Fix UDT field selection in select clause (CASSANDRA-7891)
 * Fix resource leak in event of corrupt sstable
 * (cqlsh) Add command line option for cqlshrc file path (CASSANDRA-7131)
 * Provide visibility into prepared statements churn (CASSANDRA-7921, CASSANDRA-7930)
 * Invalidate prepared statements when their keyspace or table is
   dropped (CASSANDRA-7566)
 * cassandra-stress: fix support for NetworkTopologyStrategy (CASSANDRA-7945)
 * Fix saving caches when a table is dropped (CASSANDRA-7784)
 * Add better error checking of new stress profile (CASSANDRA-7716)
 * Use ThreadLocalRandom and remove FBUtilities.threadLocalRandom (CASSANDRA-7934)
 * Prevent operator mistakes due to simultaneous bootstrap (CASSANDRA-7069)
 * cassandra-stress supports whitelist mode for node config (CASSANDRA-7658)
 * GCInspector more closely tracks GC; cassandra-stress and nodetool report it (CASSANDRA-7916)
 * nodetool won't output bogus ownership info without a keyspace (CASSANDRA-7173)
 * Add human readable option to nodetool commands (CASSANDRA-5433)
 * Don't try to set repairedAt on old sstables (CASSANDRA-7913)
 * Add metrics for tracking PreparedStatement use (CASSANDRA-7719)
 * (cqlsh) tab-completion for triggers (CASSANDRA-7824)
 * (cqlsh) Support for query paging (CASSANDRA-7514)
 * (cqlsh) Show progress of COPY operations (CASSANDRA-7789)
 * Add syntax to remove multiple elements from a map (CASSANDRA-6599)
 * Support non-equals conditions in lightweight transactions (CASSANDRA-6839)
 * Add IF [NOT] EXISTS to create/drop triggers (CASSANDRA-7606)
 * (cqlsh) Display the current logged-in user (CASSANDRA-7785)
 * (cqlsh) Don't ignore CTRL-C during COPY FROM execution (CASSANDRA-7815)
 * (cqlsh) Order UDTs according to cross-type dependencies in DESCRIBE
   output (CASSANDRA-7659)
 * (cqlsh) Fix handling of CAS statement results (CASSANDRA-7671)
 * (cqlsh) COPY TO/FROM improvements (CASSANDRA-7405)
 * Support list index operations with conditions (CASSANDRA-7499)
 * Add max live/tombstoned cells to nodetool cfstats output (CASSANDRA-7731)
 * Validate IPv6 wildcard addresses properly (CASSANDRA-7680)
 * (cqlsh) Error when tracing query (CASSANDRA-7613)
 * Avoid IOOBE when building SyntaxError message snippet (CASSANDRA-7569)
 * SSTableExport uses correct validator to create string representation of partition
   keys (CASSANDRA-7498)
 * Avoid NPEs when receiving type changes for an unknown keyspace (CASSANDRA-7689)
 * Add support for custom 2i validation (CASSANDRA-7575)
 * Pig support for hadoop CqlInputFormat (CASSANDRA-6454)
 * Add duration mode to cassandra-stress (CASSANDRA-7468)
 * Add listen_interface and rpc_interface options (CASSANDRA-7417)
 * Improve schema merge performance (CASSANDRA-7444)
 * Adjust MT depth based on # of partition validating (CASSANDRA-5263)
 * Optimise NativeCell comparisons (CASSANDRA-6755)
 * Configurable client timeout for cqlsh (CASSANDRA-7516)
 * Include snippet of CQL query near syntax error in messages (CASSANDRA-7111)
 * Make repair -pr work with -local (CASSANDRA-7450)
 * Fix error in sstableloader with -cph > 1 (CASSANDRA-8007)
 * Fix snapshot repair error on indexed tables (CASSANDRA-8020)
 * Do not exit nodetool repair when receiving JMX NOTIF_LOST (CASSANDRA-7909)
 * Stream to private IP when available (CASSANDRA-8084)
Merged from 2.0:
 * Reject conditions on DELETE unless full PK is given (CASSANDRA-6430)
 * Properly reject the token function DELETE (CASSANDRA-7747)
 * Force batchlog replay before decommissioning a node (CASSANDRA-7446)
 * Fix hint replay with many accumulated expired hints (CASSANDRA-6998)
 * Fix duplicate results in DISTINCT queries on static columns with query
   paging (CASSANDRA-8108)
 * Add DateTieredCompactionStrategy (CASSANDRA-6602)
 * Properly validate ascii and utf8 string literals in CQL queries (CASSANDRA-8101)
 * (cqlsh) Fix autocompletion for alter keyspace (CASSANDRA-8021)
 * Create backup directories for commitlog archiving during startup (CASSANDRA-8111)
 * Reduce totalBlockFor() for LOCAL_* consistency levels (CASSANDRA-8058)
 * Fix merging schemas with re-dropped keyspaces (CASSANDRA-7256)
 * Fix counters in supercolumns during live upgrades from 1.2 (CASSANDRA-7188)
 * Notify DT subscribers when a column family is truncated (CASSANDRA-8088)
 * Add sanity check of $JAVA on startup (CASSANDRA-7676)
 * Schedule fat client schema pull on join (CASSANDRA-7993)
 * Don't reset nodes' versions when closing IncomingTcpConnections
   (CASSANDRA-7734)
 * Record the real messaging version in all cases in OutboundTcpConnection
   (CASSANDRA-8057)
 * SSL does not work in cassandra-cli (CASSANDRA-7899)
 * Fix potential exception when using ReversedType in DynamicCompositeType
   (CASSANDRA-7898)
 * Better validation of collection values (CASSANDRA-7833)
 * Track min/max timestamps correctly (CASSANDRA-7969)
 * Fix possible overflow while sorting CL segments for replay (CASSANDRA-7992)
 * Increase nodetool Xmx (CASSANDRA-7956)
 * Archive any commitlog segments present at startup (CASSANDRA-6904)
 * CrcCheckChance should adjust based on live CFMetadata not 
   sstable metadata (CASSANDRA-7978)
 * token() should only accept columns in the partitioning
   key order (CASSANDRA-6075)
 * Add method to invalidate permission cache via JMX (CASSANDRA-7977)
 * Allow propagating multiple gossip states atomically (CASSANDRA-6125)
 * Log exceptions related to unclean native protocol client disconnects
   at DEBUG or INFO (CASSANDRA-7849)
 * Allow permissions cache to be set via JMX (CASSANDRA-7698)
 * Include schema_triggers CF in readable system resources (CASSANDRA-7967)
 * Fix RowIndexEntry to report correct serializedSize (CASSANDRA-7948)
 * Make CQLSSTableWriter sync within partitions (CASSANDRA-7360)
 * Potentially use non-local replicas in CqlConfigHelper (CASSANDRA-7906)
 * Explicitly disallow mixing multi-column and single-column
   relations on clustering columns (CASSANDRA-7711)
 * Better error message when condition is set on PK column (CASSANDRA-7804)
 * Don't send schema change responses and events for no-op DDL
   statements (CASSANDRA-7600)
 * (Hadoop) fix cluster initialisation for a split fetching (CASSANDRA-7774)
 * Throw InvalidRequestException when queries contain relations on entire
   collection columns (CASSANDRA-7506)
 * (cqlsh) enable CTRL-R history search with libedit (CASSANDRA-7577)
 * (Hadoop) allow ACFRW to limit nodes to local DC (CASSANDRA-7252)
 * (cqlsh) cqlsh should automatically disable tracing when selecting
   from system_traces (CASSANDRA-7641)
 * (Hadoop) Add CqlOutputFormat (CASSANDRA-6927)
 * Don't depend on cassandra config for nodetool ring (CASSANDRA-7508)
 * (cqlsh) Fix failing cqlsh formatting tests (CASSANDRA-7703)
 * Fix IncompatibleClassChangeError from hadoop2 (CASSANDRA-7229)
 * Add 'nodetool sethintedhandoffthrottlekb' (CASSANDRA-7635)
 * (cqlsh) Add tab-completion for CREATE/DROP USER IF [NOT] EXISTS (CASSANDRA-7611)
 * Catch errors when the JVM pulls the rug out from GCInspector (CASSANDRA-5345)
 * cqlsh fails when version number parts are not int (CASSANDRA-7524)
 * Fix NPE when table dropped during streaming (CASSANDRA-7946)
 * Fix wrong progress when streaming uncompressed (CASSANDRA-7878)
 * Fix possible infinite loop in creating repair range (CASSANDRA-7983)
 * Fix unit in nodetool for streaming throughput (CASSANDRA-7375)
Merged from 1.2:
 * Don't index tombstones (CASSANDRA-7828)
 * Improve PasswordAuthenticator default super user setup (CASSANDRA-7788)


2.1.0
 * (cqlsh) Removed "ALTER TYPE <name> RENAME TO <name>" from tab-completion
   (CASSANDRA-7895)
 * Fixed IllegalStateException in anticompaction (CASSANDRA-7892)
 * cqlsh: DESCRIBE support for frozen UDTs, tuples (CASSANDRA-7863)
 * Avoid exposing internal classes over JMX (CASSANDRA-7879)
 * Add null check for keys when freezing collection (CASSANDRA-7869)
 * Improve stress workload realism (CASSANDRA-7519)


2.1.0-rc7
 * Add frozen keyword and require UDT to be frozen (CASSANDRA-7857)
 * Track added sstable size correctly (CASSANDRA-7239)
 * (cqlsh) Fix case insensitivity (CASSANDRA-7834)
 * Fix failure to stream ranges when moving (CASSANDRA-7836)
 * Correctly remove tmplink files (CASSANDRA-7803)
 * (cqlsh) Fix column name formatting for functions, CAS operations,
   and UDT field selections (CASSANDRA-7806)
 * (cqlsh) Fix COPY FROM handling of null/empty primary key
   values (CASSANDRA-7792)
 * Fix ordering of static cells (CASSANDRA-7763)
Merged from 2.0:
 * Forbid re-adding dropped counter columns (CASSANDRA-7831)
 * Fix CFMetaData#isThriftCompatible() for PK-only tables (CASSANDRA-7832)
 * Always reject inequality on the partition key without token()
   (CASSANDRA-7722)
 * Always send Paxos commit to all replicas (CASSANDRA-7479)
 * Make disruptor_thrift_server invocation pool configurable (CASSANDRA-7594)
 * Make repair no-op when RF=1 (CASSANDRA-7864)


2.0.10
 * Don't send schema change responses and events for no-op DDL
   statements (CASSANDRA-7600)
 * (Hadoop) fix cluster initialisation for a split fetching (CASSANDRA-7774)
 * Configure system.paxos with LeveledCompactionStrategy (CASSANDRA-7753)
 * Fix ALTER clustering column type from DateType to TimestampType when
   using DESC clustering order (CASSANRDA-7797)
 * Throw EOFException if we run out of chunks in compressed datafile
   (CASSANDRA-7664)
 * Fix PRSI handling of CQL3 row markers for row cleanup (CASSANDRA-7787)
 * Fix dropping collection when it's the last regular column (CASSANDRA-7744)
 * Properly reject operations on list index with conditions (CASSANDRA-7499)
 * Make StreamReceiveTask thread safe and gc friendly (CASSANDRA-7795)
 * Validate empty cell names from counter updates (CASSANDRA-7798)
Merged from 1.2:
 * Don't allow compacted sstables to be marked as compacting (CASSANDRA-7145)
 * Track expired tombstones (CASSANDRA-7810)


2.1.0-rc6
 * Fix OOM issue from netty caching over time (CASSANDRA-7743)
 * json2sstable couldn't import JSON for CQL table (CASSANDRA-7477)
 * Invalidate all caches on table drop (CASSANDRA-7561)
 * Skip strict endpoint selection for ranges if RF == nodes (CASSANRA-7765)
 * Fix Thrift range filtering without 2ary index lookups (CASSANDRA-7741)
 * Add tracing entries about concurrent range requests (CASSANDRA-7599)
 * (cqlsh) Fix DESCRIBE for NTS keyspaces (CASSANDRA-7729)
 * Remove netty buffer ref-counting (CASSANDRA-7735)
 * Pass mutated cf to index updater for use by PRSI (CASSANDRA-7742)
 * Include stress yaml example in release and deb (CASSANDRA-7717)
 * workaround for netty issue causing corrupted data off the wire (CASSANDRA-7695)
 * cqlsh DESC CLUSTER fails retrieving ring information (CASSANDRA-7687)
 * Fix binding null values inside UDT (CASSANDRA-7685)
 * Fix UDT field selection with empty fields (CASSANDRA-7670)
 * Bogus deserialization of static cells from sstable (CASSANDRA-7684)
 * Fix NPE on compaction leftover cleanup for dropped table (CASSANDRA-7770)
Merged from 2.0:
 * Fix race condition in StreamTransferTask that could lead to
   infinite loops and premature sstable deletion (CASSANDRA-7704)
 * (cqlsh) Wait up to 10 sec for a tracing session (CASSANDRA-7222)
 * Fix NPE in FileCacheService.sizeInBytes (CASSANDRA-7756)
 * Remove duplicates from StorageService.getJoiningNodes (CASSANDRA-7478)
 * Clone token map outside of hot gossip loops (CASSANDRA-7758)
 * Fix MS expiring map timeout for Paxos messages (CASSANDRA-7752)
 * Do not flush on truncate if durable_writes is false (CASSANDRA-7750)
 * Give CRR a default input_cql Statement (CASSANDRA-7226)
 * Better error message when adding a collection with the same name
   than a previously dropped one (CASSANDRA-6276)
 * Fix validation when adding static columns (CASSANDRA-7730)
 * (Thrift) fix range deletion of supercolumns (CASSANDRA-7733)
 * Fix potential AssertionError in RangeTombstoneList (CASSANDRA-7700)
 * Validate arguments of blobAs* functions (CASSANDRA-7707)
 * Fix potential AssertionError with 2ndary indexes (CASSANDRA-6612)
 * Avoid logging CompactionInterrupted at ERROR (CASSANDRA-7694)
 * Minor leak in sstable2jon (CASSANDRA-7709)
 * Add cassandra.auto_bootstrap system property (CASSANDRA-7650)
 * Update java driver (for hadoop) (CASSANDRA-7618)
 * Remove CqlPagingRecordReader/CqlPagingInputFormat (CASSANDRA-7570)
 * Support connecting to ipv6 jmx with nodetool (CASSANDRA-7669)


2.1.0-rc5
 * Reject counters inside user types (CASSANDRA-7672)
 * Switch to notification-based GCInspector (CASSANDRA-7638)
 * (cqlsh) Handle nulls in UDTs and tuples correctly (CASSANDRA-7656)
 * Don't use strict consistency when replacing (CASSANDRA-7568)
 * Fix min/max cell name collection on 2.0 SSTables with range
   tombstones (CASSANDRA-7593)
 * Tolerate min/max cell names of different lengths (CASSANDRA-7651)
 * Filter cached results correctly (CASSANDRA-7636)
 * Fix tracing on the new SEPExecutor (CASSANDRA-7644)
 * Remove shuffle and taketoken (CASSANDRA-7601)
 * Clean up Windows batch scripts (CASSANDRA-7619)
 * Fix native protocol drop user type notification (CASSANDRA-7571)
 * Give read access to system.schema_usertypes to all authenticated users
   (CASSANDRA-7578)
 * (cqlsh) Fix cqlsh display when zero rows are returned (CASSANDRA-7580)
 * Get java version correctly when JAVA_TOOL_OPTIONS is set (CASSANDRA-7572)
 * Fix NPE when dropping index from non-existent keyspace, AssertionError when
   dropping non-existent index with IF EXISTS (CASSANDRA-7590)
 * Fix sstablelevelresetter hang (CASSANDRA-7614)
 * (cqlsh) Fix deserialization of blobs (CASSANDRA-7603)
 * Use "keyspace updated" schema change message for UDT changes in v1 and
   v2 protocols (CASSANDRA-7617)
 * Fix tracing of range slices and secondary index lookups that are local
   to the coordinator (CASSANDRA-7599)
 * Set -Dcassandra.storagedir for all tool shell scripts (CASSANDRA-7587)
 * Don't swap max/min col names when mutating sstable metadata (CASSANDRA-7596)
 * (cqlsh) Correctly handle paged result sets (CASSANDRA-7625)
 * (cqlsh) Improve waiting for a trace to complete (CASSANDRA-7626)
 * Fix tracing of concurrent range slices and 2ary index queries (CASSANDRA-7626)
 * Fix scrub against collection type (CASSANDRA-7665)
Merged from 2.0:
 * Set gc_grace_seconds to seven days for system schema tables (CASSANDRA-7668)
 * SimpleSeedProvider no longer caches seeds forever (CASSANDRA-7663)
 * Always flush on truncate (CASSANDRA-7511)
 * Fix ReversedType(DateType) mapping to native protocol (CASSANDRA-7576)
 * Always merge ranges owned by a single node (CASSANDRA-6930)
 * Track max/min timestamps for range tombstones (CASSANDRA-7647)
 * Fix NPE when listing saved caches dir (CASSANDRA-7632)


2.1.0-rc4
 * Fix word count hadoop example (CASSANDRA-7200)
 * Updated memtable_cleanup_threshold and memtable_flush_writers defaults 
   (CASSANDRA-7551)
 * (Windows) fix startup when WMI memory query fails (CASSANDRA-7505)
 * Anti-compaction proceeds if any part of the repair failed (CASSANDRA-7521)
 * Add missing table name to DROP INDEX responses and notifications (CASSANDRA-7539)
 * Bump CQL version to 3.2.0 and update CQL documentation (CASSANDRA-7527)
 * Fix configuration error message when running nodetool ring (CASSANDRA-7508)
 * Support conditional updates, tuple type, and the v3 protocol in cqlsh (CASSANDRA-7509)
 * Handle queries on multiple secondary index types (CASSANDRA-7525)
 * Fix cqlsh authentication with v3 native protocol (CASSANDRA-7564)
 * Fix NPE when unknown prepared statement ID is used (CASSANDRA-7454)
Merged from 2.0:
 * (Windows) force range-based repair to non-sequential mode (CASSANDRA-7541)
 * Fix range merging when DES scores are zero (CASSANDRA-7535)
 * Warn when SSL certificates have expired (CASSANDRA-7528)
 * Fix error when doing reversed queries with static columns (CASSANDRA-7490)
Merged from 1.2:
 * Set correct stream ID on responses when non-Exception Throwables
   are thrown while handling native protocol messages (CASSANDRA-7470)


2.1.0-rc3
 * Consider expiry when reconciling otherwise equal cells (CASSANDRA-7403)
 * Introduce CQL support for stress tool (CASSANDRA-6146)
 * Fix ClassCastException processing expired messages (CASSANDRA-7496)
 * Fix prepared marker for collections inside UDT (CASSANDRA-7472)
 * Remove left-over populate_io_cache_on_flush and replicate_on_write
   uses (CASSANDRA-7493)
 * (Windows) handle spaces in path names (CASSANDRA-7451)
 * Ensure writes have completed after dropping a table, before recycling
   commit log segments (CASSANDRA-7437)
 * Remove left-over rows_per_partition_to_cache (CASSANDRA-7493)
 * Fix error when CONTAINS is used with a bind marker (CASSANDRA-7502)
 * Properly reject unknown UDT field (CASSANDRA-7484)
Merged from 2.0:
 * Fix CC#collectTimeOrderedData() tombstone optimisations (CASSANDRA-7394)
 * Support DISTINCT for static columns and fix behaviour when DISTINC is
   not use (CASSANDRA-7305).
 * Workaround JVM NPE on JMX bind failure (CASSANDRA-7254)
 * Fix race in FileCacheService RemovalListener (CASSANDRA-7278)
 * Fix inconsistent use of consistencyForCommit that allowed LOCAL_QUORUM
   operations to incorrect become full QUORUM (CASSANDRA-7345)
 * Properly handle unrecognized opcodes and flags (CASSANDRA-7440)
 * (Hadoop) close CqlRecordWriter clients when finished (CASSANDRA-7459)
 * Commit disk failure policy (CASSANDRA-7429)
 * Make sure high level sstables get compacted (CASSANDRA-7414)
 * Fix AssertionError when using empty clustering columns and static columns
   (CASSANDRA-7455)
 * Add option to disable STCS in L0 (CASSANDRA-6621)
 * Upgrade to snappy-java 1.0.5.2 (CASSANDRA-7476)


2.1.0-rc2
 * Fix heap size calculation for CompoundSparseCellName and 
   CompoundSparseCellName.WithCollection (CASSANDRA-7421)
 * Allow counter mutations in UNLOGGED batches (CASSANDRA-7351)
 * Modify reconcile logic to always pick a tombstone over a counter cell
   (CASSANDRA-7346)
 * Avoid incremental compaction on Windows (CASSANDRA-7365)
 * Fix exception when querying a composite-keyed table with a collection index
   (CASSANDRA-7372)
 * Use node's host id in place of counter ids (CASSANDRA-7366)
 * Fix error when doing reversed queries with static columns (CASSANDRA-7490)
 * Backport CASSANDRA-6747 (CASSANDRA-7560)
 * Track max/min timestamps for range tombstones (CASSANDRA-7647)
 * Fix NPE when listing saved caches dir (CASSANDRA-7632)
 * Fix sstableloader unable to connect encrypted node (CASSANDRA-7585)
Merged from 1.2:
 * Clone token map outside of hot gossip loops (CASSANDRA-7758)
 * Add stop method to EmbeddedCassandraService (CASSANDRA-7595)
 * Support connecting to ipv6 jmx with nodetool (CASSANDRA-7669)
 * Set gc_grace_seconds to seven days for system schema tables (CASSANDRA-7668)
 * SimpleSeedProvider no longer caches seeds forever (CASSANDRA-7663)
 * Set correct stream ID on responses when non-Exception Throwables
   are thrown while handling native protocol messages (CASSANDRA-7470)
 * Fix row size miscalculation in LazilyCompactedRow (CASSANDRA-7543)
 * Fix race in background compaction check (CASSANDRA-7745)
 * Don't clear out range tombstones during compaction (CASSANDRA-7808)


2.1.0-rc1
 * Revert flush directory (CASSANDRA-6357)
 * More efficient executor service for fast operations (CASSANDRA-4718)
 * Move less common tools into a new cassandra-tools package (CASSANDRA-7160)
 * Support more concurrent requests in native protocol (CASSANDRA-7231)
 * Add tab-completion to debian nodetool packaging (CASSANDRA-6421)
 * Change concurrent_compactors defaults (CASSANDRA-7139)
 * Add PowerShell Windows launch scripts (CASSANDRA-7001)
 * Make commitlog archive+restore more robust (CASSANDRA-6974)
 * Fix marking commitlogsegments clean (CASSANDRA-6959)
 * Add snapshot "manifest" describing files included (CASSANDRA-6326)
 * Parallel streaming for sstableloader (CASSANDRA-3668)
 * Fix bugs in supercolumns handling (CASSANDRA-7138)
 * Fix ClassClassException on composite dense tables (CASSANDRA-7112)
 * Cleanup and optimize collation and slice iterators (CASSANDRA-7107)
 * Upgrade NBHM lib (CASSANDRA-7128)
 * Optimize netty server (CASSANDRA-6861)
 * Fix repair hang when given CF does not exist (CASSANDRA-7189)
 * Allow c* to be shutdown in an embedded mode (CASSANDRA-5635)
 * Add server side batching to native transport (CASSANDRA-5663)
 * Make batchlog replay asynchronous (CASSANDRA-6134)
 * remove unused classes (CASSANDRA-7197)
 * Limit user types to the keyspace they are defined in (CASSANDRA-6643)
 * Add validate method to CollectionType (CASSANDRA-7208)
 * New serialization format for UDT values (CASSANDRA-7209, CASSANDRA-7261)
 * Fix nodetool netstats (CASSANDRA-7270)
 * Fix potential ClassCastException in HintedHandoffManager (CASSANDRA-7284)
 * Use prepared statements internally (CASSANDRA-6975)
 * Fix broken paging state with prepared statement (CASSANDRA-7120)
 * Fix IllegalArgumentException in CqlStorage (CASSANDRA-7287)
 * Allow nulls/non-existant fields in UDT (CASSANDRA-7206)
 * Backport Thrift MultiSliceRequest (CASSANDRA-7027)
 * Handle overlapping MultiSlices (CASSANDRA-7279)
 * Fix DataOutputTest on Windows (CASSANDRA-7265)
 * Embedded sets in user defined data-types are not updating (CASSANDRA-7267)
 * Add tuple type to CQL/native protocol (CASSANDRA-7248)
 * Fix CqlPagingRecordReader on tables with few rows (CASSANDRA-7322)
Merged from 2.0:
 * Copy compaction options to make sure they are reloaded (CASSANDRA-7290)
 * Add option to do more aggressive tombstone compactions (CASSANDRA-6563)
 * Don't try to compact already-compacting files in HHOM (CASSANDRA-7288)
 * Always reallocate buffers in HSHA (CASSANDRA-6285)
 * (Hadoop) support authentication in CqlRecordReader (CASSANDRA-7221)
 * (Hadoop) Close java driver Cluster in CQLRR.close (CASSANDRA-7228)
 * Warn when 'USING TIMESTAMP' is used on a CAS BATCH (CASSANDRA-7067)
 * return all cpu values from BackgroundActivityMonitor.readAndCompute (CASSANDRA-7183)
 * Correctly delete scheduled range xfers (CASSANDRA-7143)
 * return all cpu values from BackgroundActivityMonitor.readAndCompute (CASSANDRA-7183)  
 * reduce garbage creation in calculatePendingRanges (CASSANDRA-7191)
 * fix c* launch issues on Russian os's due to output of linux 'free' cmd (CASSANDRA-6162)
 * Fix disabling autocompaction (CASSANDRA-7187)
 * Fix potential NumberFormatException when deserializing IntegerType (CASSANDRA-7088)
 * cqlsh can't tab-complete disabling compaction (CASSANDRA-7185)
 * cqlsh: Accept and execute CQL statement(s) from command-line parameter (CASSANDRA-7172)
 * Fix IllegalStateException in CqlPagingRecordReader (CASSANDRA-7198)
 * Fix the InvertedIndex trigger example (CASSANDRA-7211)
 * Add --resolve-ip option to 'nodetool ring' (CASSANDRA-7210)
 * reduce garbage on codec flag deserialization (CASSANDRA-7244) 
 * Fix duplicated error messages on directory creation error at startup (CASSANDRA-5818)
 * Proper null handle for IF with map element access (CASSANDRA-7155)
 * Improve compaction visibility (CASSANDRA-7242)
 * Correctly delete scheduled range xfers (CASSANDRA-7143)
 * Make batchlog replica selection rack-aware (CASSANDRA-6551)
 * Fix CFMetaData#getColumnDefinitionFromColumnName() (CASSANDRA-7074)
 * Fix writetime/ttl functions for static columns (CASSANDRA-7081)
 * Suggest CTRL-C or semicolon after three blank lines in cqlsh (CASSANDRA-7142)
 * Fix 2ndary index queries with DESC clustering order (CASSANDRA-6950)
 * Invalid key cache entries on DROP (CASSANDRA-6525)
 * Fix flapping RecoveryManagerTest (CASSANDRA-7084)
 * Add missing iso8601 patterns for date strings (CASSANDRA-6973)
 * Support selecting multiple rows in a partition using IN (CASSANDRA-6875)
 * Add authentication support to shuffle (CASSANDRA-6484)
 * Swap local and global default read repair chances (CASSANDRA-7320)
 * Add conditional CREATE/DROP USER support (CASSANDRA-7264)
 * Cqlsh counts non-empty lines for "Blank lines" warning (CASSANDRA-7325)
Merged from 1.2:
 * Add Cloudstack snitch (CASSANDRA-7147)
 * Update system.peers correctly when relocating tokens (CASSANDRA-7126)
 * Add Google Compute Engine snitch (CASSANDRA-7132)
 * remove duplicate query for local tokens (CASSANDRA-7182)
 * exit CQLSH with error status code if script fails (CASSANDRA-6344)
 * Fix bug with some IN queries missig results (CASSANDRA-7105)
 * Fix availability validation for LOCAL_ONE CL (CASSANDRA-7319)
 * Hint streaming can cause decommission to fail (CASSANDRA-7219)


2.1.0-beta2
 * Increase default CL space to 8GB (CASSANDRA-7031)
 * Add range tombstones to read repair digests (CASSANDRA-6863)
 * Fix BTree.clear for large updates (CASSANDRA-6943)
 * Fail write instead of logging a warning when unable to append to CL
   (CASSANDRA-6764)
 * Eliminate possibility of CL segment appearing twice in active list 
   (CASSANDRA-6557)
 * Apply DONTNEED fadvise to commitlog segments (CASSANDRA-6759)
 * Switch CRC component to Adler and include it for compressed sstables 
   (CASSANDRA-4165)
 * Allow cassandra-stress to set compaction strategy options (CASSANDRA-6451)
 * Add broadcast_rpc_address option to cassandra.yaml (CASSANDRA-5899)
 * Auto reload GossipingPropertyFileSnitch config (CASSANDRA-5897)
 * Fix overflow of memtable_total_space_in_mb (CASSANDRA-6573)
 * Fix ABTC NPE and apply update function correctly (CASSANDRA-6692)
 * Allow nodetool to use a file or prompt for password (CASSANDRA-6660)
 * Fix AIOOBE when concurrently accessing ABSC (CASSANDRA-6742)
 * Fix assertion error in ALTER TYPE RENAME (CASSANDRA-6705)
 * Scrub should not always clear out repaired status (CASSANDRA-5351)
 * Improve handling of range tombstone for wide partitions (CASSANDRA-6446)
 * Fix ClassCastException for compact table with composites (CASSANDRA-6738)
 * Fix potentially repairing with wrong nodes (CASSANDRA-6808)
 * Change caching option syntax (CASSANDRA-6745)
 * Fix stress to do proper counter reads (CASSANDRA-6835)
 * Fix help message for stress counter_write (CASSANDRA-6824)
 * Fix stress smart Thrift client to pick servers correctly (CASSANDRA-6848)
 * Add logging levels (minimal, normal or verbose) to stress tool (CASSANDRA-6849)
 * Fix race condition in Batch CLE (CASSANDRA-6860)
 * Improve cleanup/scrub/upgradesstables failure handling (CASSANDRA-6774)
 * ByteBuffer write() methods for serializing sstables (CASSANDRA-6781)
 * Proper compare function for CollectionType (CASSANDRA-6783)
 * Update native server to Netty 4 (CASSANDRA-6236)
 * Fix off-by-one error in stress (CASSANDRA-6883)
 * Make OpOrder AutoCloseable (CASSANDRA-6901)
 * Remove sync repair JMX interface (CASSANDRA-6900)
 * Add multiple memory allocation options for memtables (CASSANDRA-6689, 6694)
 * Remove adjusted op rate from stress output (CASSANDRA-6921)
 * Add optimized CF.hasColumns() implementations (CASSANDRA-6941)
 * Serialize batchlog mutations with the version of the target node
   (CASSANDRA-6931)
 * Optimize CounterColumn#reconcile() (CASSANDRA-6953)
 * Properly remove 1.2 sstable support in 2.1 (CASSANDRA-6869)
 * Lock counter cells, not partitions (CASSANDRA-6880)
 * Track presence of legacy counter shards in sstables (CASSANDRA-6888)
 * Ensure safe resource cleanup when replacing sstables (CASSANDRA-6912)
 * Add failure handler to async callback (CASSANDRA-6747)
 * Fix AE when closing SSTable without releasing reference (CASSANDRA-7000)
 * Clean up IndexInfo on keyspace/table drops (CASSANDRA-6924)
 * Only snapshot relative SSTables when sequential repair (CASSANDRA-7024)
 * Require nodetool rebuild_index to specify index names (CASSANDRA-7038)
 * fix cassandra stress errors on reads with native protocol (CASSANDRA-7033)
 * Use OpOrder to guard sstable references for reads (CASSANDRA-6919)
 * Preemptive opening of compaction result (CASSANDRA-6916)
 * Multi-threaded scrub/cleanup/upgradesstables (CASSANDRA-5547)
 * Optimize cellname comparison (CASSANDRA-6934)
 * Native protocol v3 (CASSANDRA-6855)
 * Optimize Cell liveness checks and clean up Cell (CASSANDRA-7119)
 * Support consistent range movements (CASSANDRA-2434)
Merged from 2.0:
 * Avoid race-prone second "scrub" of system keyspace (CASSANDRA-6797)
 * Pool CqlRecordWriter clients by inetaddress rather than Range
   (CASSANDRA-6665)
 * Fix compaction_history timestamps (CASSANDRA-6784)
 * Compare scores of full replica ordering in DES (CASSANDRA-6683)
 * fix CME in SessionInfo updateProgress affecting netstats (CASSANDRA-6577)
 * Allow repairing between specific replicas (CASSANDRA-6440)
 * Allow per-dc enabling of hints (CASSANDRA-6157)
 * Add compatibility for Hadoop 0.2.x (CASSANDRA-5201)
 * Fix EstimatedHistogram races (CASSANDRA-6682)
 * Failure detector correctly converts initial value to nanos (CASSANDRA-6658)
 * Add nodetool taketoken to relocate vnodes (CASSANDRA-4445)
 * Expose bulk loading progress over JMX (CASSANDRA-4757)
 * Correctly handle null with IF conditions and TTL (CASSANDRA-6623)
 * Account for range/row tombstones in tombstone drop
   time histogram (CASSANDRA-6522)
 * Stop CommitLogSegment.close() from calling sync() (CASSANDRA-6652)
 * Make commitlog failure handling configurable (CASSANDRA-6364)
 * Avoid overlaps in LCS (CASSANDRA-6688)
 * Improve support for paginating over composites (CASSANDRA-4851)
 * Fix count(*) queries in a mixed cluster (CASSANDRA-6707)
 * Improve repair tasks(snapshot, differencing) concurrency (CASSANDRA-6566)
 * Fix replaying pre-2.0 commit logs (CASSANDRA-6714)
 * Add static columns to CQL3 (CASSANDRA-6561)
 * Optimize single partition batch statements (CASSANDRA-6737)
 * Disallow post-query re-ordering when paging (CASSANDRA-6722)
 * Fix potential paging bug with deleted columns (CASSANDRA-6748)
 * Fix NPE on BulkLoader caused by losing StreamEvent (CASSANDRA-6636)
 * Fix truncating compression metadata (CASSANDRA-6791)
 * Add CMSClassUnloadingEnabled JVM option (CASSANDRA-6541)
 * Catch memtable flush exceptions during shutdown (CASSANDRA-6735)
 * Fix upgradesstables NPE for non-CF-based indexes (CASSANDRA-6645)
 * Fix UPDATE updating PRIMARY KEY columns implicitly (CASSANDRA-6782)
 * Fix IllegalArgumentException when updating from 1.2 with SuperColumns
   (CASSANDRA-6733)
 * FBUtilities.singleton() should use the CF comparator (CASSANDRA-6778)
 * Fix CQLSStableWriter.addRow(Map<String, Object>) (CASSANDRA-6526)
 * Fix HSHA server introducing corrupt data (CASSANDRA-6285)
 * Fix CAS conditions for COMPACT STORAGE tables (CASSANDRA-6813)
 * Starting threads in OutboundTcpConnectionPool constructor causes race conditions (CASSANDRA-7177)
 * Allow overriding cassandra-rackdc.properties file (CASSANDRA-7072)
 * Set JMX RMI port to 7199 (CASSANDRA-7087)
 * Use LOCAL_QUORUM for data reads at LOCAL_SERIAL (CASSANDRA-6939)
 * Log a warning for large batches (CASSANDRA-6487)
 * Put nodes in hibernate when join_ring is false (CASSANDRA-6961)
 * Avoid early loading of non-system keyspaces before compaction-leftovers 
   cleanup at startup (CASSANDRA-6913)
 * Restrict Windows to parallel repairs (CASSANDRA-6907)
 * (Hadoop) Allow manually specifying start/end tokens in CFIF (CASSANDRA-6436)
 * Fix NPE in MeteredFlusher (CASSANDRA-6820)
 * Fix race processing range scan responses (CASSANDRA-6820)
 * Allow deleting snapshots from dropped keyspaces (CASSANDRA-6821)
 * Add uuid() function (CASSANDRA-6473)
 * Omit tombstones from schema digests (CASSANDRA-6862)
 * Include correct consistencyLevel in LWT timeout (CASSANDRA-6884)
 * Lower chances for losing new SSTables during nodetool refresh and
   ColumnFamilyStore.loadNewSSTables (CASSANDRA-6514)
 * Add support for DELETE ... IF EXISTS to CQL3 (CASSANDRA-5708)
 * Update hadoop_cql3_word_count example (CASSANDRA-6793)
 * Fix handling of RejectedExecution in sync Thrift server (CASSANDRA-6788)
 * Log more information when exceeding tombstone_warn_threshold (CASSANDRA-6865)
 * Fix truncate to not abort due to unreachable fat clients (CASSANDRA-6864)
 * Fix schema concurrency exceptions (CASSANDRA-6841)
 * Fix leaking validator FH in StreamWriter (CASSANDRA-6832)
 * Fix saving triggers to schema (CASSANDRA-6789)
 * Fix trigger mutations when base mutation list is immutable (CASSANDRA-6790)
 * Fix accounting in FileCacheService to allow re-using RAR (CASSANDRA-6838)
 * Fix static counter columns (CASSANDRA-6827)
 * Restore expiring->deleted (cell) compaction optimization (CASSANDRA-6844)
 * Fix CompactionManager.needsCleanup (CASSANDRA-6845)
 * Correctly compare BooleanType values other than 0 and 1 (CASSANDRA-6779)
 * Read message id as string from earlier versions (CASSANDRA-6840)
 * Properly use the Paxos consistency for (non-protocol) batch (CASSANDRA-6837)
 * Add paranoid disk failure option (CASSANDRA-6646)
 * Improve PerRowSecondaryIndex performance (CASSANDRA-6876)
 * Extend triggers to support CAS updates (CASSANDRA-6882)
 * Static columns with IF NOT EXISTS don't always work as expected (CASSANDRA-6873)
 * Fix paging with SELECT DISTINCT (CASSANDRA-6857)
 * Fix UnsupportedOperationException on CAS timeout (CASSANDRA-6923)
 * Improve MeteredFlusher handling of MF-unaffected column families
   (CASSANDRA-6867)
 * Add CqlRecordReader using native pagination (CASSANDRA-6311)
 * Add QueryHandler interface (CASSANDRA-6659)
 * Track liveRatio per-memtable, not per-CF (CASSANDRA-6945)
 * Make sure upgradesstables keeps sstable level (CASSANDRA-6958)
 * Fix LIMIT with static columns (CASSANDRA-6956)
 * Fix clash with CQL column name in thrift validation (CASSANDRA-6892)
 * Fix error with super columns in mixed 1.2-2.0 clusters (CASSANDRA-6966)
 * Fix bad skip of sstables on slice query with composite start/finish (CASSANDRA-6825)
 * Fix unintended update with conditional statement (CASSANDRA-6893)
 * Fix map element access in IF (CASSANDRA-6914)
 * Avoid costly range calculations for range queries on system keyspaces
   (CASSANDRA-6906)
 * Fix SSTable not released if stream session fails (CASSANDRA-6818)
 * Avoid build failure due to ANTLR timeout (CASSANDRA-6991)
 * Queries on compact tables can return more rows that requested (CASSANDRA-7052)
 * USING TIMESTAMP for batches does not work (CASSANDRA-7053)
 * Fix performance regression from CASSANDRA-5614 (CASSANDRA-6949)
 * Ensure that batchlog and hint timeouts do not produce hints (CASSANDRA-7058)
 * Merge groupable mutations in TriggerExecutor#execute() (CASSANDRA-7047)
 * Plug holes in resource release when wiring up StreamSession (CASSANDRA-7073)
 * Re-add parameter columns to tracing session (CASSANDRA-6942)
 * Preserves CQL metadata when updating table from thrift (CASSANDRA-6831)
Merged from 1.2:
 * Fix nodetool display with vnodes (CASSANDRA-7082)
 * Add UNLOGGED, COUNTER options to BATCH documentation (CASSANDRA-6816)
 * add extra SSL cipher suites (CASSANDRA-6613)
 * fix nodetool getsstables for blob PK (CASSANDRA-6803)
 * Fix BatchlogManager#deleteBatch() use of millisecond timestamps
   (CASSANDRA-6822)
 * Continue assassinating even if the endpoint vanishes (CASSANDRA-6787)
 * Schedule schema pulls on change (CASSANDRA-6971)
 * Non-droppable verbs shouldn't be dropped from OTC (CASSANDRA-6980)
 * Shutdown batchlog executor in SS#drain() (CASSANDRA-7025)
 * Fix batchlog to account for CF truncation records (CASSANDRA-6999)
 * Fix CQLSH parsing of functions and BLOB literals (CASSANDRA-7018)
 * Properly load trustore in the native protocol (CASSANDRA-6847)
 * Always clean up references in SerializingCache (CASSANDRA-6994)
 * Don't shut MessagingService down when replacing a node (CASSANDRA-6476)
 * fix npe when doing -Dcassandra.fd_initial_value_ms (CASSANDRA-6751)


2.1.0-beta1
 * Add flush directory distinct from compaction directories (CASSANDRA-6357)
 * Require JNA by default (CASSANDRA-6575)
 * add listsnapshots command to nodetool (CASSANDRA-5742)
 * Introduce AtomicBTreeColumns (CASSANDRA-6271, 6692)
 * Multithreaded commitlog (CASSANDRA-3578)
 * allocate fixed index summary memory pool and resample cold index summaries 
   to use less memory (CASSANDRA-5519)
 * Removed multithreaded compaction (CASSANDRA-6142)
 * Parallelize fetching rows for low-cardinality indexes (CASSANDRA-1337)
 * change logging from log4j to logback (CASSANDRA-5883)
 * switch to LZ4 compression for internode communication (CASSANDRA-5887)
 * Stop using Thrift-generated Index* classes internally (CASSANDRA-5971)
 * Remove 1.2 network compatibility code (CASSANDRA-5960)
 * Remove leveled json manifest migration code (CASSANDRA-5996)
 * Remove CFDefinition (CASSANDRA-6253)
 * Use AtomicIntegerFieldUpdater in RefCountedMemory (CASSANDRA-6278)
 * User-defined types for CQL3 (CASSANDRA-5590)
 * Use of o.a.c.metrics in nodetool (CASSANDRA-5871, 6406)
 * Batch read from OTC's queue and cleanup (CASSANDRA-1632)
 * Secondary index support for collections (CASSANDRA-4511, 6383)
 * SSTable metadata(Stats.db) format change (CASSANDRA-6356)
 * Push composites support in the storage engine
   (CASSANDRA-5417, CASSANDRA-6520)
 * Add snapshot space used to cfstats (CASSANDRA-6231)
 * Add cardinality estimator for key count estimation (CASSANDRA-5906)
 * CF id is changed to be non-deterministic. Data dir/key cache are created
   uniquely for CF id (CASSANDRA-5202)
 * New counters implementation (CASSANDRA-6504)
 * Replace UnsortedColumns, EmptyColumns, TreeMapBackedSortedColumns with new
   ArrayBackedSortedColumns (CASSANDRA-6630, CASSANDRA-6662, CASSANDRA-6690)
 * Add option to use row cache with a given amount of rows (CASSANDRA-5357)
 * Avoid repairing already repaired data (CASSANDRA-5351)
 * Reject counter updates with USING TTL/TIMESTAMP (CASSANDRA-6649)
 * Replace index_interval with min/max_index_interval (CASSANDRA-6379)
 * Lift limitation that order by columns must be selected for IN queries (CASSANDRA-4911)


2.0.5
 * Reduce garbage generated by bloom filter lookups (CASSANDRA-6609)
 * Add ks.cf names to tombstone logging (CASSANDRA-6597)
 * Use LOCAL_QUORUM for LWT operations at LOCAL_SERIAL (CASSANDRA-6495)
 * Wait for gossip to settle before accepting client connections (CASSANDRA-4288)
 * Delete unfinished compaction incrementally (CASSANDRA-6086)
 * Allow specifying custom secondary index options in CQL3 (CASSANDRA-6480)
 * Improve replica pinning for cache efficiency in DES (CASSANDRA-6485)
 * Fix LOCAL_SERIAL from thrift (CASSANDRA-6584)
 * Don't special case received counts in CAS timeout exceptions (CASSANDRA-6595)
 * Add support for 2.1 global counter shards (CASSANDRA-6505)
 * Fix NPE when streaming connection is not yet established (CASSANDRA-6210)
 * Avoid rare duplicate read repair triggering (CASSANDRA-6606)
 * Fix paging discardFirst (CASSANDRA-6555)
 * Fix ArrayIndexOutOfBoundsException in 2ndary index query (CASSANDRA-6470)
 * Release sstables upon rebuilding 2i (CASSANDRA-6635)
 * Add AbstractCompactionStrategy.startup() method (CASSANDRA-6637)
 * SSTableScanner may skip rows during cleanup (CASSANDRA-6638)
 * sstables from stalled repair sessions can resurrect deleted data (CASSANDRA-6503)
 * Switch stress to use ITransportFactory (CASSANDRA-6641)
 * Fix IllegalArgumentException during prepare (CASSANDRA-6592)
 * Fix possible loss of 2ndary index entries during compaction (CASSANDRA-6517)
 * Fix direct Memory on architectures that do not support unaligned long access
   (CASSANDRA-6628)
 * Let scrub optionally skip broken counter partitions (CASSANDRA-5930)
Merged from 1.2:
 * fsync compression metadata (CASSANDRA-6531)
 * Validate CF existence on execution for prepared statement (CASSANDRA-6535)
 * Add ability to throttle batchlog replay (CASSANDRA-6550)
 * Fix executing LOCAL_QUORUM with SimpleStrategy (CASSANDRA-6545)
 * Avoid StackOverflow when using large IN queries (CASSANDRA-6567)
 * Nodetool upgradesstables includes secondary indexes (CASSANDRA-6598)
 * Paginate batchlog replay (CASSANDRA-6569)
 * skip blocking on streaming during drain (CASSANDRA-6603)
 * Improve error message when schema doesn't match loaded sstable (CASSANDRA-6262)
 * Add properties to adjust FD initial value and max interval (CASSANDRA-4375)
 * Fix preparing with batch and delete from collection (CASSANDRA-6607)
 * Fix ABSC reverse iterator's remove() method (CASSANDRA-6629)
 * Handle host ID conflicts properly (CASSANDRA-6615)
 * Move handling of migration event source to solve bootstrap race. (CASSANDRA-6648)
 * Make sure compaction throughput value doesn't overflow with int math (CASSANDRA-6647)


2.0.4
 * Allow removing snapshots of no-longer-existing CFs (CASSANDRA-6418)
 * add StorageService.stopDaemon() (CASSANDRA-4268)
 * add IRE for invalid CF supplied to get_count (CASSANDRA-5701)
 * add client encryption support to sstableloader (CASSANDRA-6378)
 * Fix accept() loop for SSL sockets post-shutdown (CASSANDRA-6468)
 * Fix size-tiered compaction in LCS L0 (CASSANDRA-6496)
 * Fix assertion failure in filterColdSSTables (CASSANDRA-6483)
 * Fix row tombstones in larger-than-memory compactions (CASSANDRA-6008)
 * Fix cleanup ClassCastException (CASSANDRA-6462)
 * Reduce gossip memory use by interning VersionedValue strings (CASSANDRA-6410)
 * Allow specifying datacenters to participate in a repair (CASSANDRA-6218)
 * Fix divide-by-zero in PCI (CASSANDRA-6403)
 * Fix setting last compacted key in the wrong level for LCS (CASSANDRA-6284)
 * Add millisecond precision formats to the timestamp parser (CASSANDRA-6395)
 * Expose a total memtable size metric for a CF (CASSANDRA-6391)
 * cqlsh: handle symlinks properly (CASSANDRA-6425)
 * Fix potential infinite loop when paging query with IN (CASSANDRA-6464)
 * Fix assertion error in AbstractQueryPager.discardFirst (CASSANDRA-6447)
 * Fix streaming older SSTable yields unnecessary tombstones (CASSANDRA-6527)
Merged from 1.2:
 * Improved error message on bad properties in DDL queries (CASSANDRA-6453)
 * Randomize batchlog candidates selection (CASSANDRA-6481)
 * Fix thundering herd on endpoint cache invalidation (CASSANDRA-6345, 6485)
 * Improve batchlog write performance with vnodes (CASSANDRA-6488)
 * cqlsh: quote single quotes in strings inside collections (CASSANDRA-6172)
 * Improve gossip performance for typical messages (CASSANDRA-6409)
 * Throw IRE if a prepared statement has more markers than supported 
   (CASSANDRA-5598)
 * Expose Thread metrics for the native protocol server (CASSANDRA-6234)
 * Change snapshot response message verb to INTERNAL to avoid dropping it 
   (CASSANDRA-6415)
 * Warn when collection read has > 65K elements (CASSANDRA-5428)
 * Fix cache persistence when both row and key cache are enabled 
   (CASSANDRA-6413)
 * (Hadoop) add describe_local_ring (CASSANDRA-6268)
 * Fix handling of concurrent directory creation failure (CASSANDRA-6459)
 * Allow executing CREATE statements multiple times (CASSANDRA-6471)
 * Don't send confusing info with timeouts (CASSANDRA-6491)
 * Don't resubmit counter mutation runnables internally (CASSANDRA-6427)
 * Don't drop local mutations without a hint (CASSANDRA-6510)
 * Don't allow null max_hint_window_in_ms (CASSANDRA-6419)
 * Validate SliceRange start and finish lengths (CASSANDRA-6521)


2.0.3
 * Fix FD leak on slice read path (CASSANDRA-6275)
 * Cancel read meter task when closing SSTR (CASSANDRA-6358)
 * free off-heap IndexSummary during bulk (CASSANDRA-6359)
 * Recover from IOException in accept() thread (CASSANDRA-6349)
 * Improve Gossip tolerance of abnormally slow tasks (CASSANDRA-6338)
 * Fix trying to hint timed out counter writes (CASSANDRA-6322)
 * Allow restoring specific columnfamilies from archived CL (CASSANDRA-4809)
 * Avoid flushing compaction_history after each operation (CASSANDRA-6287)
 * Fix repair assertion error when tombstones expire (CASSANDRA-6277)
 * Skip loading corrupt key cache (CASSANDRA-6260)
 * Fixes for compacting larger-than-memory rows (CASSANDRA-6274)
 * Compact hottest sstables first and optionally omit coldest from
   compaction entirely (CASSANDRA-6109)
 * Fix modifying column_metadata from thrift (CASSANDRA-6182)
 * cqlsh: fix LIST USERS output (CASSANDRA-6242)
 * Add IRequestSink interface (CASSANDRA-6248)
 * Update memtable size while flushing (CASSANDRA-6249)
 * Provide hooks around CQL2/CQL3 statement execution (CASSANDRA-6252)
 * Require Permission.SELECT for CAS updates (CASSANDRA-6247)
 * New CQL-aware SSTableWriter (CASSANDRA-5894)
 * Reject CAS operation when the protocol v1 is used (CASSANDRA-6270)
 * Correctly throw error when frame too large (CASSANDRA-5981)
 * Fix serialization bug in PagedRange with 2ndary indexes (CASSANDRA-6299)
 * Fix CQL3 table validation in Thrift (CASSANDRA-6140)
 * Fix bug missing results with IN clauses (CASSANDRA-6327)
 * Fix paging with reversed slices (CASSANDRA-6343)
 * Set minTimestamp correctly to be able to drop expired sstables (CASSANDRA-6337)
 * Support NaN and Infinity as float literals (CASSANDRA-6003)
 * Remove RF from nodetool ring output (CASSANDRA-6289)
 * Fix attempting to flush empty rows (CASSANDRA-6374)
 * Fix potential out of bounds exception when paging (CASSANDRA-6333)
Merged from 1.2:
 * Optimize FD phi calculation (CASSANDRA-6386)
 * Improve initial FD phi estimate when starting up (CASSANDRA-6385)
 * Don't list CQL3 table in CLI describe even if named explicitely 
   (CASSANDRA-5750)
 * Invalidate row cache when dropping CF (CASSANDRA-6351)
 * add non-jamm path for cached statements (CASSANDRA-6293)
 * add windows bat files for shell commands (CASSANDRA-6145)
 * Require logging in for Thrift CQL2/3 statement preparation (CASSANDRA-6254)
 * restrict max_num_tokens to 1536 (CASSANDRA-6267)
 * Nodetool gets default JMX port from cassandra-env.sh (CASSANDRA-6273)
 * make calculatePendingRanges asynchronous (CASSANDRA-6244)
 * Remove blocking flushes in gossip thread (CASSANDRA-6297)
 * Fix potential socket leak in connectionpool creation (CASSANDRA-6308)
 * Allow LOCAL_ONE/LOCAL_QUORUM to work with SimpleStrategy (CASSANDRA-6238)
 * cqlsh: handle 'null' as session duration (CASSANDRA-6317)
 * Fix json2sstable handling of range tombstones (CASSANDRA-6316)
 * Fix missing one row in reverse query (CASSANDRA-6330)
 * Fix reading expired row value from row cache (CASSANDRA-6325)
 * Fix AssertionError when doing set element deletion (CASSANDRA-6341)
 * Make CL code for the native protocol match the one in C* 2.0
   (CASSANDRA-6347)
 * Disallow altering CQL3 table from thrift (CASSANDRA-6370)
 * Fix size computation of prepared statement (CASSANDRA-6369)


2.0.2
 * Update FailureDetector to use nanontime (CASSANDRA-4925)
 * Fix FileCacheService regressions (CASSANDRA-6149)
 * Never return WriteTimeout for CL.ANY (CASSANDRA-6132)
 * Fix race conditions in bulk loader (CASSANDRA-6129)
 * Add configurable metrics reporting (CASSANDRA-4430)
 * drop queries exceeding a configurable number of tombstones (CASSANDRA-6117)
 * Track and persist sstable read activity (CASSANDRA-5515)
 * Fixes for speculative retry (CASSANDRA-5932, CASSANDRA-6194)
 * Improve memory usage of metadata min/max column names (CASSANDRA-6077)
 * Fix thrift validation refusing row markers on CQL3 tables (CASSANDRA-6081)
 * Fix insertion of collections with CAS (CASSANDRA-6069)
 * Correctly send metadata on SELECT COUNT (CASSANDRA-6080)
 * Track clients' remote addresses in ClientState (CASSANDRA-6070)
 * Create snapshot dir if it does not exist when migrating
   leveled manifest (CASSANDRA-6093)
 * make sequential nodetool repair the default (CASSANDRA-5950)
 * Add more hooks for compaction strategy implementations (CASSANDRA-6111)
 * Fix potential NPE on composite 2ndary indexes (CASSANDRA-6098)
 * Delete can potentially be skipped in batch (CASSANDRA-6115)
 * Allow alter keyspace on system_traces (CASSANDRA-6016)
 * Disallow empty column names in cql (CASSANDRA-6136)
 * Use Java7 file-handling APIs and fix file moving on Windows (CASSANDRA-5383)
 * Save compaction history to system keyspace (CASSANDRA-5078)
 * Fix NPE if StorageService.getOperationMode() is executed before full startup (CASSANDRA-6166)
 * CQL3: support pre-epoch longs for TimestampType (CASSANDRA-6212)
 * Add reloadtriggers command to nodetool (CASSANDRA-4949)
 * cqlsh: ignore empty 'value alias' in DESCRIBE (CASSANDRA-6139)
 * Fix sstable loader (CASSANDRA-6205)
 * Reject bootstrapping if the node already exists in gossip (CASSANDRA-5571)
 * Fix NPE while loading paxos state (CASSANDRA-6211)
 * cqlsh: add SHOW SESSION <tracing-session> command (CASSANDRA-6228)
Merged from 1.2:
 * (Hadoop) Require CFRR batchSize to be at least 2 (CASSANDRA-6114)
 * Add a warning for small LCS sstable size (CASSANDRA-6191)
 * Add ability to list specific KS/CF combinations in nodetool cfstats (CASSANDRA-4191)
 * Mark CF clean if a mutation raced the drop and got it marked dirty (CASSANDRA-5946)
 * Add a LOCAL_ONE consistency level (CASSANDRA-6202)
 * Limit CQL prepared statement cache by size instead of count (CASSANDRA-6107)
 * Tracing should log write failure rather than raw exceptions (CASSANDRA-6133)
 * lock access to TM.endpointToHostIdMap (CASSANDRA-6103)
 * Allow estimated memtable size to exceed slab allocator size (CASSANDRA-6078)
 * Start MeteredFlusher earlier to prevent OOM during CL replay (CASSANDRA-6087)
 * Avoid sending Truncate command to fat clients (CASSANDRA-6088)
 * Allow where clause conditions to be in parenthesis (CASSANDRA-6037)
 * Do not open non-ssl storage port if encryption option is all (CASSANDRA-3916)
 * Move batchlog replay to its own executor (CASSANDRA-6079)
 * Add tombstone debug threshold and histogram (CASSANDRA-6042, 6057)
 * Enable tcp keepalive on incoming connections (CASSANDRA-4053)
 * Fix fat client schema pull NPE (CASSANDRA-6089)
 * Fix memtable flushing for indexed tables (CASSANDRA-6112)
 * Fix skipping columns with multiple slices (CASSANDRA-6119)
 * Expose connected thrift + native client counts (CASSANDRA-5084)
 * Optimize auth setup (CASSANDRA-6122)
 * Trace index selection (CASSANDRA-6001)
 * Update sstablesPerReadHistogram to use biased sampling (CASSANDRA-6164)
 * Log UnknownColumnfamilyException when closing socket (CASSANDRA-5725)
 * Properly error out on CREATE INDEX for counters table (CASSANDRA-6160)
 * Handle JMX notification failure for repair (CASSANDRA-6097)
 * (Hadoop) Fetch no more than 128 splits in parallel (CASSANDRA-6169)
 * stress: add username/password authentication support (CASSANDRA-6068)
 * Fix indexed queries with row cache enabled on parent table (CASSANDRA-5732)
 * Fix compaction race during columnfamily drop (CASSANDRA-5957)
 * Fix validation of empty column names for compact tables (CASSANDRA-6152)
 * Skip replaying mutations that pass CRC but fail to deserialize (CASSANDRA-6183)
 * Rework token replacement to use replace_address (CASSANDRA-5916)
 * Fix altering column types (CASSANDRA-6185)
 * cqlsh: fix CREATE/ALTER WITH completion (CASSANDRA-6196)
 * add windows bat files for shell commands (CASSANDRA-6145)
 * Fix potential stack overflow during range tombstones insertion (CASSANDRA-6181)
 * (Hadoop) Make LOCAL_ONE the default consistency level (CASSANDRA-6214)


2.0.1
 * Fix bug that could allow reading deleted data temporarily (CASSANDRA-6025)
 * Improve memory use defaults (CASSANDRA-6059)
 * Make ThriftServer more easlly extensible (CASSANDRA-6058)
 * Remove Hadoop dependency from ITransportFactory (CASSANDRA-6062)
 * add file_cache_size_in_mb setting (CASSANDRA-5661)
 * Improve error message when yaml contains invalid properties (CASSANDRA-5958)
 * Improve leveled compaction's ability to find non-overlapping L0 compactions
   to work on concurrently (CASSANDRA-5921)
 * Notify indexer of columns shadowed by range tombstones (CASSANDRA-5614)
 * Log Merkle tree stats (CASSANDRA-2698)
 * Switch from crc32 to adler32 for compressed sstable checksums (CASSANDRA-5862)
 * Improve offheap memcpy performance (CASSANDRA-5884)
 * Use a range aware scanner for cleanup (CASSANDRA-2524)
 * Cleanup doesn't need to inspect sstables that contain only local data
   (CASSANDRA-5722)
 * Add ability for CQL3 to list partition keys (CASSANDRA-4536)
 * Improve native protocol serialization (CASSANDRA-5664)
 * Upgrade Thrift to 0.9.1 (CASSANDRA-5923)
 * Require superuser status for adding triggers (CASSANDRA-5963)
 * Make standalone scrubber handle old and new style leveled manifest
   (CASSANDRA-6005)
 * Fix paxos bugs (CASSANDRA-6012, 6013, 6023)
 * Fix paged ranges with multiple replicas (CASSANDRA-6004)
 * Fix potential AssertionError during tracing (CASSANDRA-6041)
 * Fix NPE in sstablesplit (CASSANDRA-6027)
 * Migrate pre-2.0 key/value/column aliases to system.schema_columns
   (CASSANDRA-6009)
 * Paging filter empty rows too agressively (CASSANDRA-6040)
 * Support variadic parameters for IN clauses (CASSANDRA-4210)
 * cqlsh: return the result of CAS writes (CASSANDRA-5796)
 * Fix validation of IN clauses with 2ndary indexes (CASSANDRA-6050)
 * Support named bind variables in CQL (CASSANDRA-6033)
Merged from 1.2:
 * Allow cache-keys-to-save to be set at runtime (CASSANDRA-5980)
 * Avoid second-guessing out-of-space state (CASSANDRA-5605)
 * Tuning knobs for dealing with large blobs and many CFs (CASSANDRA-5982)
 * (Hadoop) Fix CQLRW for thrift tables (CASSANDRA-6002)
 * Fix possible divide-by-zero in HHOM (CASSANDRA-5990)
 * Allow local batchlog writes for CL.ANY (CASSANDRA-5967)
 * Upgrade metrics-core to version 2.2.0 (CASSANDRA-5947)
 * Fix CqlRecordWriter with composite keys (CASSANDRA-5949)
 * Add snitch, schema version, cluster, partitioner to JMX (CASSANDRA-5881)
 * Allow disabling SlabAllocator (CASSANDRA-5935)
 * Make user-defined compaction JMX blocking (CASSANDRA-4952)
 * Fix streaming does not transfer wrapped range (CASSANDRA-5948)
 * Fix loading index summary containing empty key (CASSANDRA-5965)
 * Correctly handle limits in CompositesSearcher (CASSANDRA-5975)
 * Pig: handle CQL collections (CASSANDRA-5867)
 * Pass the updated cf to the PRSI index() method (CASSANDRA-5999)
 * Allow empty CQL3 batches (as no-op) (CASSANDRA-5994)
 * Support null in CQL3 functions (CASSANDRA-5910)
 * Replace the deprecated MapMaker with CacheLoader (CASSANDRA-6007)
 * Add SSTableDeletingNotification to DataTracker (CASSANDRA-6010)
 * Fix snapshots in use get deleted during snapshot repair (CASSANDRA-6011)
 * Move hints and exception count to o.a.c.metrics (CASSANDRA-6017)
 * Fix memory leak in snapshot repair (CASSANDRA-6047)
 * Fix sstable2sjon for CQL3 tables (CASSANDRA-5852)


2.0.0
 * Fix thrift validation when inserting into CQL3 tables (CASSANDRA-5138)
 * Fix periodic memtable flushing behavior with clean memtables (CASSANDRA-5931)
 * Fix dateOf() function for pre-2.0 timestamp columns (CASSANDRA-5928)
 * Fix SSTable unintentionally loads BF when opened for batch (CASSANDRA-5938)
 * Add stream session progress to JMX (CASSANDRA-4757)
 * Fix NPE during CAS operation (CASSANDRA-5925)
Merged from 1.2:
 * Fix getBloomFilterDiskSpaceUsed for AlwaysPresentFilter (CASSANDRA-5900)
 * Don't announce schema version until we've loaded the changes locally
   (CASSANDRA-5904)
 * Fix to support off heap bloom filters size greater than 2 GB (CASSANDRA-5903)
 * Properly handle parsing huge map and set literals (CASSANDRA-5893)


2.0.0-rc2
 * enable vnodes by default (CASSANDRA-5869)
 * fix CAS contention timeout (CASSANDRA-5830)
 * fix HsHa to respect max frame size (CASSANDRA-4573)
 * Fix (some) 2i on composite components omissions (CASSANDRA-5851)
 * cqlsh: add DESCRIBE FULL SCHEMA variant (CASSANDRA-5880)
Merged from 1.2:
 * Correctly validate sparse composite cells in scrub (CASSANDRA-5855)
 * Add KeyCacheHitRate metric to CF metrics (CASSANDRA-5868)
 * cqlsh: add support for multiline comments (CASSANDRA-5798)
 * Handle CQL3 SELECT duplicate IN restrictions on clustering columns
   (CASSANDRA-5856)


2.0.0-rc1
 * improve DecimalSerializer performance (CASSANDRA-5837)
 * fix potential spurious wakeup in AsyncOneResponse (CASSANDRA-5690)
 * fix schema-related trigger issues (CASSANDRA-5774)
 * Better validation when accessing CQL3 table from thrift (CASSANDRA-5138)
 * Fix assertion error during repair (CASSANDRA-5801)
 * Fix range tombstone bug (CASSANDRA-5805)
 * DC-local CAS (CASSANDRA-5797)
 * Add a native_protocol_version column to the system.local table (CASSANRDA-5819)
 * Use index_interval from cassandra.yaml when upgraded (CASSANDRA-5822)
 * Fix buffer underflow on socket close (CASSANDRA-5792)
Merged from 1.2:
 * Fix reading DeletionTime from 1.1-format sstables (CASSANDRA-5814)
 * cqlsh: add collections support to COPY (CASSANDRA-5698)
 * retry important messages for any IOException (CASSANDRA-5804)
 * Allow empty IN relations in SELECT/UPDATE/DELETE statements (CASSANDRA-5626)
 * cqlsh: fix crashing on Windows due to libedit detection (CASSANDRA-5812)
 * fix bulk-loading compressed sstables (CASSANDRA-5820)
 * (Hadoop) fix quoting in CqlPagingRecordReader and CqlRecordWriter 
   (CASSANDRA-5824)
 * update default LCS sstable size to 160MB (CASSANDRA-5727)
 * Allow compacting 2Is via nodetool (CASSANDRA-5670)
 * Hex-encode non-String keys in OPP (CASSANDRA-5793)
 * nodetool history logging (CASSANDRA-5823)
 * (Hadoop) fix support for Thrift tables in CqlPagingRecordReader 
   (CASSANDRA-5752)
 * add "all time blocked" to StatusLogger output (CASSANDRA-5825)
 * Future-proof inter-major-version schema migrations (CASSANDRA-5845)
 * (Hadoop) add CqlPagingRecordReader support for ReversedType in Thrift table
   (CASSANDRA-5718)
 * Add -no-snapshot option to scrub (CASSANDRA-5891)
 * Fix to support off heap bloom filters size greater than 2 GB (CASSANDRA-5903)
 * Properly handle parsing huge map and set literals (CASSANDRA-5893)
 * Fix LCS L0 compaction may overlap in L1 (CASSANDRA-5907)
 * New sstablesplit tool to split large sstables offline (CASSANDRA-4766)
 * Fix potential deadlock in native protocol server (CASSANDRA-5926)
 * Disallow incompatible type change in CQL3 (CASSANDRA-5882)
Merged from 1.1:
 * Correctly validate sparse composite cells in scrub (CASSANDRA-5855)


2.0.0-beta2
 * Replace countPendingHints with Hints Created metric (CASSANDRA-5746)
 * Allow nodetool with no args, and with help to run without a server (CASSANDRA-5734)
 * Cleanup AbstractType/TypeSerializer classes (CASSANDRA-5744)
 * Remove unimplemented cli option schema-mwt (CASSANDRA-5754)
 * Support range tombstones in thrift (CASSANDRA-5435)
 * Normalize table-manipulating CQL3 statements' class names (CASSANDRA-5759)
 * cqlsh: add missing table options to DESCRIBE output (CASSANDRA-5749)
 * Fix assertion error during repair (CASSANDRA-5757)
 * Fix bulkloader (CASSANDRA-5542)
 * Add LZ4 compression to the native protocol (CASSANDRA-5765)
 * Fix bugs in the native protocol v2 (CASSANDRA-5770)
 * CAS on 'primary key only' table (CASSANDRA-5715)
 * Support streaming SSTables of old versions (CASSANDRA-5772)
 * Always respect protocol version in native protocol (CASSANDRA-5778)
 * Fix ConcurrentModificationException during streaming (CASSANDRA-5782)
 * Update deletion timestamp in Commit#updatesWithPaxosTime (CASSANDRA-5787)
 * Thrift cas() method crashes if input columns are not sorted (CASSANDRA-5786)
 * Order columns names correctly when querying for CAS (CASSANDRA-5788)
 * Fix streaming retry (CASSANDRA-5775)
Merged from 1.2:
 * if no seeds can be a reached a node won't start in a ring by itself (CASSANDRA-5768)
 * add cassandra.unsafesystem property (CASSANDRA-5704)
 * (Hadoop) quote identifiers in CqlPagingRecordReader (CASSANDRA-5763)
 * Add replace_node functionality for vnodes (CASSANDRA-5337)
 * Add timeout events to query traces (CASSANDRA-5520)
 * Fix serialization of the LEFT gossip value (CASSANDRA-5696)
 * Pig: support for cql3 tables (CASSANDRA-5234)
 * Fix skipping range tombstones with reverse queries (CASSANDRA-5712)
 * Expire entries out of ThriftSessionManager (CASSANDRA-5719)
 * Don't keep ancestor information in memory (CASSANDRA-5342)
 * Expose native protocol server status in nodetool info (CASSANDRA-5735)
 * Fix pathetic performance of range tombstones (CASSANDRA-5677)
 * Fix querying with an empty (impossible) range (CASSANDRA-5573)
 * cqlsh: handle CUSTOM 2i in DESCRIBE output (CASSANDRA-5760)
 * Fix minor bug in Range.intersects(Bound) (CASSANDRA-5771)
 * cqlsh: handle disabled compression in DESCRIBE output (CASSANDRA-5766)
 * Ensure all UP events are notified on the native protocol (CASSANDRA-5769)
 * Fix formatting of sstable2json with multiple -k arguments (CASSANDRA-5781)
 * Don't rely on row marker for queries in general to hide lost markers
   after TTL expires (CASSANDRA-5762)
 * Sort nodetool help output (CASSANDRA-5776)
 * Fix column expiring during 2 phases compaction (CASSANDRA-5799)
 * now() is being rejected in INSERTs when inside collections (CASSANDRA-5795)


2.0.0-beta1
 * Add support for indexing clustered columns (CASSANDRA-5125)
 * Removed on-heap row cache (CASSANDRA-5348)
 * use nanotime consistently for node-local timeouts (CASSANDRA-5581)
 * Avoid unnecessary second pass on name-based queries (CASSANDRA-5577)
 * Experimental triggers (CASSANDRA-1311)
 * JEMalloc support for off-heap allocation (CASSANDRA-3997)
 * Single-pass compaction (CASSANDRA-4180)
 * Removed token range bisection (CASSANDRA-5518)
 * Removed compatibility with pre-1.2.5 sstables and network messages
   (CASSANDRA-5511)
 * removed PBSPredictor (CASSANDRA-5455)
 * CAS support (CASSANDRA-5062, 5441, 5442, 5443, 5619, 5667)
 * Leveled compaction performs size-tiered compactions in L0 
   (CASSANDRA-5371, 5439)
 * Add yaml network topology snitch for mixed ec2/other envs (CASSANDRA-5339)
 * Log when a node is down longer than the hint window (CASSANDRA-4554)
 * Optimize tombstone creation for ExpiringColumns (CASSANDRA-4917)
 * Improve LeveledScanner work estimation (CASSANDRA-5250, 5407)
 * Replace compaction lock with runWithCompactionsDisabled (CASSANDRA-3430)
 * Change Message IDs to ints (CASSANDRA-5307)
 * Move sstable level information into the Stats component, removing the
   need for a separate Manifest file (CASSANDRA-4872)
 * avoid serializing to byte[] on commitlog append (CASSANDRA-5199)
 * make index_interval configurable per columnfamily (CASSANDRA-3961, CASSANDRA-5650)
 * add default_time_to_live (CASSANDRA-3974)
 * add memtable_flush_period_in_ms (CASSANDRA-4237)
 * replace supercolumns internally by composites (CASSANDRA-3237, 5123)
 * upgrade thrift to 0.9.0 (CASSANDRA-3719)
 * drop unnecessary keyspace parameter from user-defined compaction API 
   (CASSANDRA-5139)
 * more robust solution to incomplete compactions + counters (CASSANDRA-5151)
 * Change order of directory searching for c*.in.sh (CASSANDRA-3983)
 * Add tool to reset SSTable compaction level for LCS (CASSANDRA-5271)
 * Allow custom configuration loader (CASSANDRA-5045)
 * Remove memory emergency pressure valve logic (CASSANDRA-3534)
 * Reduce request latency with eager retry (CASSANDRA-4705)
 * cqlsh: Remove ASSUME command (CASSANDRA-5331)
 * Rebuild BF when loading sstables if bloom_filter_fp_chance
   has changed since compaction (CASSANDRA-5015)
 * remove row-level bloom filters (CASSANDRA-4885)
 * Change Kernel Page Cache skipping into row preheating (disabled by default)
   (CASSANDRA-4937)
 * Improve repair by deciding on a gcBefore before sending
   out TreeRequests (CASSANDRA-4932)
 * Add an official way to disable compactions (CASSANDRA-5074)
 * Reenable ALTER TABLE DROP with new semantics (CASSANDRA-3919)
 * Add binary protocol versioning (CASSANDRA-5436)
 * Swap THshaServer for TThreadedSelectorServer (CASSANDRA-5530)
 * Add alias support to SELECT statement (CASSANDRA-5075)
 * Don't create empty RowMutations in CommitLogReplayer (CASSANDRA-5541)
 * Use range tombstones when dropping cfs/columns from schema (CASSANDRA-5579)
 * cqlsh: drop CQL2/CQL3-beta support (CASSANDRA-5585)
 * Track max/min column names in sstables to be able to optimize slice
   queries (CASSANDRA-5514, CASSANDRA-5595, CASSANDRA-5600)
 * Binary protocol: allow batching already prepared statements (CASSANDRA-4693)
 * Allow preparing timestamp, ttl and limit in CQL3 queries (CASSANDRA-4450)
 * Support native link w/o JNA in Java7 (CASSANDRA-3734)
 * Use SASL authentication in binary protocol v2 (CASSANDRA-5545)
 * Replace Thrift HsHa with LMAX Disruptor based implementation (CASSANDRA-5582)
 * cqlsh: Add row count to SELECT output (CASSANDRA-5636)
 * Include a timestamp with all read commands to determine column expiration
   (CASSANDRA-5149)
 * Streaming 2.0 (CASSANDRA-5286, 5699)
 * Conditional create/drop ks/table/index statements in CQL3 (CASSANDRA-2737)
 * more pre-table creation property validation (CASSANDRA-5693)
 * Redesign repair messages (CASSANDRA-5426)
 * Fix ALTER RENAME post-5125 (CASSANDRA-5702)
 * Disallow renaming a 2ndary indexed column (CASSANDRA-5705)
 * Rename Table to Keyspace (CASSANDRA-5613)
 * Ensure changing column_index_size_in_kb on different nodes don't corrupt the
   sstable (CASSANDRA-5454)
 * Move resultset type information into prepare, not execute (CASSANDRA-5649)
 * Auto paging in binary protocol (CASSANDRA-4415, 5714)
 * Don't tie client side use of AbstractType to JDBC (CASSANDRA-4495)
 * Adds new TimestampType to replace DateType (CASSANDRA-5723, CASSANDRA-5729)
Merged from 1.2:
 * make starting native protocol server idempotent (CASSANDRA-5728)
 * Fix loading key cache when a saved entry is no longer valid (CASSANDRA-5706)
 * Fix serialization of the LEFT gossip value (CASSANDRA-5696)
 * cqlsh: Don't show 'null' in place of empty values (CASSANDRA-5675)
 * Race condition in detecting version on a mixed 1.1/1.2 cluster
   (CASSANDRA-5692)
 * Fix skipping range tombstones with reverse queries (CASSANDRA-5712)
 * Expire entries out of ThriftSessionManager (CASSANRDA-5719)
 * Don't keep ancestor information in memory (CASSANDRA-5342)
 * cqlsh: fix handling of semicolons inside BATCH queries (CASSANDRA-5697)


1.2.6
 * Fix tracing when operation completes before all responses arrive 
   (CASSANDRA-5668)
 * Fix cross-DC mutation forwarding (CASSANDRA-5632)
 * Reduce SSTableLoader memory usage (CASSANDRA-5555)
 * Scale hinted_handoff_throttle_in_kb to cluster size (CASSANDRA-5272)
 * (Hadoop) Add CQL3 input/output formats (CASSANDRA-4421, 5622)
 * (Hadoop) Fix InputKeyRange in CFIF (CASSANDRA-5536)
 * Fix dealing with ridiculously large max sstable sizes in LCS (CASSANDRA-5589)
 * Ignore pre-truncate hints (CASSANDRA-4655)
 * Move System.exit on OOM into a separate thread (CASSANDRA-5273)
 * Write row markers when serializing schema (CASSANDRA-5572)
 * Check only SSTables for the requested range when streaming (CASSANDRA-5569)
 * Improve batchlog replay behavior and hint ttl handling (CASSANDRA-5314)
 * Exclude localTimestamp from validation for tombstones (CASSANDRA-5398)
 * cqlsh: add custom prompt support (CASSANDRA-5539)
 * Reuse prepared statements in hot auth queries (CASSANDRA-5594)
 * cqlsh: add vertical output option (see EXPAND) (CASSANDRA-5597)
 * Add a rate limit option to stress (CASSANDRA-5004)
 * have BulkLoader ignore snapshots directories (CASSANDRA-5587) 
 * fix SnitchProperties logging context (CASSANDRA-5602)
 * Expose whether jna is enabled and memory is locked via JMX (CASSANDRA-5508)
 * cqlsh: fix COPY FROM with ReversedType (CASSANDRA-5610)
 * Allow creating CUSTOM indexes on collections (CASSANDRA-5615)
 * Evaluate now() function at execution time (CASSANDRA-5616)
 * Expose detailed read repair metrics (CASSANDRA-5618)
 * Correct blob literal + ReversedType parsing (CASSANDRA-5629)
 * Allow GPFS to prefer the internal IP like EC2MRS (CASSANDRA-5630)
 * fix help text for -tspw cassandra-cli (CASSANDRA-5643)
 * don't throw away initial causes exceptions for internode encryption issues 
   (CASSANDRA-5644)
 * Fix message spelling errors for cql select statements (CASSANDRA-5647)
 * Suppress custom exceptions thru jmx (CASSANDRA-5652)
 * Update CREATE CUSTOM INDEX syntax (CASSANDRA-5639)
 * Fix PermissionDetails.equals() method (CASSANDRA-5655)
 * Never allow partition key ranges in CQL3 without token() (CASSANDRA-5666)
 * Gossiper incorrectly drops AppState for an upgrading node (CASSANDRA-5660)
 * Connection thrashing during multi-region ec2 during upgrade, due to 
   messaging version (CASSANDRA-5669)
 * Avoid over reconnecting in EC2MRS (CASSANDRA-5678)
 * Fix ReadResponseSerializer.serializedSize() for digest reads (CASSANDRA-5476)
 * allow sstable2json on 2i CFs (CASSANDRA-5694)
Merged from 1.1:
 * Remove buggy thrift max message length option (CASSANDRA-5529)
 * Fix NPE in Pig's widerow mode (CASSANDRA-5488)
 * Add split size parameter to Pig and disable split combination (CASSANDRA-5544)


1.2.5
 * make BytesToken.toString only return hex bytes (CASSANDRA-5566)
 * Ensure that submitBackground enqueues at least one task (CASSANDRA-5554)
 * fix 2i updates with identical values and timestamps (CASSANDRA-5540)
 * fix compaction throttling bursty-ness (CASSANDRA-4316)
 * reduce memory consumption of IndexSummary (CASSANDRA-5506)
 * remove per-row column name bloom filters (CASSANDRA-5492)
 * Include fatal errors in trace events (CASSANDRA-5447)
 * Ensure that PerRowSecondaryIndex is notified of row-level deletes
   (CASSANDRA-5445)
 * Allow empty blob literals in CQL3 (CASSANDRA-5452)
 * Fix streaming RangeTombstones at column index boundary (CASSANDRA-5418)
 * Fix preparing statements when current keyspace is not set (CASSANDRA-5468)
 * Fix SemanticVersion.isSupportedBy minor/patch handling (CASSANDRA-5496)
 * Don't provide oldCfId for post-1.1 system cfs (CASSANDRA-5490)
 * Fix primary range ignores replication strategy (CASSANDRA-5424)
 * Fix shutdown of binary protocol server (CASSANDRA-5507)
 * Fix repair -snapshot not working (CASSANDRA-5512)
 * Set isRunning flag later in binary protocol server (CASSANDRA-5467)
 * Fix use of CQL3 functions with descending clustering order (CASSANDRA-5472)
 * Disallow renaming columns one at a time for thrift table in CQL3
   (CASSANDRA-5531)
 * cqlsh: add CLUSTERING ORDER BY support to DESCRIBE (CASSANDRA-5528)
 * Add custom secondary index support to CQL3 (CASSANDRA-5484)
 * Fix repair hanging silently on unexpected error (CASSANDRA-5229)
 * Fix Ec2Snitch regression introduced by CASSANDRA-5171 (CASSANDRA-5432)
 * Add nodetool enablebackup/disablebackup (CASSANDRA-5556)
 * cqlsh: fix DESCRIBE after case insensitive USE (CASSANDRA-5567)
Merged from 1.1
 * Add retry mechanism to OTC for non-droppable_verbs (CASSANDRA-5393)
 * Use allocator information to improve memtable memory usage estimate
   (CASSANDRA-5497)
 * Fix trying to load deleted row into row cache on startup (CASSANDRA-4463)
 * fsync leveled manifest to avoid corruption (CASSANDRA-5535)
 * Fix Bound intersection computation (CASSANDRA-5551)
 * sstablescrub now respects max memory size in cassandra.in.sh (CASSANDRA-5562)


1.2.4
 * Ensure that PerRowSecondaryIndex updates see the most recent values
   (CASSANDRA-5397)
 * avoid duplicate index entries ind PrecompactedRow and 
   ParallelCompactionIterable (CASSANDRA-5395)
 * remove the index entry on oldColumn when new column is a tombstone 
   (CASSANDRA-5395)
 * Change default stream throughput from 400 to 200 mbps (CASSANDRA-5036)
 * Gossiper logs DOWN for symmetry with UP (CASSANDRA-5187)
 * Fix mixing prepared statements between keyspaces (CASSANDRA-5352)
 * Fix consistency level during bootstrap - strike 3 (CASSANDRA-5354)
 * Fix transposed arguments in AlreadyExistsException (CASSANDRA-5362)
 * Improve asynchronous hint delivery (CASSANDRA-5179)
 * Fix Guava dependency version (12.0 -> 13.0.1) for Maven (CASSANDRA-5364)
 * Validate that provided CQL3 collection value are < 64K (CASSANDRA-5355)
 * Make upgradeSSTable skip current version sstables by default (CASSANDRA-5366)
 * Optimize min/max timestamp collection (CASSANDRA-5373)
 * Invalid streamId in cql binary protocol when using invalid CL 
   (CASSANDRA-5164)
 * Fix validation for IN where clauses with collections (CASSANDRA-5376)
 * Copy resultSet on count query to avoid ConcurrentModificationException 
   (CASSANDRA-5382)
 * Correctly typecheck in CQL3 even with ReversedType (CASSANDRA-5386)
 * Fix streaming compressed files when using encryption (CASSANDRA-5391)
 * cassandra-all 1.2.0 pom missing netty dependency (CASSANDRA-5392)
 * Fix writetime/ttl functions on null values (CASSANDRA-5341)
 * Fix NPE during cql3 select with token() (CASSANDRA-5404)
 * IndexHelper.skipBloomFilters won't skip non-SHA filters (CASSANDRA-5385)
 * cqlsh: Print maps ordered by key, sort sets (CASSANDRA-5413)
 * Add null syntax support in CQL3 for inserts (CASSANDRA-3783)
 * Allow unauthenticated set_keyspace() calls (CASSANDRA-5423)
 * Fix potential incremental backups race (CASSANDRA-5410)
 * Fix prepared BATCH statements with batch-level timestamps (CASSANDRA-5415)
 * Allow overriding superuser setup delay (CASSANDRA-5430)
 * cassandra-shuffle with JMX usernames and passwords (CASSANDRA-5431)
Merged from 1.1:
 * cli: Quote ks and cf names in schema output when needed (CASSANDRA-5052)
 * Fix bad default for min/max timestamp in SSTableMetadata (CASSANDRA-5372)
 * Fix cf name extraction from manifest in Directories.migrateFile() 
   (CASSANDRA-5242)
 * Support pluggable internode authentication (CASSANDRA-5401)


1.2.3
 * add check for sstable overlap within a level on startup (CASSANDRA-5327)
 * replace ipv6 colons in jmx object names (CASSANDRA-5298, 5328)
 * Avoid allocating SSTableBoundedScanner during repair when the range does 
   not intersect the sstable (CASSANDRA-5249)
 * Don't lowercase property map keys (this breaks NTS) (CASSANDRA-5292)
 * Fix composite comparator with super columns (CASSANDRA-5287)
 * Fix insufficient validation of UPDATE queries against counter cfs
   (CASSANDRA-5300)
 * Fix PropertyFileSnitch default DC/Rack behavior (CASSANDRA-5285)
 * Handle null values when executing prepared statement (CASSANDRA-5081)
 * Add netty to pom dependencies (CASSANDRA-5181)
 * Include type arguments in Thrift CQLPreparedResult (CASSANDRA-5311)
 * Fix compaction not removing columns when bf_fp_ratio is 1 (CASSANDRA-5182)
 * cli: Warn about missing CQL3 tables in schema descriptions (CASSANDRA-5309)
 * Re-enable unknown option in replication/compaction strategies option for
   backward compatibility (CASSANDRA-4795)
 * Add binary protocol support to stress (CASSANDRA-4993)
 * cqlsh: Fix COPY FROM value quoting and null handling (CASSANDRA-5305)
 * Fix repair -pr for vnodes (CASSANDRA-5329)
 * Relax CL for auth queries for non-default users (CASSANDRA-5310)
 * Fix AssertionError during repair (CASSANDRA-5245)
 * Don't announce migrations to pre-1.2 nodes (CASSANDRA-5334)
Merged from 1.1:
 * Update offline scrub for 1.0 -> 1.1 directory structure (CASSANDRA-5195)
 * add tmp flag to Descriptor hashcode (CASSANDRA-4021)
 * fix logging of "Found table data in data directories" when only system tables
   are present (CASSANDRA-5289)
 * cli: Add JMX authentication support (CASSANDRA-5080)
 * nodetool: ability to repair specific range (CASSANDRA-5280)
 * Fix possible assertion triggered in SliceFromReadCommand (CASSANDRA-5284)
 * cqlsh: Add inet type support on Windows (ipv4-only) (CASSANDRA-4801)
 * Fix race when initializing ColumnFamilyStore (CASSANDRA-5350)
 * Add UseTLAB JVM flag (CASSANDRA-5361)


1.2.2
 * fix potential for multiple concurrent compactions of the same sstables
   (CASSANDRA-5256)
 * avoid no-op caching of byte[] on commitlog append (CASSANDRA-5199)
 * fix symlinks under data dir not working (CASSANDRA-5185)
 * fix bug in compact storage metadata handling (CASSANDRA-5189)
 * Validate login for USE queries (CASSANDRA-5207)
 * cli: remove default username and password (CASSANDRA-5208)
 * configure populate_io_cache_on_flush per-CF (CASSANDRA-4694)
 * allow configuration of internode socket buffer (CASSANDRA-3378)
 * Make sstable directory picking blacklist-aware again (CASSANDRA-5193)
 * Correctly expire gossip states for edge cases (CASSANDRA-5216)
 * Improve handling of directory creation failures (CASSANDRA-5196)
 * Expose secondary indicies to the rest of nodetool (CASSANDRA-4464)
 * Binary protocol: avoid sending notification for 0.0.0.0 (CASSANDRA-5227)
 * add UseCondCardMark XX jvm settings on jdk 1.7 (CASSANDRA-4366)
 * CQL3 refactor to allow conversion function (CASSANDRA-5226)
 * Fix drop of sstables in some circumstance (CASSANDRA-5232)
 * Implement caching of authorization results (CASSANDRA-4295)
 * Add support for LZ4 compression (CASSANDRA-5038)
 * Fix missing columns in wide rows queries (CASSANDRA-5225)
 * Simplify auth setup and make system_auth ks alterable (CASSANDRA-5112)
 * Stop compactions from hanging during bootstrap (CASSANDRA-5244)
 * fix compressed streaming sending extra chunk (CASSANDRA-5105)
 * Add CQL3-based implementations of IAuthenticator and IAuthorizer
   (CASSANDRA-4898)
 * Fix timestamp-based tomstone removal logic (CASSANDRA-5248)
 * cli: Add JMX authentication support (CASSANDRA-5080)
 * Fix forceFlush behavior (CASSANDRA-5241)
 * cqlsh: Add username autocompletion (CASSANDRA-5231)
 * Fix CQL3 composite partition key error (CASSANDRA-5240)
 * Allow IN clause on last clustering key (CASSANDRA-5230)
Merged from 1.1:
 * fix start key/end token validation for wide row iteration (CASSANDRA-5168)
 * add ConfigHelper support for Thrift frame and max message sizes (CASSANDRA-5188)
 * fix nodetool repair not fail on node down (CASSANDRA-5203)
 * always collect tombstone hints (CASSANDRA-5068)
 * Fix error when sourcing file in cqlsh (CASSANDRA-5235)


1.2.1
 * stream undelivered hints on decommission (CASSANDRA-5128)
 * GossipingPropertyFileSnitch loads saved dc/rack info if needed (CASSANDRA-5133)
 * drain should flush system CFs too (CASSANDRA-4446)
 * add inter_dc_tcp_nodelay setting (CASSANDRA-5148)
 * re-allow wrapping ranges for start_token/end_token range pairitspwng (CASSANDRA-5106)
 * fix validation compaction of empty rows (CASSANDRA-5136)
 * nodetool methods to enable/disable hint storage/delivery (CASSANDRA-4750)
 * disallow bloom filter false positive chance of 0 (CASSANDRA-5013)
 * add threadpool size adjustment methods to JMXEnabledThreadPoolExecutor and 
   CompactionManagerMBean (CASSANDRA-5044)
 * fix hinting for dropped local writes (CASSANDRA-4753)
 * off-heap cache doesn't need mutable column container (CASSANDRA-5057)
 * apply disk_failure_policy to bad disks on initial directory creation 
   (CASSANDRA-4847)
 * Optimize name-based queries to use ArrayBackedSortedColumns (CASSANDRA-5043)
 * Fall back to old manifest if most recent is unparseable (CASSANDRA-5041)
 * pool [Compressed]RandomAccessReader objects on the partitioned read path
   (CASSANDRA-4942)
 * Add debug logging to list filenames processed by Directories.migrateFile 
   method (CASSANDRA-4939)
 * Expose black-listed directories via JMX (CASSANDRA-4848)
 * Log compaction merge counts (CASSANDRA-4894)
 * Minimize byte array allocation by AbstractData{Input,Output} (CASSANDRA-5090)
 * Add SSL support for the binary protocol (CASSANDRA-5031)
 * Allow non-schema system ks modification for shuffle to work (CASSANDRA-5097)
 * cqlsh: Add default limit to SELECT statements (CASSANDRA-4972)
 * cqlsh: fix DESCRIBE for 1.1 cfs in CQL3 (CASSANDRA-5101)
 * Correctly gossip with nodes >= 1.1.7 (CASSANDRA-5102)
 * Ensure CL guarantees on digest mismatch (CASSANDRA-5113)
 * Validate correctly selects on composite partition key (CASSANDRA-5122)
 * Fix exception when adding collection (CASSANDRA-5117)
 * Handle states for non-vnode clusters correctly (CASSANDRA-5127)
 * Refuse unrecognized replication and compaction strategy options (CASSANDRA-4795)
 * Pick the correct value validator in sstable2json for cql3 tables (CASSANDRA-5134)
 * Validate login for describe_keyspace, describe_keyspaces and set_keyspace
   (CASSANDRA-5144)
 * Fix inserting empty maps (CASSANDRA-5141)
 * Don't remove tokens from System table for node we know (CASSANDRA-5121)
 * fix streaming progress report for compresed files (CASSANDRA-5130)
 * Coverage analysis for low-CL queries (CASSANDRA-4858)
 * Stop interpreting dates as valid timeUUID value (CASSANDRA-4936)
 * Adds E notation for floating point numbers (CASSANDRA-4927)
 * Detect (and warn) unintentional use of the cql2 thrift methods when cql3 was
   intended (CASSANDRA-5172)
 * cli: Quote ks and cf names in schema output when needed (CASSANDRA-5052)
 * Fix cf name extraction from manifest in Directories.migrateFile() (CASSANDRA-5242)
 * Replace mistaken usage of commons-logging with slf4j (CASSANDRA-5464)
 * Ensure Jackson dependency matches lib (CASSANDRA-5126)
 * Expose droppable tombstone ratio stats over JMX (CASSANDRA-5159)
Merged from 1.1:
 * Simplify CompressedRandomAccessReader to work around JDK FD bug (CASSANDRA-5088)
 * Improve handling a changing target throttle rate mid-compaction (CASSANDRA-5087)
 * Pig: correctly decode row keys in widerow mode (CASSANDRA-5098)
 * nodetool repair command now prints progress (CASSANDRA-4767)
 * fix user defined compaction to run against 1.1 data directory (CASSANDRA-5118)
 * Fix CQL3 BATCH authorization caching (CASSANDRA-5145)
 * fix get_count returns incorrect value with TTL (CASSANDRA-5099)
 * better handling for mid-compaction failure (CASSANDRA-5137)
 * convert default marshallers list to map for better readability (CASSANDRA-5109)
 * fix ConcurrentModificationException in getBootstrapSource (CASSANDRA-5170)
 * fix sstable maxtimestamp for row deletes and pre-1.1.1 sstables (CASSANDRA-5153)
 * Fix thread growth on node removal (CASSANDRA-5175)
 * Make Ec2Region's datacenter name configurable (CASSANDRA-5155)


1.2.0
 * Disallow counters in collections (CASSANDRA-5082)
 * cqlsh: add unit tests (CASSANDRA-3920)
 * fix default bloom_filter_fp_chance for LeveledCompactionStrategy (CASSANDRA-5093)
Merged from 1.1:
 * add validation for get_range_slices with start_key and end_token (CASSANDRA-5089)


1.2.0-rc2
 * fix nodetool ownership display with vnodes (CASSANDRA-5065)
 * cqlsh: add DESCRIBE KEYSPACES command (CASSANDRA-5060)
 * Fix potential infinite loop when reloading CFS (CASSANDRA-5064)
 * Fix SimpleAuthorizer example (CASSANDRA-5072)
 * cqlsh: force CL.ONE for tracing and system.schema* queries (CASSANDRA-5070)
 * Includes cassandra-shuffle in the debian package (CASSANDRA-5058)
Merged from 1.1:
 * fix multithreaded compaction deadlock (CASSANDRA-4492)
 * fix temporarily missing schema after upgrade from pre-1.1.5 (CASSANDRA-5061)
 * Fix ALTER TABLE overriding compression options with defaults
   (CASSANDRA-4996, 5066)
 * fix specifying and altering crc_check_chance (CASSANDRA-5053)
 * fix Murmur3Partitioner ownership% calculation (CASSANDRA-5076)
 * Don't expire columns sooner than they should in 2ndary indexes (CASSANDRA-5079)


1.2-rc1
 * rename rpc_timeout settings to request_timeout (CASSANDRA-5027)
 * add BF with 0.1 FP to LCS by default (CASSANDRA-5029)
 * Fix preparing insert queries (CASSANDRA-5016)
 * Fix preparing queries with counter increment (CASSANDRA-5022)
 * Fix preparing updates with collections (CASSANDRA-5017)
 * Don't generate UUID based on other node address (CASSANDRA-5002)
 * Fix message when trying to alter a clustering key type (CASSANDRA-5012)
 * Update IAuthenticator to match the new IAuthorizer (CASSANDRA-5003)
 * Fix inserting only a key in CQL3 (CASSANDRA-5040)
 * Fix CQL3 token() function when used with strings (CASSANDRA-5050)
Merged from 1.1:
 * reduce log spam from invalid counter shards (CASSANDRA-5026)
 * Improve schema propagation performance (CASSANDRA-5025)
 * Fix for IndexHelper.IndexFor throws OOB Exception (CASSANDRA-5030)
 * cqlsh: make it possible to describe thrift CFs (CASSANDRA-4827)
 * cqlsh: fix timestamp formatting on some platforms (CASSANDRA-5046)


1.2-beta3
 * make consistency level configurable in cqlsh (CASSANDRA-4829)
 * fix cqlsh rendering of blob fields (CASSANDRA-4970)
 * fix cqlsh DESCRIBE command (CASSANDRA-4913)
 * save truncation position in system table (CASSANDRA-4906)
 * Move CompressionMetadata off-heap (CASSANDRA-4937)
 * allow CLI to GET cql3 columnfamily data (CASSANDRA-4924)
 * Fix rare race condition in getExpireTimeForEndpoint (CASSANDRA-4402)
 * acquire references to overlapping sstables during compaction so bloom filter
   doesn't get free'd prematurely (CASSANDRA-4934)
 * Don't share slice query filter in CQL3 SelectStatement (CASSANDRA-4928)
 * Separate tracing from Log4J (CASSANDRA-4861)
 * Exclude gcable tombstones from merkle-tree computation (CASSANDRA-4905)
 * Better printing of AbstractBounds for tracing (CASSANDRA-4931)
 * Optimize mostRecentTombstone check in CC.collectAllData (CASSANDRA-4883)
 * Change stream session ID to UUID to avoid collision from same node (CASSANDRA-4813)
 * Use Stats.db when bulk loading if present (CASSANDRA-4957)
 * Skip repair on system_trace and keyspaces with RF=1 (CASSANDRA-4956)
 * (cql3) Remove arbitrary SELECT limit (CASSANDRA-4918)
 * Correctly handle prepared operation on collections (CASSANDRA-4945)
 * Fix CQL3 LIMIT (CASSANDRA-4877)
 * Fix Stress for CQL3 (CASSANDRA-4979)
 * Remove cassandra specific exceptions from JMX interface (CASSANDRA-4893)
 * (CQL3) Force using ALLOW FILTERING on potentially inefficient queries (CASSANDRA-4915)
 * (cql3) Fix adding column when the table has collections (CASSANDRA-4982)
 * (cql3) Fix allowing collections with compact storage (CASSANDRA-4990)
 * (cql3) Refuse ttl/writetime function on collections (CASSANDRA-4992)
 * Replace IAuthority with new IAuthorizer (CASSANDRA-4874)
 * clqsh: fix KEY pseudocolumn escaping when describing Thrift tables
   in CQL3 mode (CASSANDRA-4955)
 * add basic authentication support for Pig CassandraStorage (CASSANDRA-3042)
 * fix CQL2 ALTER TABLE compaction_strategy_class altering (CASSANDRA-4965)
Merged from 1.1:
 * Fall back to old describe_splits if d_s_ex is not available (CASSANDRA-4803)
 * Improve error reporting when streaming ranges fail (CASSANDRA-5009)
 * Fix cqlsh timestamp formatting of timezone info (CASSANDRA-4746)
 * Fix assertion failure with leveled compaction (CASSANDRA-4799)
 * Check for null end_token in get_range_slice (CASSANDRA-4804)
 * Remove all remnants of removed nodes (CASSANDRA-4840)
 * Add aut-reloading of the log4j file in debian package (CASSANDRA-4855)
 * Fix estimated row cache entry size (CASSANDRA-4860)
 * reset getRangeSlice filter after finishing a row for get_paged_slice
   (CASSANDRA-4919)
 * expunge row cache post-truncate (CASSANDRA-4940)
 * Allow static CF definition with compact storage (CASSANDRA-4910)
 * Fix endless loop/compaction of schema_* CFs due to broken timestamps (CASSANDRA-4880)
 * Fix 'wrong class type' assertion in CounterColumn (CASSANDRA-4976)


1.2-beta2
 * fp rate of 1.0 disables BF entirely; LCS defaults to 1.0 (CASSANDRA-4876)
 * off-heap bloom filters for row keys (CASSANDRA_4865)
 * add extension point for sstable components (CASSANDRA-4049)
 * improve tracing output (CASSANDRA-4852, 4862)
 * make TRACE verb droppable (CASSANDRA-4672)
 * fix BulkLoader recognition of CQL3 columnfamilies (CASSANDRA-4755)
 * Sort commitlog segments for replay by id instead of mtime (CASSANDRA-4793)
 * Make hint delivery asynchronous (CASSANDRA-4761)
 * Pluggable Thrift transport factories for CLI and cqlsh (CASSANDRA-4609, 4610)
 * cassandra-cli: allow Double value type to be inserted to a column (CASSANDRA-4661)
 * Add ability to use custom TServerFactory implementations (CASSANDRA-4608)
 * optimize batchlog flushing to skip successful batches (CASSANDRA-4667)
 * include metadata for system keyspace itself in schema tables (CASSANDRA-4416)
 * add check to PropertyFileSnitch to verify presence of location for
   local node (CASSANDRA-4728)
 * add PBSPredictor consistency modeler (CASSANDRA-4261)
 * remove vestiges of Thrift unframed mode (CASSANDRA-4729)
 * optimize single-row PK lookups (CASSANDRA-4710)
 * adjust blockFor calculation to account for pending ranges due to node 
   movement (CASSANDRA-833)
 * Change CQL version to 3.0.0 and stop accepting 3.0.0-beta1 (CASSANDRA-4649)
 * (CQL3) Make prepared statement global instead of per connection 
   (CASSANDRA-4449)
 * Fix scrubbing of CQL3 created tables (CASSANDRA-4685)
 * (CQL3) Fix validation when using counter and regular columns in the same 
   table (CASSANDRA-4706)
 * Fix bug starting Cassandra with simple authentication (CASSANDRA-4648)
 * Add support for batchlog in CQL3 (CASSANDRA-4545, 4738)
 * Add support for multiple column family outputs in CFOF (CASSANDRA-4208)
 * Support repairing only the local DC nodes (CASSANDRA-4747)
 * Use rpc_address for binary protocol and change default port (CASSANDRA-4751)
 * Fix use of collections in prepared statements (CASSANDRA-4739)
 * Store more information into peers table (CASSANDRA-4351, 4814)
 * Configurable bucket size for size tiered compaction (CASSANDRA-4704)
 * Run leveled compaction in parallel (CASSANDRA-4310)
 * Fix potential NPE during CFS reload (CASSANDRA-4786)
 * Composite indexes may miss results (CASSANDRA-4796)
 * Move consistency level to the protocol level (CASSANDRA-4734, 4824)
 * Fix Subcolumn slice ends not respected (CASSANDRA-4826)
 * Fix Assertion error in cql3 select (CASSANDRA-4783)
 * Fix list prepend logic (CQL3) (CASSANDRA-4835)
 * Add booleans as literals in CQL3 (CASSANDRA-4776)
 * Allow renaming PK columns in CQL3 (CASSANDRA-4822)
 * Fix binary protocol NEW_NODE event (CASSANDRA-4679)
 * Fix potential infinite loop in tombstone compaction (CASSANDRA-4781)
 * Remove system tables accounting from schema (CASSANDRA-4850)
 * (cql3) Force provided columns in clustering key order in 
   'CLUSTERING ORDER BY' (CASSANDRA-4881)
 * Fix composite index bug (CASSANDRA-4884)
 * Fix short read protection for CQL3 (CASSANDRA-4882)
 * Add tracing support to the binary protocol (CASSANDRA-4699)
 * (cql3) Don't allow prepared marker inside collections (CASSANDRA-4890)
 * Re-allow order by on non-selected columns (CASSANDRA-4645)
 * Bug when composite index is created in a table having collections (CASSANDRA-4909)
 * log index scan subject in CompositesSearcher (CASSANDRA-4904)
Merged from 1.1:
 * add get[Row|Key]CacheEntries to CacheServiceMBean (CASSANDRA-4859)
 * fix get_paged_slice to wrap to next row correctly (CASSANDRA-4816)
 * fix indexing empty column values (CASSANDRA-4832)
 * allow JdbcDate to compose null Date objects (CASSANDRA-4830)
 * fix possible stackoverflow when compacting 1000s of sstables
   (CASSANDRA-4765)
 * fix wrong leveled compaction progress calculation (CASSANDRA-4807)
 * add a close() method to CRAR to prevent leaking file descriptors (CASSANDRA-4820)
 * fix potential infinite loop in get_count (CASSANDRA-4833)
 * fix compositeType.{get/from}String methods (CASSANDRA-4842)
 * (CQL) fix CREATE COLUMNFAMILY permissions check (CASSANDRA-4864)
 * Fix DynamicCompositeType same type comparison (CASSANDRA-4711)
 * Fix duplicate SSTable reference when stream session failed (CASSANDRA-3306)
 * Allow static CF definition with compact storage (CASSANDRA-4910)
 * Fix endless loop/compaction of schema_* CFs due to broken timestamps (CASSANDRA-4880)
 * Fix 'wrong class type' assertion in CounterColumn (CASSANDRA-4976)


1.2-beta1
 * add atomic_batch_mutate (CASSANDRA-4542, -4635)
 * increase default max_hint_window_in_ms to 3h (CASSANDRA-4632)
 * include message initiation time to replicas so they can more
   accurately drop timed-out requests (CASSANDRA-2858)
 * fix clientutil.jar dependencies (CASSANDRA-4566)
 * optimize WriteResponse (CASSANDRA-4548)
 * new metrics (CASSANDRA-4009)
 * redesign KEYS indexes to avoid read-before-write (CASSANDRA-2897)
 * debug tracing (CASSANDRA-1123)
 * parallelize row cache loading (CASSANDRA-4282)
 * Make compaction, flush JBOD-aware (CASSANDRA-4292)
 * run local range scans on the read stage (CASSANDRA-3687)
 * clean up ioexceptions (CASSANDRA-2116)
 * add disk_failure_policy (CASSANDRA-2118)
 * Introduce new json format with row level deletion (CASSANDRA-4054)
 * remove redundant "name" column from schema_keyspaces (CASSANDRA-4433)
 * improve "nodetool ring" handling of multi-dc clusters (CASSANDRA-3047)
 * update NTS calculateNaturalEndpoints to be O(N log N) (CASSANDRA-3881)
 * split up rpc timeout by operation type (CASSANDRA-2819)
 * rewrite key cache save/load to use only sequential i/o (CASSANDRA-3762)
 * update MS protocol with a version handshake + broadcast address id
   (CASSANDRA-4311)
 * multithreaded hint replay (CASSANDRA-4189)
 * add inter-node message compression (CASSANDRA-3127)
 * remove COPP (CASSANDRA-2479)
 * Track tombstone expiration and compact when tombstone content is
   higher than a configurable threshold, default 20% (CASSANDRA-3442, 4234)
 * update MurmurHash to version 3 (CASSANDRA-2975)
 * (CLI) track elapsed time for `delete' operation (CASSANDRA-4060)
 * (CLI) jline version is bumped to 1.0 to properly  support
   'delete' key function (CASSANDRA-4132)
 * Save IndexSummary into new SSTable 'Summary' component (CASSANDRA-2392, 4289)
 * Add support for range tombstones (CASSANDRA-3708)
 * Improve MessagingService efficiency (CASSANDRA-3617)
 * Avoid ID conflicts from concurrent schema changes (CASSANDRA-3794)
 * Set thrift HSHA server thread limit to unlimited by default (CASSANDRA-4277)
 * Avoids double serialization of CF id in RowMutation messages
   (CASSANDRA-4293)
 * stream compressed sstables directly with java nio (CASSANDRA-4297)
 * Support multiple ranges in SliceQueryFilter (CASSANDRA-3885)
 * Add column metadata to system column families (CASSANDRA-4018)
 * (cql3) Always use composite types by default (CASSANDRA-4329)
 * (cql3) Add support for set, map and list (CASSANDRA-3647)
 * Validate date type correctly (CASSANDRA-4441)
 * (cql3) Allow definitions with only a PK (CASSANDRA-4361)
 * (cql3) Add support for row key composites (CASSANDRA-4179)
 * improve DynamicEndpointSnitch by using reservoir sampling (CASSANDRA-4038)
 * (cql3) Add support for 2ndary indexes (CASSANDRA-3680)
 * (cql3) fix defining more than one PK to be invalid (CASSANDRA-4477)
 * remove schema agreement checking from all external APIs (Thrift, CQL and CQL3) (CASSANDRA-4487)
 * add Murmur3Partitioner and make it default for new installations (CASSANDRA-3772, 4621)
 * (cql3) update pseudo-map syntax to use map syntax (CASSANDRA-4497)
 * Finer grained exceptions hierarchy and provides error code with exceptions (CASSANDRA-3979)
 * Adds events push to binary protocol (CASSANDRA-4480)
 * Rewrite nodetool help (CASSANDRA-2293)
 * Make CQL3 the default for CQL (CASSANDRA-4640)
 * update stress tool to be able to use CQL3 (CASSANDRA-4406)
 * Accept all thrift update on CQL3 cf but don't expose their metadata (CASSANDRA-4377)
 * Replace Throttle with Guava's RateLimiter for HintedHandOff (CASSANDRA-4541)
 * fix counter add/get using CQL2 and CQL3 in stress tool (CASSANDRA-4633)
 * Add sstable count per level to cfstats (CASSANDRA-4537)
 * (cql3) Add ALTER KEYSPACE statement (CASSANDRA-4611)
 * (cql3) Allow defining default consistency levels (CASSANDRA-4448)
 * (cql3) Fix queries using LIMIT missing results (CASSANDRA-4579)
 * fix cross-version gossip messaging (CASSANDRA-4576)
 * added inet data type (CASSANDRA-4627)


1.1.6
 * Wait for writes on synchronous read digest mismatch (CASSANDRA-4792)
 * fix commitlog replay for nanotime-infected sstables (CASSANDRA-4782)
 * preflight check ttl for maximum of 20 years (CASSANDRA-4771)
 * (Pig) fix widerow input with single column rows (CASSANDRA-4789)
 * Fix HH to compact with correct gcBefore, which avoids wiping out
   undelivered hints (CASSANDRA-4772)
 * LCS will merge up to 32 L0 sstables as intended (CASSANDRA-4778)
 * NTS will default unconfigured DC replicas to zero (CASSANDRA-4675)
 * use default consistency level in counter validation if none is
   explicitly provide (CASSANDRA-4700)
 * Improve IAuthority interface by introducing fine-grained
   access permissions and grant/revoke commands (CASSANDRA-4490, 4644)
 * fix assumption error in CLI when updating/describing keyspace 
   (CASSANDRA-4322)
 * Adds offline sstablescrub to debian packaging (CASSANDRA-4642)
 * Automatic fixing of overlapping leveled sstables (CASSANDRA-4644)
 * fix error when using ORDER BY with extended selections (CASSANDRA-4689)
 * (CQL3) Fix validation for IN queries for non-PK cols (CASSANDRA-4709)
 * fix re-created keyspace disappering after 1.1.5 upgrade 
   (CASSANDRA-4698, 4752)
 * (CLI) display elapsed time in 2 fraction digits (CASSANDRA-3460)
 * add authentication support to sstableloader (CASSANDRA-4712)
 * Fix CQL3 'is reversed' logic (CASSANDRA-4716, 4759)
 * (CQL3) Don't return ReversedType in result set metadata (CASSANDRA-4717)
 * Backport adding AlterKeyspace statement (CASSANDRA-4611)
 * (CQL3) Correcty accept upper-case data types (CASSANDRA-4770)
 * Add binary protocol events for schema changes (CASSANDRA-4684)
Merged from 1.0:
 * Switch from NBHM to CHM in MessagingService's callback map, which
   prevents OOM in long-running instances (CASSANDRA-4708)


1.1.5
 * add SecondaryIndex.reload API (CASSANDRA-4581)
 * use millis + atomicint for commitlog segment creation instead of
   nanotime, which has issues under some hypervisors (CASSANDRA-4601)
 * fix FD leak in slice queries (CASSANDRA-4571)
 * avoid recursion in leveled compaction (CASSANDRA-4587)
 * increase stack size under Java7 to 180K
 * Log(info) schema changes (CASSANDRA-4547)
 * Change nodetool setcachecapcity to manipulate global caches (CASSANDRA-4563)
 * (cql3) fix setting compaction strategy (CASSANDRA-4597)
 * fix broken system.schema_* timestamps on system startup (CASSANDRA-4561)
 * fix wrong skip of cache saving (CASSANDRA-4533)
 * Avoid NPE when lost+found is in data dir (CASSANDRA-4572)
 * Respect five-minute flush moratorium after initial CL replay (CASSANDRA-4474)
 * Adds ntp as recommended in debian packaging (CASSANDRA-4606)
 * Configurable transport in CF Record{Reader|Writer} (CASSANDRA-4558)
 * (cql3) fix potential NPE with both equal and unequal restriction (CASSANDRA-4532)
 * (cql3) improves ORDER BY validation (CASSANDRA-4624)
 * Fix potential deadlock during counter writes (CASSANDRA-4578)
 * Fix cql error with ORDER BY when using IN (CASSANDRA-4612)
Merged from 1.0:
 * increase Xss to 160k to accomodate latest 1.6 JVMs (CASSANDRA-4602)
 * fix toString of hint destination tokens (CASSANDRA-4568)
 * Fix multiple values for CurrentLocal NodeID (CASSANDRA-4626)


1.1.4
 * fix offline scrub to catch >= out of order rows (CASSANDRA-4411)
 * fix cassandra-env.sh on RHEL and other non-dash-based systems 
   (CASSANDRA-4494)
Merged from 1.0:
 * (Hadoop) fix setting key length for old-style mapred api (CASSANDRA-4534)
 * (Hadoop) fix iterating through a resultset consisting entirely
   of tombstoned rows (CASSANDRA-4466)


1.1.3
 * (cqlsh) add COPY TO (CASSANDRA-4434)
 * munmap commitlog segments before rename (CASSANDRA-4337)
 * (JMX) rename getRangeKeySample to sampleKeyRange to avoid returning
   multi-MB results as an attribute (CASSANDRA-4452)
 * flush based on data size, not throughput; overwritten columns no 
   longer artificially inflate liveRatio (CASSANDRA-4399)
 * update default commitlog segment size to 32MB and total commitlog
   size to 32/1024 MB for 32/64 bit JVMs, respectively (CASSANDRA-4422)
 * avoid using global partitioner to estimate ranges in index sstables
   (CASSANDRA-4403)
 * restore pre-CASSANDRA-3862 approach to removing expired tombstones
   from row cache during compaction (CASSANDRA-4364)
 * (stress) support for CQL prepared statements (CASSANDRA-3633)
 * Correctly catch exception when Snappy cannot be loaded (CASSANDRA-4400)
 * (cql3) Support ORDER BY when IN condition is given in WHERE clause (CASSANDRA-4327)
 * (cql3) delete "component_index" column on DROP TABLE call (CASSANDRA-4420)
 * change nanoTime() to currentTimeInMillis() in schema related code (CASSANDRA-4432)
 * add a token generation tool (CASSANDRA-3709)
 * Fix LCS bug with sstable containing only 1 row (CASSANDRA-4411)
 * fix "Can't Modify Index Name" problem on CF update (CASSANDRA-4439)
 * Fix assertion error in getOverlappingSSTables during repair (CASSANDRA-4456)
 * fix nodetool's setcompactionthreshold command (CASSANDRA-4455)
 * Ensure compacted files are never used, to avoid counter overcount (CASSANDRA-4436)
Merged from 1.0:
 * Push the validation of secondary index values to the SecondaryIndexManager (CASSANDRA-4240)
 * allow dropping columns shadowed by not-yet-expired supercolumn or row
   tombstones in PrecompactedRow (CASSANDRA-4396)


1.1.2
 * Fix cleanup not deleting index entries (CASSANDRA-4379)
 * Use correct partitioner when saving + loading caches (CASSANDRA-4331)
 * Check schema before trying to export sstable (CASSANDRA-2760)
 * Raise a meaningful exception instead of NPE when PFS encounters
   an unconfigured node + no default (CASSANDRA-4349)
 * fix bug in sstable blacklisting with LCS (CASSANDRA-4343)
 * LCS no longer promotes tiny sstables out of L0 (CASSANDRA-4341)
 * skip tombstones during hint replay (CASSANDRA-4320)
 * fix NPE in compactionstats (CASSANDRA-4318)
 * enforce 1m min keycache for auto (CASSANDRA-4306)
 * Have DeletedColumn.isMFD always return true (CASSANDRA-4307)
 * (cql3) exeption message for ORDER BY constraints said primary filter can be
    an IN clause, which is misleading (CASSANDRA-4319)
 * (cql3) Reject (not yet supported) creation of 2ndardy indexes on tables with
   composite primary keys (CASSANDRA-4328)
 * Set JVM stack size to 160k for java 7 (CASSANDRA-4275)
 * cqlsh: add COPY command to load data from CSV flat files (CASSANDRA-4012)
 * CFMetaData.fromThrift to throw ConfigurationException upon error (CASSANDRA-4353)
 * Use CF comparator to sort indexed columns in SecondaryIndexManager
   (CASSANDRA-4365)
 * add strategy_options to the KSMetaData.toString() output (CASSANDRA-4248)
 * (cql3) fix range queries containing unqueried results (CASSANDRA-4372)
 * (cql3) allow updating column_alias types (CASSANDRA-4041)
 * (cql3) Fix deletion bug (CASSANDRA-4193)
 * Fix computation of overlapping sstable for leveled compaction (CASSANDRA-4321)
 * Improve scrub and allow to run it offline (CASSANDRA-4321)
 * Fix assertionError in StorageService.bulkLoad (CASSANDRA-4368)
 * (cqlsh) add option to authenticate to a keyspace at startup (CASSANDRA-4108)
 * (cqlsh) fix ASSUME functionality (CASSANDRA-4352)
 * Fix ColumnFamilyRecordReader to not return progress > 100% (CASSANDRA-3942)
Merged from 1.0:
 * Set gc_grace on index CF to 0 (CASSANDRA-4314)


1.1.1
 * add populate_io_cache_on_flush option (CASSANDRA-2635)
 * allow larger cache capacities than 2GB (CASSANDRA-4150)
 * add getsstables command to nodetool (CASSANDRA-4199)
 * apply parent CF compaction settings to secondary index CFs (CASSANDRA-4280)
 * preserve commitlog size cap when recycling segments at startup
   (CASSANDRA-4201)
 * (Hadoop) fix split generation regression (CASSANDRA-4259)
 * ignore min/max compactions settings in LCS, while preserving
   behavior that min=max=0 disables autocompaction (CASSANDRA-4233)
 * log number of rows read from saved cache (CASSANDRA-4249)
 * calculate exact size required for cleanup operations (CASSANDRA-1404)
 * avoid blocking additional writes during flush when the commitlog
   gets behind temporarily (CASSANDRA-1991)
 * enable caching on index CFs based on data CF cache setting (CASSANDRA-4197)
 * warn on invalid replication strategy creation options (CASSANDRA-4046)
 * remove [Freeable]Memory finalizers (CASSANDRA-4222)
 * include tombstone size in ColumnFamily.size, which can prevent OOM
   during sudden mass delete operations by yielding a nonzero liveRatio
   (CASSANDRA-3741)
 * Open 1 sstableScanner per level for leveled compaction (CASSANDRA-4142)
 * Optimize reads when row deletion timestamps allow us to restrict
   the set of sstables we check (CASSANDRA-4116)
 * add support for commitlog archiving and point-in-time recovery
   (CASSANDRA-3690)
 * avoid generating redundant compaction tasks during streaming
   (CASSANDRA-4174)
 * add -cf option to nodetool snapshot, and takeColumnFamilySnapshot to
   StorageService mbean (CASSANDRA-556)
 * optimize cleanup to drop entire sstables where possible (CASSANDRA-4079)
 * optimize truncate when autosnapshot is disabled (CASSANDRA-4153)
 * update caches to use byte[] keys to reduce memory overhead (CASSANDRA-3966)
 * add column limit to cli (CASSANDRA-3012, 4098)
 * clean up and optimize DataOutputBuffer, used by CQL compression and
   CompositeType (CASSANDRA-4072)
 * optimize commitlog checksumming (CASSANDRA-3610)
 * identify and blacklist corrupted SSTables from future compactions 
   (CASSANDRA-2261)
 * Move CfDef and KsDef validation out of thrift (CASSANDRA-4037)
 * Expose API to repair a user provided range (CASSANDRA-3912)
 * Add way to force the cassandra-cli to refresh its schema (CASSANDRA-4052)
 * Avoid having replicate on write tasks stacking up at CL.ONE (CASSANDRA-2889)
 * (cql3) Backwards compatibility for composite comparators in non-cql3-aware
   clients (CASSANDRA-4093)
 * (cql3) Fix order by for reversed queries (CASSANDRA-4160)
 * (cql3) Add ReversedType support (CASSANDRA-4004)
 * (cql3) Add timeuuid type (CASSANDRA-4194)
 * (cql3) Minor fixes (CASSANDRA-4185)
 * (cql3) Fix prepared statement in BATCH (CASSANDRA-4202)
 * (cql3) Reduce the list of reserved keywords (CASSANDRA-4186)
 * (cql3) Move max/min compaction thresholds to compaction strategy options
   (CASSANDRA-4187)
 * Fix exception during move when localhost is the only source (CASSANDRA-4200)
 * (cql3) Allow paging through non-ordered partitioner results (CASSANDRA-3771)
 * (cql3) Fix drop index (CASSANDRA-4192)
 * (cql3) Don't return range ghosts anymore (CASSANDRA-3982)
 * fix re-creating Keyspaces/ColumnFamilies with the same name as dropped
   ones (CASSANDRA-4219)
 * fix SecondaryIndex LeveledManifest save upon snapshot (CASSANDRA-4230)
 * fix missing arrayOffset in FBUtilities.hash (CASSANDRA-4250)
 * (cql3) Add name of parameters in CqlResultSet (CASSANDRA-4242)
 * (cql3) Correctly validate order by queries (CASSANDRA-4246)
 * rename stress to cassandra-stress for saner packaging (CASSANDRA-4256)
 * Fix exception on colum metadata with non-string comparator (CASSANDRA-4269)
 * Check for unknown/invalid compression options (CASSANDRA-4266)
 * (cql3) Adds simple access to column timestamp and ttl (CASSANDRA-4217)
 * (cql3) Fix range queries with secondary indexes (CASSANDRA-4257)
 * Better error messages from improper input in cli (CASSANDRA-3865)
 * Try to stop all compaction upon Keyspace or ColumnFamily drop (CASSANDRA-4221)
 * (cql3) Allow keyspace properties to contain hyphens (CASSANDRA-4278)
 * (cql3) Correctly validate keyspace access in create table (CASSANDRA-4296)
 * Avoid deadlock in migration stage (CASSANDRA-3882)
 * Take supercolumn names and deletion info into account in memtable throughput
   (CASSANDRA-4264)
 * Add back backward compatibility for old style replication factor (CASSANDRA-4294)
 * Preserve compatibility with pre-1.1 index queries (CASSANDRA-4262)
Merged from 1.0:
 * Fix super columns bug where cache is not updated (CASSANDRA-4190)
 * fix maxTimestamp to include row tombstones (CASSANDRA-4116)
 * (CLI) properly handle quotes in create/update keyspace commands (CASSANDRA-4129)
 * Avoids possible deadlock during bootstrap (CASSANDRA-4159)
 * fix stress tool that hangs forever on timeout or error (CASSANDRA-4128)
 * stress tool to return appropriate exit code on failure (CASSANDRA-4188)
 * fix compaction NPE when out of disk space and assertions disabled
   (CASSANDRA-3985)
 * synchronize LCS getEstimatedTasks to avoid CME (CASSANDRA-4255)
 * ensure unique streaming session id's (CASSANDRA-4223)
 * kick off background compaction when min/max thresholds change 
   (CASSANDRA-4279)
 * improve ability of STCS.getBuckets to deal with 100s of 1000s of
   sstables, such as when convertinb back from LCS (CASSANDRA-4287)
 * Oversize integer in CQL throws NumberFormatException (CASSANDRA-4291)
 * fix 1.0.x node join to mixed version cluster, other nodes >= 1.1 (CASSANDRA-4195)
 * Fix LCS splitting sstable base on uncompressed size (CASSANDRA-4419)
 * Push the validation of secondary index values to the SecondaryIndexManager (CASSANDRA-4240)
 * Don't purge columns during upgradesstables (CASSANDRA-4462)
 * Make cqlsh work with piping (CASSANDRA-4113)
 * Validate arguments for nodetool decommission (CASSANDRA-4061)
 * Report thrift status in nodetool info (CASSANDRA-4010)


1.1.0-final
 * average a reduced liveRatio estimate with the previous one (CASSANDRA-4065)
 * Allow KS and CF names up to 48 characters (CASSANDRA-4157)
 * fix stress build (CASSANDRA-4140)
 * add time remaining estimate to nodetool compactionstats (CASSANDRA-4167)
 * (cql) fix NPE in cql3 ALTER TABLE (CASSANDRA-4163)
 * (cql) Add support for CL.TWO and CL.THREE in CQL (CASSANDRA-4156)
 * (cql) Fix type in CQL3 ALTER TABLE preventing update (CASSANDRA-4170)
 * (cql) Throw invalid exception from CQL3 on obsolete options (CASSANDRA-4171)
 * (cqlsh) fix recognizing uppercase SELECT keyword (CASSANDRA-4161)
 * Pig: wide row support (CASSANDRA-3909)
Merged from 1.0:
 * avoid streaming empty files with bulk loader if sstablewriter errors out
   (CASSANDRA-3946)


1.1-rc1
 * Include stress tool in binary builds (CASSANDRA-4103)
 * (Hadoop) fix wide row iteration when last row read was deleted
   (CASSANDRA-4154)
 * fix read_repair_chance to really default to 0.1 in the cli (CASSANDRA-4114)
 * Adds caching and bloomFilterFpChange to CQL options (CASSANDRA-4042)
 * Adds posibility to autoconfigure size of the KeyCache (CASSANDRA-4087)
 * fix KEYS index from skipping results (CASSANDRA-3996)
 * Remove sliced_buffer_size_in_kb dead option (CASSANDRA-4076)
 * make loadNewSStable preserve sstable version (CASSANDRA-4077)
 * Respect 1.0 cache settings as much as possible when upgrading 
   (CASSANDRA-4088)
 * relax path length requirement for sstable files when upgrading on 
   non-Windows platforms (CASSANDRA-4110)
 * fix terminination of the stress.java when errors were encountered
   (CASSANDRA-4128)
 * Move CfDef and KsDef validation out of thrift (CASSANDRA-4037)
 * Fix get_paged_slice (CASSANDRA-4136)
 * CQL3: Support slice with exclusive start and stop (CASSANDRA-3785)
Merged from 1.0:
 * support PropertyFileSnitch in bulk loader (CASSANDRA-4145)
 * add auto_snapshot option allowing disabling snapshot before drop/truncate
   (CASSANDRA-3710)
 * allow short snitch names (CASSANDRA-4130)


1.1-beta2
 * rename loaded sstables to avoid conflicts with local snapshots
   (CASSANDRA-3967)
 * start hint replay as soon as FD notifies that the target is back up
   (CASSANDRA-3958)
 * avoid unproductive deserializing of cached rows during compaction
   (CASSANDRA-3921)
 * fix concurrency issues with CQL keyspace creation (CASSANDRA-3903)
 * Show Effective Owership via Nodetool ring <keyspace> (CASSANDRA-3412)
 * Update ORDER BY syntax for CQL3 (CASSANDRA-3925)
 * Fix BulkRecordWriter to not throw NPE if reducer gets no map data from Hadoop (CASSANDRA-3944)
 * Fix bug with counters in super columns (CASSANDRA-3821)
 * Remove deprecated merge_shard_chance (CASSANDRA-3940)
 * add a convenient way to reset a node's schema (CASSANDRA-2963)
 * fix for intermittent SchemaDisagreementException (CASSANDRA-3884)
 * CLI `list <CF>` to limit number of columns and their order (CASSANDRA-3012)
 * ignore deprecated KsDef/CfDef/ColumnDef fields in native schema (CASSANDRA-3963)
 * CLI to report when unsupported column_metadata pair was given (CASSANDRA-3959)
 * reincarnate removed and deprecated KsDef/CfDef attributes (CASSANDRA-3953)
 * Fix race between writes and read for cache (CASSANDRA-3862)
 * perform static initialization of StorageProxy on start-up (CASSANDRA-3797)
 * support trickling fsync() on writes (CASSANDRA-3950)
 * expose counters for unavailable/timeout exceptions given to thrift clients (CASSANDRA-3671)
 * avoid quadratic startup time in LeveledManifest (CASSANDRA-3952)
 * Add type information to new schema_ columnfamilies and remove thrift
   serialization for schema (CASSANDRA-3792)
 * add missing column validator options to the CLI help (CASSANDRA-3926)
 * skip reading saved key cache if CF's caching strategy is NONE or ROWS_ONLY (CASSANDRA-3954)
 * Unify migration code (CASSANDRA-4017)
Merged from 1.0:
 * cqlsh: guess correct version of Python for Arch Linux (CASSANDRA-4090)
 * (CLI) properly handle quotes in create/update keyspace commands (CASSANDRA-4129)
 * Avoids possible deadlock during bootstrap (CASSANDRA-4159)
 * fix stress tool that hangs forever on timeout or error (CASSANDRA-4128)
 * Fix super columns bug where cache is not updated (CASSANDRA-4190)
 * stress tool to return appropriate exit code on failure (CASSANDRA-4188)


1.0.9
 * improve index sampling performance (CASSANDRA-4023)
 * always compact away deleted hints immediately after handoff (CASSANDRA-3955)
 * delete hints from dropped ColumnFamilies on handoff instead of
   erroring out (CASSANDRA-3975)
 * add CompositeType ref to the CLI doc for create/update column family (CASSANDRA-3980)
 * Pig: support Counter ColumnFamilies (CASSANDRA-3973)
 * Pig: Composite column support (CASSANDRA-3684)
 * Avoid NPE during repair when a keyspace has no CFs (CASSANDRA-3988)
 * Fix division-by-zero error on get_slice (CASSANDRA-4000)
 * don't change manifest level for cleanup, scrub, and upgradesstables
   operations under LeveledCompactionStrategy (CASSANDRA-3989, 4112)
 * fix race leading to super columns assertion failure (CASSANDRA-3957)
 * fix NPE on invalid CQL delete command (CASSANDRA-3755)
 * allow custom types in CLI's assume command (CASSANDRA-4081)
 * fix totalBytes count for parallel compactions (CASSANDRA-3758)
 * fix intermittent NPE in get_slice (CASSANDRA-4095)
 * remove unnecessary asserts in native code interfaces (CASSANDRA-4096)
 * Validate blank keys in CQL to avoid assertion errors (CASSANDRA-3612)
 * cqlsh: fix bad decoding of some column names (CASSANDRA-4003)
 * cqlsh: fix incorrect padding with unicode chars (CASSANDRA-4033)
 * Fix EC2 snitch incorrectly reporting region (CASSANDRA-4026)
 * Shut down thrift during decommission (CASSANDRA-4086)
 * Expose nodetool cfhistograms for 2ndary indexes (CASSANDRA-4063)
Merged from 0.8:
 * Fix ConcurrentModificationException in gossiper (CASSANDRA-4019)


1.1-beta1
 * (cqlsh)
   + add SOURCE and CAPTURE commands, and --file option (CASSANDRA-3479)
   + add ALTER COLUMNFAMILY WITH (CASSANDRA-3523)
   + bundle Python dependencies with Cassandra (CASSANDRA-3507)
   + added to Debian package (CASSANDRA-3458)
   + display byte data instead of erroring out on decode failure 
     (CASSANDRA-3874)
 * add nodetool rebuild_index (CASSANDRA-3583)
 * add nodetool rangekeysample (CASSANDRA-2917)
 * Fix streaming too much data during move operations (CASSANDRA-3639)
 * Nodetool and CLI connect to localhost by default (CASSANDRA-3568)
 * Reduce memory used by primary index sample (CASSANDRA-3743)
 * (Hadoop) separate input/output configurations (CASSANDRA-3197, 3765)
 * avoid returning internal Cassandra classes over JMX (CASSANDRA-2805)
 * add row-level isolation via SnapTree (CASSANDRA-2893)
 * Optimize key count estimation when opening sstable on startup
   (CASSANDRA-2988)
 * multi-dc replication optimization supporting CL > ONE (CASSANDRA-3577)
 * add command to stop compactions (CASSANDRA-1740, 3566, 3582)
 * multithreaded streaming (CASSANDRA-3494)
 * removed in-tree redhat spec (CASSANDRA-3567)
 * "defragment" rows for name-based queries under STCS, again (CASSANDRA-2503)
 * Recycle commitlog segments for improved performance 
   (CASSANDRA-3411, 3543, 3557, 3615)
 * update size-tiered compaction to prioritize small tiers (CASSANDRA-2407)
 * add message expiration logic to OutboundTcpConnection (CASSANDRA-3005)
 * off-heap cache to use sun.misc.Unsafe instead of JNA (CASSANDRA-3271)
 * EACH_QUORUM is only supported for writes (CASSANDRA-3272)
 * replace compactionlock use in schema migration by checking CFS.isValid
   (CASSANDRA-3116)
 * recognize that "SELECT first ... *" isn't really "SELECT *" (CASSANDRA-3445)
 * Use faster bytes comparison (CASSANDRA-3434)
 * Bulk loader is no longer a fat client, (HADOOP) bulk load output format
   (CASSANDRA-3045)
 * (Hadoop) add support for KeyRange.filter
 * remove assumption that keys and token are in bijection
   (CASSANDRA-1034, 3574, 3604)
 * always remove endpoints from delevery queue in HH (CASSANDRA-3546)
 * fix race between cf flush and its 2ndary indexes flush (CASSANDRA-3547)
 * fix potential race in AES when a repair fails (CASSANDRA-3548)
 * Remove columns shadowed by a deleted container even when we cannot purge
   (CASSANDRA-3538)
 * Improve memtable slice iteration performance (CASSANDRA-3545)
 * more efficient allocation of small bloom filters (CASSANDRA-3618)
 * Use separate writer thread in SSTableSimpleUnsortedWriter (CASSANDRA-3619)
 * fsync the directory after new sstable or commitlog segment are created (CASSANDRA-3250)
 * fix minor issues reported by FindBugs (CASSANDRA-3658)
 * global key/row caches (CASSANDRA-3143, 3849)
 * optimize memtable iteration during range scan (CASSANDRA-3638)
 * introduce 'crc_check_chance' in CompressionParameters to support
   a checksum percentage checking chance similarly to read-repair (CASSANDRA-3611)
 * a way to deactivate global key/row cache on per-CF basis (CASSANDRA-3667)
 * fix LeveledCompactionStrategy broken because of generation pre-allocation
   in LeveledManifest (CASSANDRA-3691)
 * finer-grained control over data directories (CASSANDRA-2749)
 * Fix ClassCastException during hinted handoff (CASSANDRA-3694)
 * Upgrade Thrift to 0.7 (CASSANDRA-3213)
 * Make stress.java insert operation to use microseconds (CASSANDRA-3725)
 * Allows (internally) doing a range query with a limit of columns instead of
   rows (CASSANDRA-3742)
 * Allow rangeSlice queries to be start/end inclusive/exclusive (CASSANDRA-3749)
 * Fix BulkLoader to support new SSTable layout and add stream
   throttling to prevent an NPE when there is no yaml config (CASSANDRA-3752)
 * Allow concurrent schema migrations (CASSANDRA-1391, 3832)
 * Add SnapshotCommand to trigger snapshot on remote node (CASSANDRA-3721)
 * Make CFMetaData conversions to/from thrift/native schema inverses
   (CASSANDRA_3559)
 * Add initial code for CQL 3.0-beta (CASSANDRA-2474, 3781, 3753)
 * Add wide row support for ColumnFamilyInputFormat (CASSANDRA-3264)
 * Allow extending CompositeType comparator (CASSANDRA-3657)
 * Avoids over-paging during get_count (CASSANDRA-3798)
 * Add new command to rebuild a node without (repair) merkle tree calculations
   (CASSANDRA-3483, 3922)
 * respect not only row cache capacity but caching mode when
   trying to read data (CASSANDRA-3812)
 * fix system tests (CASSANDRA-3827)
 * CQL support for altering row key type in ALTER TABLE (CASSANDRA-3781)
 * turn compression on by default (CASSANDRA-3871)
 * make hexToBytes refuse invalid input (CASSANDRA-2851)
 * Make secondary indexes CF inherit compression and compaction from their
   parent CF (CASSANDRA-3877)
 * Finish cleanup up tombstone purge code (CASSANDRA-3872)
 * Avoid NPE on aboarted stream-out sessions (CASSANDRA-3904)
 * BulkRecordWriter throws NPE for counter columns (CASSANDRA-3906)
 * Support compression using BulkWriter (CASSANDRA-3907)


1.0.8
 * fix race between cleanup and flush on secondary index CFSes (CASSANDRA-3712)
 * avoid including non-queried nodes in rangeslice read repair
   (CASSANDRA-3843)
 * Only snapshot CF being compacted for snapshot_before_compaction 
   (CASSANDRA-3803)
 * Log active compactions in StatusLogger (CASSANDRA-3703)
 * Compute more accurate compaction score per level (CASSANDRA-3790)
 * Return InvalidRequest when using a keyspace that doesn't exist
   (CASSANDRA-3764)
 * disallow user modification of System keyspace (CASSANDRA-3738)
 * allow using sstable2json on secondary index data (CASSANDRA-3738)
 * (cqlsh) add DESCRIBE COLUMNFAMILIES (CASSANDRA-3586)
 * (cqlsh) format blobs correctly and use colors to improve output
   readability (CASSANDRA-3726)
 * synchronize BiMap of bootstrapping tokens (CASSANDRA-3417)
 * show index options in CLI (CASSANDRA-3809)
 * add optional socket timeout for streaming (CASSANDRA-3838)
 * fix truncate not to leave behind non-CFS backed secondary indexes
   (CASSANDRA-3844)
 * make CLI `show schema` to use output stream directly instead
   of StringBuilder (CASSANDRA-3842)
 * remove the wait on hint future during write (CASSANDRA-3870)
 * (cqlsh) ignore missing CfDef opts (CASSANDRA-3933)
 * (cqlsh) look for cqlshlib relative to realpath (CASSANDRA-3767)
 * Fix short read protection (CASSANDRA-3934)
 * Make sure infered and actual schema match (CASSANDRA-3371)
 * Fix NPE during HH delivery (CASSANDRA-3677)
 * Don't put boostrapping node in 'hibernate' status (CASSANDRA-3737)
 * Fix double quotes in windows bat files (CASSANDRA-3744)
 * Fix bad validator lookup (CASSANDRA-3789)
 * Fix soft reset in EC2MultiRegionSnitch (CASSANDRA-3835)
 * Don't leave zombie connections with THSHA thrift server (CASSANDRA-3867)
 * (cqlsh) fix deserialization of data (CASSANDRA-3874)
 * Fix removetoken force causing an inconsistent state (CASSANDRA-3876)
 * Fix ahndling of some types with Pig (CASSANDRA-3886)
 * Don't allow to drop the system keyspace (CASSANDRA-3759)
 * Make Pig deletes disabled by default and configurable (CASSANDRA-3628)
Merged from 0.8:
 * (Pig) fix CassandraStorage to use correct comparator in Super ColumnFamily
   case (CASSANDRA-3251)
 * fix thread safety issues in commitlog replay, primarily affecting
   systems with many (100s) of CF definitions (CASSANDRA-3751)
 * Fix relevant tombstone ignored with super columns (CASSANDRA-3875)


1.0.7
 * fix regression in HH page size calculation (CASSANDRA-3624)
 * retry failed stream on IOException (CASSANDRA-3686)
 * allow configuring bloom_filter_fp_chance (CASSANDRA-3497)
 * attempt hint delivery every ten minutes, or when failure detector
   notifies us that a node is back up, whichever comes first.  hint
   handoff throttle delay default changed to 1ms, from 50 (CASSANDRA-3554)
 * add nodetool setstreamthroughput (CASSANDRA-3571)
 * fix assertion when dropping a columnfamily with no sstables (CASSANDRA-3614)
 * more efficient allocation of small bloom filters (CASSANDRA-3618)
 * CLibrary.createHardLinkWithExec() to check for errors (CASSANDRA-3101)
 * Avoid creating empty and non cleaned writer during compaction (CASSANDRA-3616)
 * stop thrift service in shutdown hook so we can quiesce MessagingService
   (CASSANDRA-3335)
 * (CQL) compaction_strategy_options and compression_parameters for
   CREATE COLUMNFAMILY statement (CASSANDRA-3374)
 * Reset min/max compaction threshold when creating size tiered compaction
   strategy (CASSANDRA-3666)
 * Don't ignore IOException during compaction (CASSANDRA-3655)
 * Fix assertion error for CF with gc_grace=0 (CASSANDRA-3579)
 * Shutdown ParallelCompaction reducer executor after use (CASSANDRA-3711)
 * Avoid < 0 value for pending tasks in leveled compaction (CASSANDRA-3693)
 * (Hadoop) Support TimeUUID in Pig CassandraStorage (CASSANDRA-3327)
 * Check schema is ready before continuing boostrapping (CASSANDRA-3629)
 * Catch overflows during parsing of chunk_length_kb (CASSANDRA-3644)
 * Improve stream protocol mismatch errors (CASSANDRA-3652)
 * Avoid multiple thread doing HH to the same target (CASSANDRA-3681)
 * Add JMX property for rp_timeout_in_ms (CASSANDRA-2940)
 * Allow DynamicCompositeType to compare component of different types
   (CASSANDRA-3625)
 * Flush non-cfs backed secondary indexes (CASSANDRA-3659)
 * Secondary Indexes should report memory consumption (CASSANDRA-3155)
 * fix for SelectStatement start/end key are not set correctly
   when a key alias is involved (CASSANDRA-3700)
 * fix CLI `show schema` command insert of an extra comma in
   column_metadata (CASSANDRA-3714)
Merged from 0.8:
 * avoid logging (harmless) exception when GC takes < 1ms (CASSANDRA-3656)
 * prevent new nodes from thinking down nodes are up forever (CASSANDRA-3626)
 * use correct list of replicas for LOCAL_QUORUM reads when read repair
   is disabled (CASSANDRA-3696)
 * block on flush before compacting hints (may prevent OOM) (CASSANDRA-3733)


1.0.6
 * (CQL) fix cqlsh support for replicate_on_write (CASSANDRA-3596)
 * fix adding to leveled manifest after streaming (CASSANDRA-3536)
 * filter out unavailable cipher suites when using encryption (CASSANDRA-3178)
 * (HADOOP) add old-style api support for CFIF and CFRR (CASSANDRA-2799)
 * Support TimeUUIDType column names in Stress.java tool (CASSANDRA-3541)
 * (CQL) INSERT/UPDATE/DELETE/TRUNCATE commands should allow CF names to
   be qualified by keyspace (CASSANDRA-3419)
 * always remove endpoints from delevery queue in HH (CASSANDRA-3546)
 * fix race between cf flush and its 2ndary indexes flush (CASSANDRA-3547)
 * fix potential race in AES when a repair fails (CASSANDRA-3548)
 * fix default value validation usage in CLI SET command (CASSANDRA-3553)
 * Optimize componentsFor method for compaction and startup time
   (CASSANDRA-3532)
 * (CQL) Proper ColumnFamily metadata validation on CREATE COLUMNFAMILY 
   (CASSANDRA-3565)
 * fix compression "chunk_length_kb" option to set correct kb value for 
   thrift/avro (CASSANDRA-3558)
 * fix missing response during range slice repair (CASSANDRA-3551)
 * 'describe ring' moved from CLI to nodetool and available through JMX (CASSANDRA-3220)
 * add back partitioner to sstable metadata (CASSANDRA-3540)
 * fix NPE in get_count for counters (CASSANDRA-3601)
Merged from 0.8:
 * remove invalid assertion that table was opened before dropping it
   (CASSANDRA-3580)
 * range and index scans now only send requests to enough replicas to
   satisfy requested CL + RR (CASSANDRA-3598)
 * use cannonical host for local node in nodetool info (CASSANDRA-3556)
 * remove nonlocal DC write optimization since it only worked with
   CL.ONE or CL.LOCAL_QUORUM (CASSANDRA-3577, 3585)
 * detect misuses of CounterColumnType (CASSANDRA-3422)
 * turn off string interning in json2sstable, take 2 (CASSANDRA-2189)
 * validate compression parameters on add/update of the ColumnFamily 
   (CASSANDRA-3573)
 * Check for 0.0.0.0 is incorrect in CFIF (CASSANDRA-3584)
 * Increase vm.max_map_count in debian packaging (CASSANDRA-3563)
 * gossiper will never add itself to saved endpoints (CASSANDRA-3485)


1.0.5
 * revert CASSANDRA-3407 (see CASSANDRA-3540)
 * fix assertion error while forwarding writes to local nodes (CASSANDRA-3539)


1.0.4
 * fix self-hinting of timed out read repair updates and make hinted handoff
   less prone to OOMing a coordinator (CASSANDRA-3440)
 * expose bloom filter sizes via JMX (CASSANDRA-3495)
 * enforce RP tokens 0..2**127 (CASSANDRA-3501)
 * canonicalize paths exposed through JMX (CASSANDRA-3504)
 * fix "liveSize" stat when sstables are removed (CASSANDRA-3496)
 * add bloom filter FP rates to nodetool cfstats (CASSANDRA-3347)
 * record partitioner in sstable metadata component (CASSANDRA-3407)
 * add new upgradesstables nodetool command (CASSANDRA-3406)
 * skip --debug requirement to see common exceptions in CLI (CASSANDRA-3508)
 * fix incorrect query results due to invalid max timestamp (CASSANDRA-3510)
 * make sstableloader recognize compressed sstables (CASSANDRA-3521)
 * avoids race in OutboundTcpConnection in multi-DC setups (CASSANDRA-3530)
 * use SETLOCAL in cassandra.bat (CASSANDRA-3506)
 * fix ConcurrentModificationException in Table.all() (CASSANDRA-3529)
Merged from 0.8:
 * fix concurrence issue in the FailureDetector (CASSANDRA-3519)
 * fix array out of bounds error in counter shard removal (CASSANDRA-3514)
 * avoid dropping tombstones when they might still be needed to shadow
   data in a different sstable (CASSANDRA-2786)


1.0.3
 * revert name-based query defragmentation aka CASSANDRA-2503 (CASSANDRA-3491)
 * fix invalidate-related test failures (CASSANDRA-3437)
 * add next-gen cqlsh to bin/ (CASSANDRA-3188, 3131, 3493)
 * (CQL) fix handling of rows with no columns (CASSANDRA-3424, 3473)
 * fix querying supercolumns by name returning only a subset of
   subcolumns or old subcolumn versions (CASSANDRA-3446)
 * automatically compute sha1 sum for uncompressed data files (CASSANDRA-3456)
 * fix reading metadata/statistics component for version < h (CASSANDRA-3474)
 * add sstable forward-compatibility (CASSANDRA-3478)
 * report compression ratio in CFSMBean (CASSANDRA-3393)
 * fix incorrect size exception during streaming of counters (CASSANDRA-3481)
 * (CQL) fix for counter decrement syntax (CASSANDRA-3418)
 * Fix race introduced by CASSANDRA-2503 (CASSANDRA-3482)
 * Fix incomplete deletion of delivered hints (CASSANDRA-3466)
 * Avoid rescheduling compactions when no compaction was executed 
   (CASSANDRA-3484)
 * fix handling of the chunk_length_kb compression options (CASSANDRA-3492)
Merged from 0.8:
 * fix updating CF row_cache_provider (CASSANDRA-3414)
 * CFMetaData.convertToThrift method to set RowCacheProvider (CASSANDRA-3405)
 * acquire compactionlock during truncate (CASSANDRA-3399)
 * fix displaying cfdef entries for super columnfamilies (CASSANDRA-3415)
 * Make counter shard merging thread safe (CASSANDRA-3178)
 * Revert CASSANDRA-2855
 * Fix bug preventing the use of efficient cross-DC writes (CASSANDRA-3472)
 * `describe ring` command for CLI (CASSANDRA-3220)
 * (Hadoop) skip empty rows when entire row is requested, redux (CASSANDRA-2855)


1.0.2
 * "defragment" rows for name-based queries under STCS (CASSANDRA-2503)
 * Add timing information to cassandra-cli GET/SET/LIST queries (CASSANDRA-3326)
 * Only create one CompressionMetadata object per sstable (CASSANDRA-3427)
 * cleanup usage of StorageService.setMode() (CASSANDRA-3388)
 * Avoid large array allocation for compressed chunk offsets (CASSANDRA-3432)
 * fix DecimalType bytebuffer marshalling (CASSANDRA-3421)
 * fix bug that caused first column in per row indexes to be ignored 
   (CASSANDRA-3441)
 * add JMX call to clean (failed) repair sessions (CASSANDRA-3316)
 * fix sstableloader reference acquisition bug (CASSANDRA-3438)
 * fix estimated row size regression (CASSANDRA-3451)
 * make sure we don't return more columns than asked (CASSANDRA-3303, 3395)
Merged from 0.8:
 * acquire compactionlock during truncate (CASSANDRA-3399)
 * fix displaying cfdef entries for super columnfamilies (CASSANDRA-3415)


1.0.1
 * acquire references during index build to prevent delete problems
   on Windows (CASSANDRA-3314)
 * describe_ring should include datacenter/topology information (CASSANDRA-2882)
 * Thrift sockets are not properly buffered (CASSANDRA-3261)
 * performance improvement for bytebufferutil compare function (CASSANDRA-3286)
 * add system.versions ColumnFamily (CASSANDRA-3140)
 * reduce network copies (CASSANDRA-3333, 3373)
 * limit nodetool to 32MB of heap (CASSANDRA-3124)
 * (CQL) update parser to accept "timestamp" instead of "date" (CASSANDRA-3149)
 * Fix CLI `show schema` to include "compression_options" (CASSANDRA-3368)
 * Snapshot to include manifest under LeveledCompactionStrategy (CASSANDRA-3359)
 * (CQL) SELECT query should allow CF name to be qualified by keyspace (CASSANDRA-3130)
 * (CQL) Fix internal application error specifying 'using consistency ...'
   in lower case (CASSANDRA-3366)
 * fix Deflate compression when compression actually makes the data bigger
   (CASSANDRA-3370)
 * optimize UUIDGen to avoid lock contention on InetAddress.getLocalHost 
   (CASSANDRA-3387)
 * tolerate index being dropped mid-mutation (CASSANDRA-3334, 3313)
 * CompactionManager is now responsible for checking for new candidates
   post-task execution, enabling more consistent leveled compaction 
   (CASSANDRA-3391)
 * Cache HSHA threads (CASSANDRA-3372)
 * use CF/KS names as snapshot prefix for drop + truncate operations
   (CASSANDRA-2997)
 * Break bloom filters up to avoid heap fragmentation (CASSANDRA-2466)
 * fix cassandra hanging on jsvc stop (CASSANDRA-3302)
 * Avoid leveled compaction getting blocked on errors (CASSANDRA-3408)
 * Make reloading the compaction strategy safe (CASSANDRA-3409)
 * ignore 0.8 hints even if compaction begins before we try to purge
   them (CASSANDRA-3385)
 * remove procrun (bin\daemon) from Cassandra source tree and 
   artifacts (CASSANDRA-3331)
 * make cassandra compile under JDK7 (CASSANDRA-3275)
 * remove dependency of clientutil.jar to FBUtilities (CASSANDRA-3299)
 * avoid truncation errors by using long math on long values (CASSANDRA-3364)
 * avoid clock drift on some Windows machine (CASSANDRA-3375)
 * display cache provider in cli 'describe keyspace' command (CASSANDRA-3384)
 * fix incomplete topology information in describe_ring (CASSANDRA-3403)
 * expire dead gossip states based on time (CASSANDRA-2961)
 * improve CompactionTask extensibility (CASSANDRA-3330)
 * Allow one leveled compaction task to kick off another (CASSANDRA-3363)
 * allow encryption only between datacenters (CASSANDRA-2802)
Merged from 0.8:
 * fix truncate allowing data to be replayed post-restart (CASSANDRA-3297)
 * make iwriter final in IndexWriter to avoid NPE (CASSANDRA-2863)
 * (CQL) update grammar to require key clause in DELETE statement
   (CASSANDRA-3349)
 * (CQL) allow numeric keyspace names in USE statement (CASSANDRA-3350)
 * (Hadoop) skip empty rows when slicing the entire row (CASSANDRA-2855)
 * Fix handling of tombstone by SSTableExport/Import (CASSANDRA-3357)
 * fix ColumnIndexer to use long offsets (CASSANDRA-3358)
 * Improved CLI exceptions (CASSANDRA-3312)
 * Fix handling of tombstone by SSTableExport/Import (CASSANDRA-3357)
 * Only count compaction as active (for throttling) when they have
   successfully acquired the compaction lock (CASSANDRA-3344)
 * Display CLI version string on startup (CASSANDRA-3196)
 * (Hadoop) make CFIF try rpc_address or fallback to listen_address
   (CASSANDRA-3214)
 * (Hadoop) accept comma delimited lists of initial thrift connections
   (CASSANDRA-3185)
 * ColumnFamily min_compaction_threshold should be >= 2 (CASSANDRA-3342)
 * (Pig) add 0.8+ types and key validation type in schema (CASSANDRA-3280)
 * Fix completely removing column metadata using CLI (CASSANDRA-3126)
 * CLI `describe cluster;` output should be on separate lines for separate versions
   (CASSANDRA-3170)
 * fix changing durable_writes keyspace option during CF creation
   (CASSANDRA-3292)
 * avoid locking on update when no indexes are involved (CASSANDRA-3386)
 * fix assertionError during repair with ordered partitioners (CASSANDRA-3369)
 * correctly serialize key_validation_class for avro (CASSANDRA-3391)
 * don't expire counter tombstone after streaming (CASSANDRA-3394)
 * prevent nodes that failed to join from hanging around forever 
   (CASSANDRA-3351)
 * remove incorrect optimization from slice read path (CASSANDRA-3390)
 * Fix race in AntiEntropyService (CASSANDRA-3400)


1.0.0-final
 * close scrubbed sstable fd before deleting it (CASSANDRA-3318)
 * fix bug preventing obsolete commitlog segments from being removed
   (CASSANDRA-3269)
 * tolerate whitespace in seed CDL (CASSANDRA-3263)
 * Change default heap thresholds to max(min(1/2 ram, 1G), min(1/4 ram, 8GB))
   (CASSANDRA-3295)
 * Fix broken CompressedRandomAccessReaderTest (CASSANDRA-3298)
 * (CQL) fix type information returned for wildcard queries (CASSANDRA-3311)
 * add estimated tasks to LeveledCompactionStrategy (CASSANDRA-3322)
 * avoid including compaction cache-warming in keycache stats (CASSANDRA-3325)
 * run compaction and hinted handoff threads at MIN_PRIORITY (CASSANDRA-3308)
 * default hsha thrift server to cpu core count in rpc pool (CASSANDRA-3329)
 * add bin\daemon to binary tarball for Windows service (CASSANDRA-3331)
 * Fix places where uncompressed size of sstables was use in place of the
   compressed one (CASSANDRA-3338)
 * Fix hsha thrift server (CASSANDRA-3346)
 * Make sure repair only stream needed sstables (CASSANDRA-3345)


1.0.0-rc2
 * Log a meaningful warning when a node receives a message for a repair session
   that doesn't exist anymore (CASSANDRA-3256)
 * test for NUMA policy support as well as numactl presence (CASSANDRA-3245)
 * Fix FD leak when internode encryption is enabled (CASSANDRA-3257)
 * Remove incorrect assertion in mergeIterator (CASSANDRA-3260)
 * FBUtilities.hexToBytes(String) to throw NumberFormatException when string
   contains non-hex characters (CASSANDRA-3231)
 * Keep SimpleSnitch proximity ordering unchanged from what the Strategy
   generates, as intended (CASSANDRA-3262)
 * remove Scrub from compactionstats when finished (CASSANDRA-3255)
 * fix counter entry in jdbc TypesMap (CASSANDRA-3268)
 * fix full queue scenario for ParallelCompactionIterator (CASSANDRA-3270)
 * fix bootstrap process (CASSANDRA-3285)
 * don't try delivering hints if when there isn't any (CASSANDRA-3176)
 * CLI documentation change for ColumnFamily `compression_options` (CASSANDRA-3282)
 * ignore any CF ids sent by client for adding CF/KS (CASSANDRA-3288)
 * remove obsolete hints on first startup (CASSANDRA-3291)
 * use correct ISortedColumns for time-optimized reads (CASSANDRA-3289)
 * Evict gossip state immediately when a token is taken over by a new IP 
   (CASSANDRA-3259)


1.0.0-rc1
 * Update CQL to generate microsecond timestamps by default (CASSANDRA-3227)
 * Fix counting CFMetadata towards Memtable liveRatio (CASSANDRA-3023)
 * Kill server on wrapped OOME such as from FileChannel.map (CASSANDRA-3201)
 * remove unnecessary copy when adding to row cache (CASSANDRA-3223)
 * Log message when a full repair operation completes (CASSANDRA-3207)
 * Fix streamOutSession keeping sstables references forever if the remote end
   dies (CASSANDRA-3216)
 * Remove dynamic_snitch boolean from example configuration (defaulting to 
   true) and set default badness threshold to 0.1 (CASSANDRA-3229)
 * Base choice of random or "balanced" token on bootstrap on whether
   schema definitions were found (CASSANDRA-3219)
 * Fixes for LeveledCompactionStrategy score computation, prioritization,
   scheduling, and performance (CASSANDRA-3224, 3234)
 * parallelize sstable open at server startup (CASSANDRA-2988)
 * fix handling of exceptions writing to OutboundTcpConnection (CASSANDRA-3235)
 * Allow using quotes in "USE <keyspace>;" CLI command (CASSANDRA-3208)
 * Don't allow any cache loading exceptions to halt startup (CASSANDRA-3218)
 * Fix sstableloader --ignores option (CASSANDRA-3247)
 * File descriptor limit increased in packaging (CASSANDRA-3206)
 * Fix deadlock in commit log during flush (CASSANDRA-3253) 


1.0.0-beta1
 * removed binarymemtable (CASSANDRA-2692)
 * add commitlog_total_space_in_mb to prevent fragmented logs (CASSANDRA-2427)
 * removed commitlog_rotation_threshold_in_mb configuration (CASSANDRA-2771)
 * make AbstractBounds.normalize de-overlapp overlapping ranges (CASSANDRA-2641)
 * replace CollatingIterator, ReducingIterator with MergeIterator 
   (CASSANDRA-2062)
 * Fixed the ability to set compaction strategy in cli using create column 
   family command (CASSANDRA-2778)
 * clean up tmp files after failed compaction (CASSANDRA-2468)
 * restrict repair streaming to specific columnfamilies (CASSANDRA-2280)
 * don't bother persisting columns shadowed by a row tombstone (CASSANDRA-2589)
 * reset CF and SC deletion times after gc_grace (CASSANDRA-2317)
 * optimize away seek when compacting wide rows (CASSANDRA-2879)
 * single-pass streaming (CASSANDRA-2677, 2906, 2916, 3003)
 * use reference counting for deleting sstables instead of relying on GC
   (CASSANDRA-2521, 3179)
 * store hints as serialized mutations instead of pointers to data row
   (CASSANDRA-2045)
 * store hints in the coordinator node instead of in the closest replica 
   (CASSANDRA-2914)
 * add row_cache_keys_to_save CF option (CASSANDRA-1966)
 * check column family validity in nodetool repair (CASSANDRA-2933)
 * use lazy initialization instead of class initialization in NodeId
   (CASSANDRA-2953)
 * add paging to get_count (CASSANDRA-2894)
 * fix "short reads" in [multi]get (CASSANDRA-2643, 3157, 3192)
 * add optional compression for sstables (CASSANDRA-47, 2994, 3001, 3128)
 * add scheduler JMX metrics (CASSANDRA-2962)
 * add block level checksum for compressed data (CASSANDRA-1717)
 * make column family backed column map pluggable and introduce unsynchronized
   ArrayList backed one to speedup reads (CASSANDRA-2843, 3165, 3205)
 * refactoring of the secondary index api (CASSANDRA-2982)
 * make CL > ONE reads wait for digest reconciliation before returning
   (CASSANDRA-2494)
 * fix missing logging for some exceptions (CASSANDRA-2061)
 * refactor and optimize ColumnFamilyStore.files(...) and Descriptor.fromFilename(String)
   and few other places responsible for work with SSTable files (CASSANDRA-3040)
 * Stop reading from sstables once we know we have the most recent columns,
   for query-by-name requests (CASSANDRA-2498)
 * Add query-by-column mode to stress.java (CASSANDRA-3064)
 * Add "install" command to cassandra.bat (CASSANDRA-292)
 * clean up KSMetadata, CFMetadata from unnecessary
   Thrift<->Avro conversion methods (CASSANDRA-3032)
 * Add timeouts to client request schedulers (CASSANDRA-3079, 3096)
 * Cli to use hashes rather than array of hashes for strategy options (CASSANDRA-3081)
 * LeveledCompactionStrategy (CASSANDRA-1608, 3085, 3110, 3087, 3145, 3154, 3182)
 * Improvements of the CLI `describe` command (CASSANDRA-2630)
 * reduce window where dropped CF sstables may not be deleted (CASSANDRA-2942)
 * Expose gossip/FD info to JMX (CASSANDRA-2806)
 * Fix streaming over SSL when compressed SSTable involved (CASSANDRA-3051)
 * Add support for pluggable secondary index implementations (CASSANDRA-3078)
 * remove compaction_thread_priority setting (CASSANDRA-3104)
 * generate hints for replicas that timeout, not just replicas that are known
   to be down before starting (CASSANDRA-2034)
 * Add throttling for internode streaming (CASSANDRA-3080)
 * make the repair of a range repair all replica (CASSANDRA-2610, 3194)
 * expose the ability to repair the first range (as returned by the
   partitioner) of a node (CASSANDRA-2606)
 * Streams Compression (CASSANDRA-3015)
 * add ability to use multiple threads during a single compaction
   (CASSANDRA-2901)
 * make AbstractBounds.normalize support overlapping ranges (CASSANDRA-2641)
 * fix of the CQL count() behavior (CASSANDRA-3068)
 * use TreeMap backed column families for the SSTable simple writers
   (CASSANDRA-3148)
 * fix inconsistency of the CLI syntax when {} should be used instead of [{}]
   (CASSANDRA-3119)
 * rename CQL type names to match expected SQL behavior (CASSANDRA-3149, 3031)
 * Arena-based allocation for memtables (CASSANDRA-2252, 3162, 3163, 3168)
 * Default RR chance to 0.1 (CASSANDRA-3169)
 * Add RowLevel support to secondary index API (CASSANDRA-3147)
 * Make SerializingCacheProvider the default if JNA is available (CASSANDRA-3183)
 * Fix backwards compatibilty for CQL memtable properties (CASSANDRA-3190)
 * Add five-minute delay before starting compactions on a restarted server
   (CASSANDRA-3181)
 * Reduce copies done for intra-host messages (CASSANDRA-1788, 3144)
 * support of compaction strategy option for stress.java (CASSANDRA-3204)
 * make memtable throughput and column count thresholds no-ops (CASSANDRA-2449)
 * Return schema information along with the resultSet in CQL (CASSANDRA-2734)
 * Add new DecimalType (CASSANDRA-2883)
 * Fix assertion error in RowRepairResolver (CASSANDRA-3156)
 * Reduce unnecessary high buffer sizes (CASSANDRA-3171)
 * Pluggable compaction strategy (CASSANDRA-1610)
 * Add new broadcast_address config option (CASSANDRA-2491)


0.8.7
 * Kill server on wrapped OOME such as from FileChannel.map (CASSANDRA-3201)
 * Allow using quotes in "USE <keyspace>;" CLI command (CASSANDRA-3208)
 * Log message when a full repair operation completes (CASSANDRA-3207)
 * Don't allow any cache loading exceptions to halt startup (CASSANDRA-3218)
 * Fix sstableloader --ignores option (CASSANDRA-3247)
 * File descriptor limit increased in packaging (CASSANDRA-3206)
 * Log a meaningfull warning when a node receive a message for a repair session
   that doesn't exist anymore (CASSANDRA-3256)
 * Fix FD leak when internode encryption is enabled (CASSANDRA-3257)
 * FBUtilities.hexToBytes(String) to throw NumberFormatException when string
   contains non-hex characters (CASSANDRA-3231)
 * Keep SimpleSnitch proximity ordering unchanged from what the Strategy
   generates, as intended (CASSANDRA-3262)
 * remove Scrub from compactionstats when finished (CASSANDRA-3255)
 * Fix tool .bat files when CASSANDRA_HOME contains spaces (CASSANDRA-3258)
 * Force flush of status table when removing/updating token (CASSANDRA-3243)
 * Evict gossip state immediately when a token is taken over by a new IP (CASSANDRA-3259)
 * Fix bug where the failure detector can take too long to mark a host
   down (CASSANDRA-3273)
 * (Hadoop) allow wrapping ranges in queries (CASSANDRA-3137)
 * (Hadoop) check all interfaces for a match with split location
   before falling back to random replica (CASSANDRA-3211)
 * (Hadoop) Make Pig storage handle implements LoadMetadata (CASSANDRA-2777)
 * (Hadoop) Fix exception during PIG 'dump' (CASSANDRA-2810)
 * Fix stress COUNTER_GET option (CASSANDRA-3301)
 * Fix missing fields in CLI `show schema` output (CASSANDRA-3304)
 * Nodetool no longer leaks threads and closes JMX connections (CASSANDRA-3309)
 * fix truncate allowing data to be replayed post-restart (CASSANDRA-3297)
 * Move SimpleAuthority and SimpleAuthenticator to examples (CASSANDRA-2922)
 * Fix handling of tombstone by SSTableExport/Import (CASSANDRA-3357)
 * Fix transposition in cfHistograms (CASSANDRA-3222)
 * Allow using number as DC name when creating keyspace in CQL (CASSANDRA-3239)
 * Force flush of system table after updating/removing a token (CASSANDRA-3243)


0.8.6
 * revert CASSANDRA-2388
 * change TokenRange.endpoints back to listen/broadcast address to match
   pre-1777 behavior, and add TokenRange.rpc_endpoints instead (CASSANDRA-3187)
 * avoid trying to watch cassandra-topology.properties when loaded from jar
   (CASSANDRA-3138)
 * prevent users from creating keyspaces with LocalStrategy replication
   (CASSANDRA-3139)
 * fix CLI `show schema;` to output correct keyspace definition statement
   (CASSANDRA-3129)
 * CustomTThreadPoolServer to log TTransportException at DEBUG level
   (CASSANDRA-3142)
 * allow topology sort to work with non-unique rack names between 
   datacenters (CASSANDRA-3152)
 * Improve caching of same-version Messages on digest and repair paths
   (CASSANDRA-3158)
 * Randomize choice of first replica for counter increment (CASSANDRA-2890)
 * Fix using read_repair_chance instead of merge_shard_change (CASSANDRA-3202)
 * Avoid streaming data to nodes that already have it, on move as well as
   decommission (CASSANDRA-3041)
 * Fix divide by zero error in GCInspector (CASSANDRA-3164)
 * allow quoting of the ColumnFamily name in CLI `create column family`
   statement (CASSANDRA-3195)
 * Fix rolling upgrade from 0.7 to 0.8 problem (CASSANDRA-3166)
 * Accomodate missing encryption_options in IncomingTcpConnection.stream
   (CASSANDRA-3212)


0.8.5
 * fix NPE when encryption_options is unspecified (CASSANDRA-3007)
 * include column name in validation failure exceptions (CASSANDRA-2849)
 * make sure truncate clears out the commitlog so replay won't re-
   populate with truncated data (CASSANDRA-2950)
 * fix NPE when debug logging is enabled and dropped CF is present
   in a commitlog segment (CASSANDRA-3021)
 * fix cassandra.bat when CASSANDRA_HOME contains spaces (CASSANDRA-2952)
 * fix to SSTableSimpleUnsortedWriter bufferSize calculation (CASSANDRA-3027)
 * make cleanup and normal compaction able to skip empty rows
   (rows containing nothing but expired tombstones) (CASSANDRA-3039)
 * work around native memory leak in com.sun.management.GarbageCollectorMXBean
   (CASSANDRA-2868)
 * validate that column names in column_metadata are not equal to key_alias
   on create/update of the ColumnFamily and CQL 'ALTER' statement (CASSANDRA-3036)
 * return an InvalidRequestException if an indexed column is assigned
   a value larger than 64KB (CASSANDRA-3057)
 * fix of numeric-only and string column names handling in CLI "drop index" 
   (CASSANDRA-3054)
 * prune index scan resultset back to original request for lazy
   resultset expansion case (CASSANDRA-2964)
 * (Hadoop) fail jobs when Cassandra node has failed but TaskTracker
   has not (CASSANDRA-2388)
 * fix dynamic snitch ignoring nodes when read_repair_chance is zero
   (CASSANDRA-2662)
 * avoid retaining references to dropped CFS objects in 
   CompactionManager.estimatedCompactions (CASSANDRA-2708)
 * expose rpc timeouts per host in MessagingServiceMBean (CASSANDRA-2941)
 * avoid including cwd in classpath for deb and rpm packages (CASSANDRA-2881)
 * remove gossip state when a new IP takes over a token (CASSANDRA-3071)
 * allow sstable2json to work on index sstable files (CASSANDRA-3059)
 * always hint counters (CASSANDRA-3099)
 * fix log4j initialization in EmbeddedCassandraService (CASSANDRA-2857)
 * remove gossip state when a new IP takes over a token (CASSANDRA-3071)
 * work around native memory leak in com.sun.management.GarbageCollectorMXBean
    (CASSANDRA-2868)
 * fix UnavailableException with writes at CL.EACH_QUORM (CASSANDRA-3084)
 * fix parsing of the Keyspace and ColumnFamily names in numeric
   and string representations in CLI (CASSANDRA-3075)
 * fix corner cases in Range.differenceToFetch (CASSANDRA-3084)
 * fix ip address String representation in the ring cache (CASSANDRA-3044)
 * fix ring cache compatibility when mixing pre-0.8.4 nodes with post-
   in the same cluster (CASSANDRA-3023)
 * make repair report failure when a node participating dies (instead of
   hanging forever) (CASSANDRA-2433)
 * fix handling of the empty byte buffer by ReversedType (CASSANDRA-3111)
 * Add validation that Keyspace names are case-insensitively unique (CASSANDRA-3066)
 * catch invalid key_validation_class before instantiating UpdateColumnFamily (CASSANDRA-3102)
 * make Range and Bounds objects client-safe (CASSANDRA-3108)
 * optionally skip log4j configuration (CASSANDRA-3061)
 * bundle sstableloader with the debian package (CASSANDRA-3113)
 * don't try to build secondary indexes when there is none (CASSANDRA-3123)
 * improve SSTableSimpleUnsortedWriter speed for large rows (CASSANDRA-3122)
 * handle keyspace arguments correctly in nodetool snapshot (CASSANDRA-3038)
 * Fix SSTableImportTest on windows (CASSANDRA-3043)
 * expose compactionThroughputMbPerSec through JMX (CASSANDRA-3117)
 * log keyspace and CF of large rows being compacted


0.8.4
 * change TokenRing.endpoints to be a list of rpc addresses instead of 
   listen/broadcast addresses (CASSANDRA-1777)
 * include files-to-be-streamed in StreamInSession.getSources (CASSANDRA-2972)
 * use JAVA env var in cassandra-env.sh (CASSANDRA-2785, 2992)
 * avoid doing read for no-op replicate-on-write at CL=1 (CASSANDRA-2892)
 * refuse counter write for CL.ANY (CASSANDRA-2990)
 * switch back to only logging recent dropped messages (CASSANDRA-3004)
 * always deserialize RowMutation for counters (CASSANDRA-3006)
 * ignore saved replication_factor strategy_option for NTS (CASSANDRA-3011)
 * make sure pre-truncate CL segments are discarded (CASSANDRA-2950)


0.8.3
 * add ability to drop local reads/writes that are going to timeout
   (CASSANDRA-2943)
 * revamp token removal process, keep gossip states for 3 days (CASSANDRA-2496)
 * don't accept extra args for 0-arg nodetool commands (CASSANDRA-2740)
 * log unavailableexception details at debug level (CASSANDRA-2856)
 * expose data_dir though jmx (CASSANDRA-2770)
 * don't include tmp files as sstable when create cfs (CASSANDRA-2929)
 * log Java classpath on startup (CASSANDRA-2895)
 * keep gossipped version in sync with actual on migration coordinator 
   (CASSANDRA-2946)
 * use lazy initialization instead of class initialization in NodeId
   (CASSANDRA-2953)
 * check column family validity in nodetool repair (CASSANDRA-2933)
 * speedup bytes to hex conversions dramatically (CASSANDRA-2850)
 * Flush memtables on shutdown when durable writes are disabled 
   (CASSANDRA-2958)
 * improved POSIX compatibility of start scripts (CASsANDRA-2965)
 * add counter support to Hadoop InputFormat (CASSANDRA-2981)
 * fix bug where dirty commitlog segments were removed (and avoid keeping 
   segments with no post-flush activity permanently dirty) (CASSANDRA-2829)
 * fix throwing exception with batch mutation of counter super columns
   (CASSANDRA-2949)
 * ignore system tables during repair (CASSANDRA-2979)
 * throw exception when NTS is given replication_factor as an option
   (CASSANDRA-2960)
 * fix assertion error during compaction of counter CFs (CASSANDRA-2968)
 * avoid trying to create index names, when no index exists (CASSANDRA-2867)
 * don't sample the system table when choosing a bootstrap token
   (CASSANDRA-2825)
 * gossiper notifies of local state changes (CASSANDRA-2948)
 * add asynchronous and half-sync/half-async (hsha) thrift servers 
   (CASSANDRA-1405)
 * fix potential use of free'd native memory in SerializingCache 
   (CASSANDRA-2951)
 * prune index scan resultset back to original request for lazy
   resultset expansion case (CASSANDRA-2964)
 * (Hadoop) fail jobs when Cassandra node has failed but TaskTracker
    has not (CASSANDRA-2388)


0.8.2
 * CQL: 
   - include only one row per unique key for IN queries (CASSANDRA-2717)
   - respect client timestamp on full row deletions (CASSANDRA-2912)
 * improve thread-safety in StreamOutSession (CASSANDRA-2792)
 * allow deleting a row and updating indexed columns in it in the
   same mutation (CASSANDRA-2773)
 * Expose number of threads blocked on submitting memtable to flush
   in JMX (CASSANDRA-2817)
 * add ability to return "endpoints" to nodetool (CASSANDRA-2776)
 * Add support for multiple (comma-delimited) coordinator addresses
   to ColumnFamilyInputFormat (CASSANDRA-2807)
 * fix potential NPE while scheduling read repair for range slice
   (CASSANDRA-2823)
 * Fix race in SystemTable.getCurrentLocalNodeId (CASSANDRA-2824)
 * Correctly set default for replicate_on_write (CASSANDRA-2835)
 * improve nodetool compactionstats formatting (CASSANDRA-2844)
 * fix index-building status display (CASSANDRA-2853)
 * fix CLI perpetuating obsolete KsDef.replication_factor (CASSANDRA-2846)
 * improve cli treatment of multiline comments (CASSANDRA-2852)
 * handle row tombstones correctly in EchoedRow (CASSANDRA-2786)
 * add MessagingService.get[Recently]DroppedMessages and
   StorageService.getExceptionCount (CASSANDRA-2804)
 * fix possibility of spurious UnavailableException for LOCAL_QUORUM
   reads with dynamic snitch + read repair disabled (CASSANDRA-2870)
 * add ant-optional as dependence for the debian package (CASSANDRA-2164)
 * add option to specify limit for get_slice in the CLI (CASSANDRA-2646)
 * decrease HH page size (CASSANDRA-2832)
 * reset cli keyspace after dropping the current one (CASSANDRA-2763)
 * add KeyRange option to Hadoop inputformat (CASSANDRA-1125)
 * fix protocol versioning (CASSANDRA-2818, 2860)
 * support spaces in path to log4j configuration (CASSANDRA-2383)
 * avoid including inferred types in CF update (CASSANDRA-2809)
 * fix JMX bulkload call (CASSANDRA-2908)
 * fix updating KS with durable_writes=false (CASSANDRA-2907)
 * add simplified facade to SSTableWriter for bulk loading use
   (CASSANDRA-2911)
 * fix re-using index CF sstable names after drop/recreate (CASSANDRA-2872)
 * prepend CF to default index names (CASSANDRA-2903)
 * fix hint replay (CASSANDRA-2928)
 * Properly synchronize repair's merkle tree computation (CASSANDRA-2816)


0.8.1
 * CQL:
   - support for insert, delete in BATCH (CASSANDRA-2537)
   - support for IN to SELECT, UPDATE (CASSANDRA-2553)
   - timestamp support for INSERT, UPDATE, and BATCH (CASSANDRA-2555)
   - TTL support (CASSANDRA-2476)
   - counter support (CASSANDRA-2473)
   - ALTER COLUMNFAMILY (CASSANDRA-1709)
   - DROP INDEX (CASSANDRA-2617)
   - add SCHEMA/TABLE as aliases for KS/CF (CASSANDRA-2743)
   - server handles wait-for-schema-agreement (CASSANDRA-2756)
   - key alias support (CASSANDRA-2480)
 * add support for comparator parameters and a generic ReverseType
   (CASSANDRA-2355)
 * add CompositeType and DynamicCompositeType (CASSANDRA-2231)
 * optimize batches containing multiple updates to the same row
   (CASSANDRA-2583)
 * adjust hinted handoff page size to avoid OOM with large columns 
   (CASSANDRA-2652)
 * mark BRAF buffer invalid post-flush so we don't re-flush partial
   buffers again, especially on CL writes (CASSANDRA-2660)
 * add DROP INDEX support to CLI (CASSANDRA-2616)
 * don't perform HH to client-mode [storageproxy] nodes (CASSANDRA-2668)
 * Improve forceDeserialize/getCompactedRow encapsulation (CASSANDRA-2659)
 * Don't write CounterUpdateColumn to disk in tests (CASSANDRA-2650)
 * Add sstable bulk loading utility (CASSANDRA-1278)
 * avoid replaying hints to dropped columnfamilies (CASSANDRA-2685)
 * add placeholders for missing rows in range query pseudo-RR (CASSANDRA-2680)
 * remove no-op HHOM.renameHints (CASSANDRA-2693)
 * clone super columns to avoid modifying them during flush (CASSANDRA-2675)
 * allow writes to bypass the commitlog for certain keyspaces (CASSANDRA-2683)
 * avoid NPE when bypassing commitlog during memtable flush (CASSANDRA-2781)
 * Added support for making bootstrap retry if nodes flap (CASSANDRA-2644)
 * Added statusthrift to nodetool to report if thrift server is running (CASSANDRA-2722)
 * Fixed rows being cached if they do not exist (CASSANDRA-2723)
 * Support passing tableName and cfName to RowCacheProviders (CASSANDRA-2702)
 * close scrub file handles (CASSANDRA-2669)
 * throttle migration replay (CASSANDRA-2714)
 * optimize column serializer creation (CASSANDRA-2716)
 * Added support for making bootstrap retry if nodes flap (CASSANDRA-2644)
 * Added statusthrift to nodetool to report if thrift server is running
   (CASSANDRA-2722)
 * Fixed rows being cached if they do not exist (CASSANDRA-2723)
 * fix truncate/compaction race (CASSANDRA-2673)
 * workaround large resultsets causing large allocation retention
   by nio sockets (CASSANDRA-2654)
 * fix nodetool ring use with Ec2Snitch (CASSANDRA-2733)
 * fix removing columns and subcolumns that are supressed by a row or
   supercolumn tombstone during replica resolution (CASSANDRA-2590)
 * support sstable2json against snapshot sstables (CASSANDRA-2386)
 * remove active-pull schema requests (CASSANDRA-2715)
 * avoid marking entire list of sstables as actively being compacted
   in multithreaded compaction (CASSANDRA-2765)
 * seek back after deserializing a row to update cache with (CASSANDRA-2752)
 * avoid skipping rows in scrub for counter column family (CASSANDRA-2759)
 * fix ConcurrentModificationException in repair when dealing with 0.7 node
   (CASSANDRA-2767)
 * use threadsafe collections for StreamInSession (CASSANDRA-2766)
 * avoid infinite loop when creating merkle tree (CASSANDRA-2758)
 * avoids unmarking compacting sstable prematurely in cleanup (CASSANDRA-2769)
 * fix NPE when the commit log is bypassed (CASSANDRA-2718)
 * don't throw an exception in SS.isRPCServerRunning (CASSANDRA-2721)
 * make stress.jar executable (CASSANDRA-2744)
 * add daemon mode to java stress (CASSANDRA-2267)
 * expose the DC and rack of a node through JMX and nodetool ring (CASSANDRA-2531)
 * fix cache mbean getSize (CASSANDRA-2781)
 * Add Date, Float, Double, and Boolean types (CASSANDRA-2530)
 * Add startup flag to renew counter node id (CASSANDRA-2788)
 * add jamm agent to cassandra.bat (CASSANDRA-2787)
 * fix repair hanging if a neighbor has nothing to send (CASSANDRA-2797)
 * purge tombstone even if row is in only one sstable (CASSANDRA-2801)
 * Fix wrong purge of deleted cf during compaction (CASSANDRA-2786)
 * fix race that could result in Hadoop writer failing to throw an
   exception encountered after close() (CASSANDRA-2755)
 * fix scan wrongly throwing assertion error (CASSANDRA-2653)
 * Always use even distribution for merkle tree with RandomPartitionner
   (CASSANDRA-2841)
 * fix describeOwnership for OPP (CASSANDRA-2800)
 * ensure that string tokens do not contain commas (CASSANDRA-2762)


0.8.0-final
 * fix CQL grammar warning and cqlsh regression from CASSANDRA-2622
 * add ant generate-cql-html target (CASSANDRA-2526)
 * update CQL consistency levels (CASSANDRA-2566)
 * debian packaging fixes (CASSANDRA-2481, 2647)
 * fix UUIDType, IntegerType for direct buffers (CASSANDRA-2682, 2684)
 * switch to native Thrift for Hadoop map/reduce (CASSANDRA-2667)
 * fix StackOverflowError when building from eclipse (CASSANDRA-2687)
 * only provide replication_factor to strategy_options "help" for
   SimpleStrategy, OldNetworkTopologyStrategy (CASSANDRA-2678, 2713)
 * fix exception adding validators to non-string columns (CASSANDRA-2696)
 * avoid instantiating DatabaseDescriptor in JDBC (CASSANDRA-2694)
 * fix potential stack overflow during compaction (CASSANDRA-2626)
 * clone super columns to avoid modifying them during flush (CASSANDRA-2675)
 * reset underlying iterator in EchoedRow constructor (CASSANDRA-2653)


0.8.0-rc1
 * faster flushes and compaction from fixing excessively pessimistic 
   rebuffering in BRAF (CASSANDRA-2581)
 * fix returning null column values in the python cql driver (CASSANDRA-2593)
 * fix merkle tree splitting exiting early (CASSANDRA-2605)
 * snapshot_before_compaction directory name fix (CASSANDRA-2598)
 * Disable compaction throttling during bootstrap (CASSANDRA-2612) 
 * fix CQL treatment of > and < operators in range slices (CASSANDRA-2592)
 * fix potential double-application of counter updates on commitlog replay
   by moving replay position from header to sstable metadata (CASSANDRA-2419)
 * JDBC CQL driver exposes getColumn for access to timestamp
 * JDBC ResultSetMetadata properties added to AbstractType
 * r/m clustertool (CASSANDRA-2607)
 * add support for presenting row key as a column in CQL result sets 
   (CASSANDRA-2622)
 * Don't allow {LOCAL|EACH}_QUORUM unless strategy is NTS (CASSANDRA-2627)
 * validate keyspace strategy_options during CQL create (CASSANDRA-2624)
 * fix empty Result with secondary index when limit=1 (CASSANDRA-2628)
 * Fix regression where bootstrapping a node with no schema fails
   (CASSANDRA-2625)
 * Allow removing LocationInfo sstables (CASSANDRA-2632)
 * avoid attempting to replay mutations from dropped keyspaces (CASSANDRA-2631)
 * avoid using cached position of a key when GT is requested (CASSANDRA-2633)
 * fix counting bloom filter true positives (CASSANDRA-2637)
 * initialize local ep state prior to gossip startup if needed (CASSANDRA-2638)
 * fix counter increment lost after restart (CASSANDRA-2642)
 * add quote-escaping via backslash to CLI (CASSANDRA-2623)
 * fix pig example script (CASSANDRA-2487)
 * fix dynamic snitch race in adding latencies (CASSANDRA-2618)
 * Start/stop cassandra after more important services such as mdadm in
   debian packaging (CASSANDRA-2481)


0.8.0-beta2
 * fix NPE compacting index CFs (CASSANDRA-2528)
 * Remove checking all column families on startup for compaction candidates 
   (CASSANDRA-2444)
 * validate CQL create keyspace options (CASSANDRA-2525)
 * fix nodetool setcompactionthroughput (CASSANDRA-2550)
 * move	gossip heartbeat back to its own thread (CASSANDRA-2554)
 * validate cql TRUNCATE columnfamily before truncating (CASSANDRA-2570)
 * fix batch_mutate for mixed standard-counter mutations (CASSANDRA-2457)
 * disallow making schema changes to system keyspace (CASSANDRA-2563)
 * fix sending mutation messages multiple times (CASSANDRA-2557)
 * fix incorrect use of NBHM.size in ReadCallback that could cause
   reads to time out even when responses were received (CASSANDRA-2552)
 * trigger read repair correctly for LOCAL_QUORUM reads (CASSANDRA-2556)
 * Allow configuring the number of compaction thread (CASSANDRA-2558)
 * forceUserDefinedCompaction will attempt to compact what it is given
   even if the pessimistic estimate is that there is not enough disk space;
   automatic compactions will only compact 2 or more sstables (CASSANDRA-2575)
 * refuse to apply migrations with older timestamps than the current 
   schema (CASSANDRA-2536)
 * remove unframed Thrift transport option
 * include indexes in snapshots (CASSANDRA-2596)
 * improve ignoring of obsolete mutations in index maintenance (CASSANDRA-2401)
 * recognize attempt to drop just the index while leaving the column
   definition alone (CASSANDRA-2619)
  

0.8.0-beta1
 * remove Avro RPC support (CASSANDRA-926)
 * support for columns that act as incr/decr counters 
   (CASSANDRA-1072, 1937, 1944, 1936, 2101, 2093, 2288, 2105, 2384, 2236, 2342,
   2454)
 * CQL (CASSANDRA-1703, 1704, 1705, 1706, 1707, 1708, 1710, 1711, 1940, 
   2124, 2302, 2277, 2493)
 * avoid double RowMutation serialization on write path (CASSANDRA-1800)
 * make NetworkTopologyStrategy the default (CASSANDRA-1960)
 * configurable internode encryption (CASSANDRA-1567, 2152)
 * human readable column names in sstable2json output (CASSANDRA-1933)
 * change default JMX port to 7199 (CASSANDRA-2027)
 * backwards compatible internal messaging (CASSANDRA-1015)
 * atomic switch of memtables and sstables (CASSANDRA-2284)
 * add pluggable SeedProvider (CASSANDRA-1669)
 * Fix clustertool to not throw exception when calling get_endpoints (CASSANDRA-2437)
 * upgrade to thrift 0.6 (CASSANDRA-2412) 
 * repair works on a token range instead of full ring (CASSANDRA-2324)
 * purge tombstones from row cache (CASSANDRA-2305)
 * push replication_factor into strategy_options (CASSANDRA-1263)
 * give snapshots the same name on each node (CASSANDRA-1791)
 * remove "nodetool loadbalance" (CASSANDRA-2448)
 * multithreaded compaction (CASSANDRA-2191)
 * compaction throttling (CASSANDRA-2156)
 * add key type information and alias (CASSANDRA-2311, 2396)
 * cli no longer divides read_repair_chance by 100 (CASSANDRA-2458)
 * made CompactionInfo.getTaskType return an enum (CASSANDRA-2482)
 * add a server-wide cap on measured memtable memory usage and aggressively
   flush to keep under that threshold (CASSANDRA-2006)
 * add unified UUIDType (CASSANDRA-2233)
 * add off-heap row cache support (CASSANDRA-1969)


0.7.5
 * improvements/fixes to PIG driver (CASSANDRA-1618, CASSANDRA-2387,
   CASSANDRA-2465, CASSANDRA-2484)
 * validate index names (CASSANDRA-1761)
 * reduce contention on Table.flusherLock (CASSANDRA-1954)
 * try harder to detect failures during streaming, cleaning up temporary
   files more reliably (CASSANDRA-2088)
 * shut down server for OOM on a Thrift thread (CASSANDRA-2269)
 * fix tombstone handling in repair and sstable2json (CASSANDRA-2279)
 * preserve version when streaming data from old sstables (CASSANDRA-2283)
 * don't start repair if a neighboring node is marked as dead (CASSANDRA-2290)
 * purge tombstones from row cache (CASSANDRA-2305)
 * Avoid seeking when sstable2json exports the entire file (CASSANDRA-2318)
 * clear Built flag in system table when dropping an index (CASSANDRA-2320)
 * don't allow arbitrary argument for stress.java (CASSANDRA-2323)
 * validate values for index predicates in get_indexed_slice (CASSANDRA-2328)
 * queue secondary indexes for flush before the parent (CASSANDRA-2330)
 * allow job configuration to set the CL used in Hadoop jobs (CASSANDRA-2331)
 * add memtable_flush_queue_size defaulting to 4 (CASSANDRA-2333)
 * Allow overriding of initial_token, storage_port and rpc_port from system
   properties (CASSANDRA-2343)
 * fix comparator used for non-indexed secondary expressions in index scan
   (CASSANDRA-2347)
 * ensure size calculation and write phase of large-row compaction use
   the same threshold for TTL expiration (CASSANDRA-2349)
 * fix race when iterating CFs during add/drop (CASSANDRA-2350)
 * add ConsistencyLevel command to CLI (CASSANDRA-2354)
 * allow negative numbers in the cli (CASSANDRA-2358)
 * hard code serialVersionUID for tokens class (CASSANDRA-2361)
 * fix potential infinite loop in ByteBufferUtil.inputStream (CASSANDRA-2365)
 * fix encoding bugs in HintedHandoffManager, SystemTable when default
   charset is not UTF8 (CASSANDRA-2367)
 * avoids having removed node reappearing in Gossip (CASSANDRA-2371)
 * fix incorrect truncation of long to int when reading columns via block
   index (CASSANDRA-2376)
 * fix NPE during stream session (CASSANDRA-2377)
 * fix race condition that could leave orphaned data files when dropping CF or
   KS (CASSANDRA-2381)
 * fsync statistics component on write (CASSANDRA-2382)
 * fix duplicate results from CFS.scan (CASSANDRA-2406)
 * add IntegerType to CLI help (CASSANDRA-2414)
 * avoid caching token-only decoratedkeys (CASSANDRA-2416)
 * convert mmap assertion to if/throw so scrub can catch it (CASSANDRA-2417)
 * don't overwrite gc log (CASSANDR-2418)
 * invalidate row cache for streamed row to avoid inconsitencies
   (CASSANDRA-2420)
 * avoid copies in range/index scans (CASSANDRA-2425)
 * make sure we don't wipe data during cleanup if the node has not join
   the ring (CASSANDRA-2428)
 * Try harder to close files after compaction (CASSANDRA-2431)
 * re-set bootstrapped flag after move finishes (CASSANDRA-2435)
 * display validation_class in CLI 'describe keyspace' (CASSANDRA-2442)
 * make cleanup compactions cleanup the row cache (CASSANDRA-2451)
 * add column fields validation to scrub (CASSANDRA-2460)
 * use 64KB flush buffer instead of in_memory_compaction_limit (CASSANDRA-2463)
 * fix backslash substitutions in CLI (CASSANDRA-2492)
 * disable cache saving for system CFS (CASSANDRA-2502)
 * fixes for verifying destination availability under hinted conditions
   so UE can be thrown intead of timing out (CASSANDRA-2514)
 * fix update of validation class in column metadata (CASSANDRA-2512)
 * support LOCAL_QUORUM, EACH_QUORUM CLs outside of NTS (CASSANDRA-2516)
 * preserve version when streaming data from old sstables (CASSANDRA-2283)
 * fix backslash substitutions in CLI (CASSANDRA-2492)
 * count a row deletion as one operation towards memtable threshold 
   (CASSANDRA-2519)
 * support LOCAL_QUORUM, EACH_QUORUM CLs outside of NTS (CASSANDRA-2516)


0.7.4
 * add nodetool join command (CASSANDRA-2160)
 * fix secondary indexes on pre-existing or streamed data (CASSANDRA-2244)
 * initialize endpoint in gossiper earlier (CASSANDRA-2228)
 * add ability to write to Cassandra from Pig (CASSANDRA-1828)
 * add rpc_[min|max]_threads (CASSANDRA-2176)
 * add CL.TWO, CL.THREE (CASSANDRA-2013)
 * avoid exporting an un-requested row in sstable2json, when exporting 
   a key that does not exist (CASSANDRA-2168)
 * add incremental_backups option (CASSANDRA-1872)
 * add configurable row limit to Pig loadfunc (CASSANDRA-2276)
 * validate column values in batches as well as single-Column inserts
   (CASSANDRA-2259)
 * move sample schema from cassandra.yaml to schema-sample.txt,
   a cli scripts (CASSANDRA-2007)
 * avoid writing empty rows when scrubbing tombstoned rows (CASSANDRA-2296)
 * fix assertion error in range and index scans for CL < ALL
   (CASSANDRA-2282)
 * fix commitlog replay when flush position refers to data that didn't
   get synced before server died (CASSANDRA-2285)
 * fix fd leak in sstable2json with non-mmap'd i/o (CASSANDRA-2304)
 * reduce memory use during streaming of multiple sstables (CASSANDRA-2301)
 * purge tombstoned rows from cache after GCGraceSeconds (CASSANDRA-2305)
 * allow zero replicas in a NTS datacenter (CASSANDRA-1924)
 * make range queries respect snitch for local replicas (CASSANDRA-2286)
 * fix HH delivery when column index is larger than 2GB (CASSANDRA-2297)
 * make 2ary indexes use parent CF flush thresholds during initial build
   (CASSANDRA-2294)
 * update memtable_throughput to be a long (CASSANDRA-2158)


0.7.3
 * Keep endpoint state until aVeryLongTime (CASSANDRA-2115)
 * lower-latency read repair (CASSANDRA-2069)
 * add hinted_handoff_throttle_delay_in_ms option (CASSANDRA-2161)
 * fixes for cache save/load (CASSANDRA-2172, -2174)
 * Handle whole-row deletions in CFOutputFormat (CASSANDRA-2014)
 * Make memtable_flush_writers flush in parallel (CASSANDRA-2178)
 * Add compaction_preheat_key_cache option (CASSANDRA-2175)
 * refactor stress.py to have only one copy of the format string 
   used for creating row keys (CASSANDRA-2108)
 * validate index names for \w+ (CASSANDRA-2196)
 * Fix Cassandra cli to respect timeout if schema does not settle 
   (CASSANDRA-2187)
 * fix for compaction and cleanup writing old-format data into new-version 
   sstable (CASSANDRA-2211, -2216)
 * add nodetool scrub (CASSANDRA-2217, -2240)
 * fix sstable2json large-row pagination (CASSANDRA-2188)
 * fix EOFing on requests for the last bytes in a file (CASSANDRA-2213)
 * fix BufferedRandomAccessFile bugs (CASSANDRA-2218, -2241)
 * check for memtable flush_after_mins exceeded every 10s (CASSANDRA-2183)
 * fix cache saving on Windows (CASSANDRA-2207)
 * add validateSchemaAgreement call + synchronization to schema
   modification operations (CASSANDRA-2222)
 * fix for reversed slice queries on large rows (CASSANDRA-2212)
 * fat clients were writing local data (CASSANDRA-2223)
 * set DEFAULT_MEMTABLE_LIFETIME_IN_MINS to 24h
 * improve detection and cleanup of partially-written sstables 
   (CASSANDRA-2206)
 * fix supercolumn de/serialization when subcolumn comparator is different
   from supercolumn's (CASSANDRA-2104)
 * fix starting up on Windows when CASSANDRA_HOME contains whitespace
   (CASSANDRA-2237)
 * add [get|set][row|key]cacheSavePeriod to JMX (CASSANDRA-2100)
 * fix Hadoop ColumnFamilyOutputFormat dropping of mutations
   when batch fills up (CASSANDRA-2255)
 * move file deletions off of scheduledtasks executor (CASSANDRA-2253)


0.7.2
 * copy DecoratedKey.key when inserting into caches to avoid retaining
   a reference to the underlying buffer (CASSANDRA-2102)
 * format subcolumn names with subcomparator (CASSANDRA-2136)
 * fix column bloom filter deserialization (CASSANDRA-2165)


0.7.1
 * refactor MessageDigest creation code. (CASSANDRA-2107)
 * buffer network stack to avoid inefficient small TCP messages while avoiding
   the nagle/delayed ack problem (CASSANDRA-1896)
 * check log4j configuration for changes every 10s (CASSANDRA-1525, 1907)
 * more-efficient cross-DC replication (CASSANDRA-1530, -2051, -2138)
 * avoid polluting page cache with commitlog or sstable writes
   and seq scan operations (CASSANDRA-1470)
 * add RMI authentication options to nodetool (CASSANDRA-1921)
 * make snitches configurable at runtime (CASSANDRA-1374)
 * retry hadoop split requests on connection failure (CASSANDRA-1927)
 * implement describeOwnership for BOP, COPP (CASSANDRA-1928)
 * make read repair behave as expected for ConsistencyLevel > ONE
   (CASSANDRA-982, 2038)
 * distributed test harness (CASSANDRA-1859, 1964)
 * reduce flush lock contention (CASSANDRA-1930)
 * optimize supercolumn deserialization (CASSANDRA-1891)
 * fix CFMetaData.apply to only compare objects of the same class 
   (CASSANDRA-1962)
 * allow specifying specific SSTables to compact from JMX (CASSANDRA-1963)
 * fix race condition in MessagingService.targets (CASSANDRA-1959, 2094, 2081)
 * refuse to open sstables from a future version (CASSANDRA-1935)
 * zero-copy reads (CASSANDRA-1714)
 * fix copy bounds for word Text in wordcount demo (CASSANDRA-1993)
 * fixes for contrib/javautils (CASSANDRA-1979)
 * check more frequently for memtable expiration (CASSANDRA-2000)
 * fix writing SSTable column count statistics (CASSANDRA-1976)
 * fix streaming of multiple CFs during bootstrap (CASSANDRA-1992)
 * explicitly set JVM GC new generation size with -Xmn (CASSANDRA-1968)
 * add short options for CLI flags (CASSANDRA-1565)
 * make keyspace argument to "describe keyspace" in CLI optional
   when authenticated to keyspace already (CASSANDRA-2029)
 * added option to specify -Dcassandra.join_ring=false on startup
   to allow "warm spare" nodes or performing JMX maintenance before
   joining the ring (CASSANDRA-526)
 * log migrations at INFO (CASSANDRA-2028)
 * add CLI verbose option in file mode (CASSANDRA-2030)
 * add single-line "--" comments to CLI (CASSANDRA-2032)
 * message serialization tests (CASSANDRA-1923)
 * switch from ivy to maven-ant-tasks (CASSANDRA-2017)
 * CLI attempts to block for new schema to propagate (CASSANDRA-2044)
 * fix potential overflow in nodetool cfstats (CASSANDRA-2057)
 * add JVM shutdownhook to sync commitlog (CASSANDRA-1919)
 * allow nodes to be up without being part of  normal traffic (CASSANDRA-1951)
 * fix CLI "show keyspaces" with null options on NTS (CASSANDRA-2049)
 * fix possible ByteBuffer race conditions (CASSANDRA-2066)
 * reduce garbage generated by MessagingService to prevent load spikes
   (CASSANDRA-2058)
 * fix math in RandomPartitioner.describeOwnership (CASSANDRA-2071)
 * fix deletion of sstable non-data components (CASSANDRA-2059)
 * avoid blocking gossip while deleting handoff hints (CASSANDRA-2073)
 * ignore messages from newer versions, keep track of nodes in gossip 
   regardless of version (CASSANDRA-1970)
 * cache writing moved to CompactionManager to reduce i/o contention and
   updated to use non-cache-polluting writes (CASSANDRA-2053)
 * page through large rows when exporting to JSON (CASSANDRA-2041)
 * add flush_largest_memtables_at and reduce_cache_sizes_at options
   (CASSANDRA-2142)
 * add cli 'describe cluster' command (CASSANDRA-2127)
 * add cli support for setting username/password at 'connect' command 
   (CASSANDRA-2111)
 * add -D option to Stress.java to allow reading hosts from a file 
   (CASSANDRA-2149)
 * bound hints CF throughput between 32M and 256M (CASSANDRA-2148)
 * continue starting when invalid saved cache entries are encountered
   (CASSANDRA-2076)
 * add max_hint_window_in_ms option (CASSANDRA-1459)


0.7.0-final
 * fix offsets to ByteBuffer.get (CASSANDRA-1939)


0.7.0-rc4
 * fix cli crash after backgrounding (CASSANDRA-1875)
 * count timeouts in storageproxy latencies, and include latency 
   histograms in StorageProxyMBean (CASSANDRA-1893)
 * fix CLI get recognition of supercolumns (CASSANDRA-1899)
 * enable keepalive on intra-cluster sockets (CASSANDRA-1766)
 * count timeouts towards dynamicsnitch latencies (CASSANDRA-1905)
 * Expose index-building status in JMX + cli schema description
   (CASSANDRA-1871)
 * allow [LOCAL|EACH]_QUORUM to be used with non-NetworkTopology 
   replication Strategies
 * increased amount of index locks for faster commitlog replay
 * collect secondary index tombstones immediately (CASSANDRA-1914)
 * revert commitlog changes from #1780 (CASSANDRA-1917)
 * change RandomPartitioner min token to -1 to avoid collision w/
   tokens on actual nodes (CASSANDRA-1901)
 * examine the right nibble when validating TimeUUID (CASSANDRA-1910)
 * include secondary indexes in cleanup (CASSANDRA-1916)
 * CFS.scrubDataDirectories should also cleanup invalid secondary indexes
   (CASSANDRA-1904)
 * ability to disable/enable gossip on nodes to force them down
   (CASSANDRA-1108)


0.7.0-rc3
 * expose getNaturalEndpoints in StorageServiceMBean taking byte[]
   key; RMI cannot serialize ByteBuffer (CASSANDRA-1833)
 * infer org.apache.cassandra.locator for replication strategy classes
   when not otherwise specified
 * validation that generates less garbage (CASSANDRA-1814)
 * add TTL support to CLI (CASSANDRA-1838)
 * cli defaults to bytestype for subcomparator when creating
   column families (CASSANDRA-1835)
 * unregister index MBeans when index is dropped (CASSANDRA-1843)
 * make ByteBufferUtil.clone thread-safe (CASSANDRA-1847)
 * change exception for read requests during bootstrap from 
   InvalidRequest to Unavailable (CASSANDRA-1862)
 * respect row-level tombstones post-flush in range scans
   (CASSANDRA-1837)
 * ReadResponseResolver check digests against each other (CASSANDRA-1830)
 * return InvalidRequest when remove of subcolumn without supercolumn
   is requested (CASSANDRA-1866)
 * flush before repair (CASSANDRA-1748)
 * SSTableExport validates key order (CASSANDRA-1884)
 * large row support for SSTableExport (CASSANDRA-1867)
 * Re-cache hot keys post-compaction without hitting disk (CASSANDRA-1878)
 * manage read repair in coordinator instead of data source, to
   provide latency information to dynamic snitch (CASSANDRA-1873)


0.7.0-rc2
 * fix live-column-count of slice ranges including tombstoned supercolumn 
   with live subcolumn (CASSANDRA-1591)
 * rename o.a.c.internal.AntientropyStage -> AntiEntropyStage,
   o.a.c.request.Request_responseStage -> RequestResponseStage,
   o.a.c.internal.Internal_responseStage -> InternalResponseStage
 * add AbstractType.fromString (CASSANDRA-1767)
 * require index_type to be present when specifying index_name
   on ColumnDef (CASSANDRA-1759)
 * fix add/remove index bugs in CFMetadata (CASSANDRA-1768)
 * rebuild Strategy during system_update_keyspace (CASSANDRA-1762)
 * cli updates prompt to ... in continuation lines (CASSANDRA-1770)
 * support multiple Mutations per key in hadoop ColumnFamilyOutputFormat
   (CASSANDRA-1774)
 * improvements to Debian init script (CASSANDRA-1772)
 * use local classloader to check for version.properties (CASSANDRA-1778)
 * Validate that column names in column_metadata are valid for the
   defined comparator, and decode properly in cli (CASSANDRA-1773)
 * use cross-platform newlines in cli (CASSANDRA-1786)
 * add ExpiringColumn support to sstable import/export (CASSANDRA-1754)
 * add flush for each append to periodic commitlog mode; added
   periodic_without_flush option to disable this (CASSANDRA-1780)
 * close file handle used for post-flush truncate (CASSANDRA-1790)
 * various code cleanup (CASSANDRA-1793, -1794, -1795)
 * fix range queries against wrapped range (CASSANDRA-1781)
 * fix consistencylevel calculations for NetworkTopologyStrategy
   (CASSANDRA-1804)
 * cli support index type enum names (CASSANDRA-1810)
 * improved validation of column_metadata (CASSANDRA-1813)
 * reads at ConsistencyLevel > 1 throw UnavailableException
   immediately if insufficient live nodes exist (CASSANDRA-1803)
 * copy bytebuffers for local writes to avoid retaining the entire
   Thrift frame (CASSANDRA-1801)
 * fix NPE adding index to column w/o prior metadata (CASSANDRA-1764)
 * reduce fat client timeout (CASSANDRA-1730)
 * fix botched merge of CASSANDRA-1316


0.7.0-rc1
 * fix compaction and flush races with schema updates (CASSANDRA-1715)
 * add clustertool, config-converter, sstablekeys, and schematool 
   Windows .bat files (CASSANDRA-1723)
 * reject range queries received during bootstrap (CASSANDRA-1739)
 * fix wrapping-range queries on non-minimum token (CASSANDRA-1700)
 * add nodetool cfhistogram (CASSANDRA-1698)
 * limit repaired ranges to what the nodes have in common (CASSANDRA-1674)
 * index scan treats missing columns as not matching secondary
   expressions (CASSANDRA-1745)
 * Fix misuse of DataOutputBuffer.getData in AntiEntropyService
   (CASSANDRA-1729)
 * detect and warn when obsolete version of JNA is present (CASSANDRA-1760)
 * reduce fat client timeout (CASSANDRA-1730)
 * cleanup smallest CFs first to increase free temp space for larger ones
   (CASSANDRA-1811)
 * Update windows .bat files to work outside of main Cassandra
   directory (CASSANDRA-1713)
 * fix read repair regression from 0.6.7 (CASSANDRA-1727)
 * more-efficient read repair (CASSANDRA-1719)
 * fix hinted handoff replay (CASSANDRA-1656)
 * log type of dropped messages (CASSANDRA-1677)
 * upgrade to SLF4J 1.6.1
 * fix ByteBuffer bug in ExpiringColumn.updateDigest (CASSANDRA-1679)
 * fix IntegerType.getString (CASSANDRA-1681)
 * make -Djava.net.preferIPv4Stack=true the default (CASSANDRA-628)
 * add INTERNAL_RESPONSE verb to differentiate from responses related
   to client requests (CASSANDRA-1685)
 * log tpstats when dropping messages (CASSANDRA-1660)
 * include unreachable nodes in describeSchemaVersions (CASSANDRA-1678)
 * Avoid dropping messages off the client request path (CASSANDRA-1676)
 * fix jna errno reporting (CASSANDRA-1694)
 * add friendlier error for UnknownHostException on startup (CASSANDRA-1697)
 * include jna dependency in RPM package (CASSANDRA-1690)
 * add --skip-keys option to stress.py (CASSANDRA-1696)
 * improve cli handling of non-string keys and column names 
   (CASSANDRA-1701, -1693)
 * r/m extra subcomparator line in cli keyspaces output (CASSANDRA-1712)
 * add read repair chance to cli "show keyspaces"
 * upgrade to ConcurrentLinkedHashMap 1.1 (CASSANDRA-975)
 * fix index scan routing (CASSANDRA-1722)
 * fix tombstoning of supercolumns in range queries (CASSANDRA-1734)
 * clear endpoint cache after updating keyspace metadata (CASSANDRA-1741)
 * fix wrapping-range queries on non-minimum token (CASSANDRA-1700)
 * truncate includes secondary indexes (CASSANDRA-1747)
 * retain reference to PendingFile sstables (CASSANDRA-1749)
 * fix sstableimport regression (CASSANDRA-1753)
 * fix for bootstrap when no non-system tables are defined (CASSANDRA-1732)
 * handle replica unavailability in index scan (CASSANDRA-1755)
 * fix service initialization order deadlock (CASSANDRA-1756)
 * multi-line cli commands (CASSANDRA-1742)
 * fix race between snapshot and compaction (CASSANDRA-1736)
 * add listEndpointsPendingHints, deleteHintsForEndpoint JMX methods 
   (CASSANDRA-1551)


0.7.0-beta3
 * add strategy options to describe_keyspace output (CASSANDRA-1560)
 * log warning when using randomly generated token (CASSANDRA-1552)
 * re-organize JMX into .db, .net, .internal, .request (CASSANDRA-1217)
 * allow nodes to change IPs between restarts (CASSANDRA-1518)
 * remember ring state between restarts by default (CASSANDRA-1518)
 * flush index built flag so we can read it before log replay (CASSANDRA-1541)
 * lock row cache updates to prevent race condition (CASSANDRA-1293)
 * remove assertion causing rare (and harmless) error messages in
   commitlog (CASSANDRA-1330)
 * fix moving nodes with no keyspaces defined (CASSANDRA-1574)
 * fix unbootstrap when no data is present in a transfer range (CASSANDRA-1573)
 * take advantage of AVRO-495 to simplify our avro IDL (CASSANDRA-1436)
 * extend authorization hierarchy to column family (CASSANDRA-1554)
 * deletion support in secondary indexes (CASSANDRA-1571)
 * meaningful error message for invalid replication strategy class 
   (CASSANDRA-1566)
 * allow keyspace creation with RF > N (CASSANDRA-1428)
 * improve cli error handling (CASSANDRA-1580)
 * add cache save/load ability (CASSANDRA-1417, 1606, 1647)
 * add StorageService.getDrainProgress (CASSANDRA-1588)
 * Disallow bootstrap to an in-use token (CASSANDRA-1561)
 * Allow dynamic secondary index creation and destruction (CASSANDRA-1532)
 * log auto-guessed memtable thresholds (CASSANDRA-1595)
 * add ColumnDef support to cli (CASSANDRA-1583)
 * reduce index sample time by 75% (CASSANDRA-1572)
 * add cli support for column, strategy metadata (CASSANDRA-1578, 1612)
 * add cli support for schema modification (CASSANDRA-1584)
 * delete temp files on failed compactions (CASSANDRA-1596)
 * avoid blocking for dead nodes during removetoken (CASSANDRA-1605)
 * remove ConsistencyLevel.ZERO (CASSANDRA-1607)
 * expose in-progress compaction type in jmx (CASSANDRA-1586)
 * removed IClock & related classes from internals (CASSANDRA-1502)
 * fix removing tokens from SystemTable on decommission and removetoken
   (CASSANDRA-1609)
 * include CF metadata in cli 'show keyspaces' (CASSANDRA-1613)
 * switch from Properties to HashMap in PropertyFileSnitch to
   avoid synchronization bottleneck (CASSANDRA-1481)
 * PropertyFileSnitch configuration file renamed to 
   cassandra-topology.properties
 * add cli support for get_range_slices (CASSANDRA-1088, CASSANDRA-1619)
 * Make memtable flush thresholds per-CF instead of global 
   (CASSANDRA-1007, 1637)
 * add cli support for binary data without CfDef hints (CASSANDRA-1603)
 * fix building SSTable statistics post-stream (CASSANDRA-1620)
 * fix potential infinite loop in 2ary index queries (CASSANDRA-1623)
 * allow creating NTS keyspaces with no replicas configured (CASSANDRA-1626)
 * add jmx histogram of sstables accessed per read (CASSANDRA-1624)
 * remove system_rename_column_family and system_rename_keyspace from the
   client API until races can be fixed (CASSANDRA-1630, CASSANDRA-1585)
 * add cli sanity tests (CASSANDRA-1582)
 * update GC settings in cassandra.bat (CASSANDRA-1636)
 * cli support for index queries (CASSANDRA-1635)
 * cli support for updating schema memtable settings (CASSANDRA-1634)
 * cli --file option (CASSANDRA-1616)
 * reduce automatically chosen memtable sizes by 50% (CASSANDRA-1641)
 * move endpoint cache from snitch to strategy (CASSANDRA-1643)
 * fix commitlog recovery deleting the newly-created segment as well as
   the old ones (CASSANDRA-1644)
 * upgrade to Thrift 0.5 (CASSANDRA-1367)
 * renamed CL.DCQUORUM to LOCAL_QUORUM and DCQUORUMSYNC to EACH_QUORUM
 * cli truncate support (CASSANDRA-1653)
 * update GC settings in cassandra.bat (CASSANDRA-1636)
 * avoid logging when a node's ip/token is gossipped back to it (CASSANDRA-1666)


0.7-beta2
 * always use UTF-8 for hint keys (CASSANDRA-1439)
 * remove cassandra.yaml dependency from Hadoop and Pig (CASSADRA-1322)
 * expose CfDef metadata in describe_keyspaces (CASSANDRA-1363)
 * restore use of mmap_index_only option (CASSANDRA-1241)
 * dropping a keyspace with no column families generated an error 
   (CASSANDRA-1378)
 * rename RackAwareStrategy to OldNetworkTopologyStrategy, RackUnawareStrategy 
   to SimpleStrategy, DatacenterShardStrategy to NetworkTopologyStrategy,
   AbstractRackAwareSnitch to AbstractNetworkTopologySnitch (CASSANDRA-1392)
 * merge StorageProxy.mutate, mutateBlocking (CASSANDRA-1396)
 * faster UUIDType, LongType comparisons (CASSANDRA-1386, 1393)
 * fix setting read_repair_chance from CLI addColumnFamily (CASSANDRA-1399)
 * fix updates to indexed columns (CASSANDRA-1373)
 * fix race condition leaving to FileNotFoundException (CASSANDRA-1382)
 * fix sharded lock hash on index write path (CASSANDRA-1402)
 * add support for GT/E, LT/E in subordinate index clauses (CASSANDRA-1401)
 * cfId counter got out of sync when CFs were added (CASSANDRA-1403)
 * less chatty schema updates (CASSANDRA-1389)
 * rename column family mbeans. 'type' will now include either 
   'IndexColumnFamilies' or 'ColumnFamilies' depending on the CFS type.
   (CASSANDRA-1385)
 * disallow invalid keyspace and column family names. This includes name that
   matches a '^\w+' regex. (CASSANDRA-1377)
 * use JNA, if present, to take snapshots (CASSANDRA-1371)
 * truncate hints if starting 0.7 for the first time (CASSANDRA-1414)
 * fix FD leak in single-row slicepredicate queries (CASSANDRA-1416)
 * allow index expressions against columns that are not part of the 
   SlicePredicate (CASSANDRA-1410)
 * config-converter properly handles snitches and framed support 
   (CASSANDRA-1420)
 * remove keyspace argument from multiget_count (CASSANDRA-1422)
 * allow specifying cassandra.yaml location as (local or remote) URL
   (CASSANDRA-1126)
 * fix using DynamicEndpointSnitch with NetworkTopologyStrategy
   (CASSANDRA-1429)
 * Add CfDef.default_validation_class (CASSANDRA-891)
 * fix EstimatedHistogram.max (CASSANDRA-1413)
 * quorum read optimization (CASSANDRA-1622)
 * handle zero-length (or missing) rows during HH paging (CASSANDRA-1432)
 * include secondary indexes during schema migrations (CASSANDRA-1406)
 * fix commitlog header race during schema change (CASSANDRA-1435)
 * fix ColumnFamilyStoreMBeanIterator to use new type name (CASSANDRA-1433)
 * correct filename generated by xml->yaml converter (CASSANDRA-1419)
 * add CMSInitiatingOccupancyFraction=75 and UseCMSInitiatingOccupancyOnly
   to default JVM options
 * decrease jvm heap for cassandra-cli (CASSANDRA-1446)
 * ability to modify keyspaces and column family definitions on a live cluster
   (CASSANDRA-1285)
 * support for Hadoop Streaming [non-jvm map/reduce via stdin/out]
   (CASSANDRA-1368)
 * Move persistent sstable stats from the system table to an sstable component
   (CASSANDRA-1430)
 * remove failed bootstrap attempt from pending ranges when gossip times
   it out after 1h (CASSANDRA-1463)
 * eager-create tcp connections to other cluster members (CASSANDRA-1465)
 * enumerate stages and derive stage from message type instead of 
   transmitting separately (CASSANDRA-1465)
 * apply reversed flag during collation from different data sources
   (CASSANDRA-1450)
 * make failure to remove commitlog segment non-fatal (CASSANDRA-1348)
 * correct ordering of drain operations so CL.recover is no longer 
   necessary (CASSANDRA-1408)
 * removed keyspace from describe_splits method (CASSANDRA-1425)
 * rename check_schema_agreement to describe_schema_versions
   (CASSANDRA-1478)
 * fix QUORUM calculation for RF > 3 (CASSANDRA-1487)
 * remove tombstones during non-major compactions when bloom filter
   verifies that row does not exist in other sstables (CASSANDRA-1074)
 * nodes that coordinated a loadbalance in the past could not be seen by
   newly added nodes (CASSANDRA-1467)
 * exposed endpoint states (gossip details) via jmx (CASSANDRA-1467)
 * ensure that compacted sstables are not included when new readers are
   instantiated (CASSANDRA-1477)
 * by default, calculate heap size and memtable thresholds at runtime (CASSANDRA-1469)
 * fix races dealing with adding/dropping keyspaces and column families in
   rapid succession (CASSANDRA-1477)
 * clean up of Streaming system (CASSANDRA-1503, 1504, 1506)
 * add options to configure Thrift socket keepalive and buffer sizes (CASSANDRA-1426)
 * make contrib CassandraServiceDataCleaner recursive (CASSANDRA-1509)
 * min, max compaction threshold are configurable and persistent 
   per-ColumnFamily (CASSANDRA-1468)
 * fix replaying the last mutation in a commitlog unnecessarily 
   (CASSANDRA-1512)
 * invoke getDefaultUncaughtExceptionHandler from DTPE with the original
   exception rather than the ExecutionException wrapper (CASSANDRA-1226)
 * remove Clock from the Thrift (and Avro) API (CASSANDRA-1501)
 * Close intra-node sockets when connection is broken (CASSANDRA-1528)
 * RPM packaging spec file (CASSANDRA-786)
 * weighted request scheduler (CASSANDRA-1485)
 * treat expired columns as deleted (CASSANDRA-1539)
 * make IndexInterval configurable (CASSANDRA-1488)
 * add describe_snitch to Thrift API (CASSANDRA-1490)
 * MD5 authenticator compares plain text submitted password with MD5'd
   saved property, instead of vice versa (CASSANDRA-1447)
 * JMX MessagingService pending and completed counts (CASSANDRA-1533)
 * fix race condition processing repair responses (CASSANDRA-1511)
 * make repair blocking (CASSANDRA-1511)
 * create EndpointSnitchInfo and MBean to expose rack and DC (CASSANDRA-1491)
 * added option to contrib/word_count to output results back to Cassandra
   (CASSANDRA-1342)
 * rewrite Hadoop ColumnFamilyRecordWriter to pool connections, retry to
   multiple Cassandra nodes, and smooth impact on the Cassandra cluster
   by using smaller batch sizes (CASSANDRA-1434)
 * fix setting gc_grace_seconds via CLI (CASSANDRA-1549)
 * support TTL'd index values (CASSANDRA-1536)
 * make removetoken work like decommission (CASSANDRA-1216)
 * make cli comparator-aware and improve quote rules (CASSANDRA-1523,-1524)
 * make nodetool compact and cleanup blocking (CASSANDRA-1449)
 * add memtable, cache information to GCInspector logs (CASSANDRA-1558)
 * enable/disable HintedHandoff via JMX (CASSANDRA-1550)
 * Ignore stray files in the commit log directory (CASSANDRA-1547)
 * Disallow bootstrap to an in-use token (CASSANDRA-1561)


0.7-beta1
 * sstable versioning (CASSANDRA-389)
 * switched to slf4j logging (CASSANDRA-625)
 * add (optional) expiration time for column (CASSANDRA-699)
 * access levels for authentication/authorization (CASSANDRA-900)
 * add ReadRepairChance to CF definition (CASSANDRA-930)
 * fix heisenbug in system tests, especially common on OS X (CASSANDRA-944)
 * convert to byte[] keys internally and all public APIs (CASSANDRA-767)
 * ability to alter schema definitions on a live cluster (CASSANDRA-44)
 * renamed configuration file to cassandra.xml, and log4j.properties to
   log4j-server.properties, which must now be loaded from
   the classpath (which is how our scripts in bin/ have always done it)
   (CASSANDRA-971)
 * change get_count to require a SlicePredicate. create multi_get_count
   (CASSANDRA-744)
 * re-organized endpointsnitch implementations and added SimpleSnitch
   (CASSANDRA-994)
 * Added preload_row_cache option (CASSANDRA-946)
 * add CRC to commitlog header (CASSANDRA-999)
 * removed deprecated batch_insert and get_range_slice methods (CASSANDRA-1065)
 * add truncate thrift method (CASSANDRA-531)
 * http mini-interface using mx4j (CASSANDRA-1068)
 * optimize away copy of sliced row on memtable read path (CASSANDRA-1046)
 * replace constant-size 2GB mmaped segments and special casing for index 
   entries spanning segment boundaries, with SegmentedFile that computes 
   segments that always contain entire entries/rows (CASSANDRA-1117)
 * avoid reading large rows into memory during compaction (CASSANDRA-16)
 * added hadoop OutputFormat (CASSANDRA-1101)
 * efficient Streaming (no more anticompaction) (CASSANDRA-579)
 * split commitlog header into separate file and add size checksum to
   mutations (CASSANDRA-1179)
 * avoid allocating a new byte[] for each mutation on replay (CASSANDRA-1219)
 * revise HH schema to be per-endpoint (CASSANDRA-1142)
 * add joining/leaving status to nodetool ring (CASSANDRA-1115)
 * allow multiple repair sessions per node (CASSANDRA-1190)
 * optimize away MessagingService for local range queries (CASSANDRA-1261)
 * make framed transport the default so malformed requests can't OOM the 
   server (CASSANDRA-475)
 * significantly faster reads from row cache (CASSANDRA-1267)
 * take advantage of row cache during range queries (CASSANDRA-1302)
 * make GCGraceSeconds a per-ColumnFamily value (CASSANDRA-1276)
 * keep persistent row size and column count statistics (CASSANDRA-1155)
 * add IntegerType (CASSANDRA-1282)
 * page within a single row during hinted handoff (CASSANDRA-1327)
 * push DatacenterShardStrategy configuration into keyspace definition,
   eliminating datacenter.properties. (CASSANDRA-1066)
 * optimize forward slices starting with '' and single-index-block name 
   queries by skipping the column index (CASSANDRA-1338)
 * streaming refactor (CASSANDRA-1189)
 * faster comparison for UUID types (CASSANDRA-1043)
 * secondary index support (CASSANDRA-749 and subtasks)
 * make compaction buckets deterministic (CASSANDRA-1265)


0.6.6
 * Allow using DynamicEndpointSnitch with RackAwareStrategy (CASSANDRA-1429)
 * remove the remaining vestiges of the unfinished DatacenterShardStrategy 
   (replaced by NetworkTopologyStrategy in 0.7)
   

0.6.5
 * fix key ordering in range query results with RandomPartitioner
   and ConsistencyLevel > ONE (CASSANDRA-1145)
 * fix for range query starting with the wrong token range (CASSANDRA-1042)
 * page within a single row during hinted handoff (CASSANDRA-1327)
 * fix compilation on non-sun JDKs (CASSANDRA-1061)
 * remove String.trim() call on row keys in batch mutations (CASSANDRA-1235)
 * Log summary of dropped messages instead of spamming log (CASSANDRA-1284)
 * add dynamic endpoint snitch (CASSANDRA-981)
 * fix streaming for keyspaces with hyphens in their name (CASSANDRA-1377)
 * fix errors in hard-coded bloom filter optKPerBucket by computing it
   algorithmically (CASSANDRA-1220
 * remove message deserialization stage, and uncap read/write stages
   so slow reads/writes don't block gossip processing (CASSANDRA-1358)
 * add jmx port configuration to Debian package (CASSANDRA-1202)
 * use mlockall via JNA, if present, to prevent Linux from swapping
   out parts of the JVM (CASSANDRA-1214)


0.6.4
 * avoid queuing multiple hint deliveries for the same endpoint
   (CASSANDRA-1229)
 * better performance for and stricter checking of UTF8 column names
   (CASSANDRA-1232)
 * extend option to lower compaction priority to hinted handoff
   as well (CASSANDRA-1260)
 * log errors in gossip instead of re-throwing (CASSANDRA-1289)
 * avoid aborting commitlog replay prematurely if a flushed-but-
   not-removed commitlog segment is encountered (CASSANDRA-1297)
 * fix duplicate rows being read during mapreduce (CASSANDRA-1142)
 * failure detection wasn't closing command sockets (CASSANDRA-1221)
 * cassandra-cli.bat works on windows (CASSANDRA-1236)
 * pre-emptively drop requests that cannot be processed within RPCTimeout
   (CASSANDRA-685)
 * add ack to Binary write verb and update CassandraBulkLoader
   to wait for acks for each row (CASSANDRA-1093)
 * added describe_partitioner Thrift method (CASSANDRA-1047)
 * Hadoop jobs no longer require the Cassandra storage-conf.xml
   (CASSANDRA-1280, CASSANDRA-1047)
 * log thread pool stats when GC is excessive (CASSANDRA-1275)
 * remove gossip message size limit (CASSANDRA-1138)
 * parallelize local and remote reads during multiget, and respect snitch 
   when determining whether to do local read for CL.ONE (CASSANDRA-1317)
 * fix read repair to use requested consistency level on digest mismatch,
   rather than assuming QUORUM (CASSANDRA-1316)
 * process digest mismatch re-reads in parallel (CASSANDRA-1323)
 * switch hints CF comparator to BytesType (CASSANDRA-1274)


0.6.3
 * retry to make streaming connections up to 8 times. (CASSANDRA-1019)
 * reject describe_ring() calls on invalid keyspaces (CASSANDRA-1111)
 * fix cache size calculation for size of 100% (CASSANDRA-1129)
 * fix cache capacity only being recalculated once (CASSANDRA-1129)
 * remove hourly scan of all hints on the off chance that the gossiper
   missed a status change; instead, expose deliverHintsToEndpoint to JMX
   so it can be done manually, if necessary (CASSANDRA-1141)
 * don't reject reads at CL.ALL (CASSANDRA-1152)
 * reject deletions to supercolumns in CFs containing only standard
   columns (CASSANDRA-1139)
 * avoid preserving login information after client disconnects
   (CASSANDRA-1057)
 * prefer sun jdk to openjdk in debian init script (CASSANDRA-1174)
 * detect partioner config changes between restarts and fail fast 
   (CASSANDRA-1146)
 * use generation time to resolve node token reassignment disagreements
   (CASSANDRA-1118)
 * restructure the startup ordering of Gossiper and MessageService to avoid
   timing anomalies (CASSANDRA-1160)
 * detect incomplete commit log hearders (CASSANDRA-1119)
 * force anti-entropy service to stream files on the stream stage to avoid
   sending streams out of order (CASSANDRA-1169)
 * remove inactive stream managers after AES streams files (CASSANDRA-1169)
 * allow removing entire row through batch_mutate Deletion (CASSANDRA-1027)
 * add JMX metrics for row-level bloom filter false positives (CASSANDRA-1212)
 * added a redhat init script to contrib (CASSANDRA-1201)
 * use midpoint when bootstrapping a new machine into range with not
   much data yet instead of random token (CASSANDRA-1112)
 * kill server on OOM in executor stage as well as Thrift (CASSANDRA-1226)
 * remove opportunistic repairs, when two machines with overlapping replica
   responsibilities happen to finish major compactions of the same CF near
   the same time.  repairs are now fully manual (CASSANDRA-1190)
 * add ability to lower compaction priority (default is no change from 0.6.2)
   (CASSANDRA-1181)


0.6.2
 * fix contrib/word_count build. (CASSANDRA-992)
 * split CommitLogExecutorService into BatchCommitLogExecutorService and 
   PeriodicCommitLogExecutorService (CASSANDRA-1014)
 * add latency histograms to CFSMBean (CASSANDRA-1024)
 * make resolving timestamp ties deterministic by using value bytes
   as a tiebreaker (CASSANDRA-1039)
 * Add option to turn off Hinted Handoff (CASSANDRA-894)
 * fix windows startup (CASSANDRA-948)
 * make concurrent_reads, concurrent_writes configurable at runtime via JMX
   (CASSANDRA-1060)
 * disable GCInspector on non-Sun JVMs (CASSANDRA-1061)
 * fix tombstone handling in sstable rows with no other data (CASSANDRA-1063)
 * fix size of row in spanned index entries (CASSANDRA-1056)
 * install json2sstable, sstable2json, and sstablekeys to Debian package
 * StreamingService.StreamDestinations wouldn't empty itself after streaming
   finished (CASSANDRA-1076)
 * added Collections.shuffle(splits) before returning the splits in 
   ColumnFamilyInputFormat (CASSANDRA-1096)
 * do not recalculate cache capacity post-compaction if it's been manually 
   modified (CASSANDRA-1079)
 * better defaults for flush sorter + writer executor queue sizes
   (CASSANDRA-1100)
 * windows scripts for SSTableImport/Export (CASSANDRA-1051)
 * windows script for nodetool (CASSANDRA-1113)
 * expose PhiConvictThreshold (CASSANDRA-1053)
 * make repair of RF==1 a no-op (CASSANDRA-1090)
 * improve default JVM GC options (CASSANDRA-1014)
 * fix SlicePredicate serialization inside Hadoop jobs (CASSANDRA-1049)
 * close Thrift sockets in Hadoop ColumnFamilyRecordReader (CASSANDRA-1081)


0.6.1
 * fix NPE in sstable2json when no excluded keys are given (CASSANDRA-934)
 * keep the replica set constant throughout the read repair process
   (CASSANDRA-937)
 * allow querying getAllRanges with empty token list (CASSANDRA-933)
 * fix command line arguments inversion in clustertool (CASSANDRA-942)
 * fix race condition that could trigger a false-positive assertion
   during post-flush discard of old commitlog segments (CASSANDRA-936)
 * fix neighbor calculation for anti-entropy repair (CASSANDRA-924)
 * perform repair even for small entropy differences (CASSANDRA-924)
 * Use hostnames in CFInputFormat to allow Hadoop's naive string-based
   locality comparisons to work (CASSANDRA-955)
 * cache read-only BufferedRandomAccessFile length to avoid
   3 system calls per invocation (CASSANDRA-950)
 * nodes with IPv6 (and no IPv4) addresses could not join cluster
   (CASSANDRA-969)
 * Retrieve the correct number of undeleted columns, if any, from
   a supercolumn in a row that had been deleted previously (CASSANDRA-920)
 * fix index scans that cross the 2GB mmap boundaries for both mmap
   and standard i/o modes (CASSANDRA-866)
 * expose drain via nodetool (CASSANDRA-978)


0.6.0-RC1
 * JMX drain to flush memtables and run through commit log (CASSANDRA-880)
 * Bootstrapping can skip ranges under the right conditions (CASSANDRA-902)
 * fix merging row versions in range_slice for CL > ONE (CASSANDRA-884)
 * default write ConsistencyLeven chaned from ZERO to ONE
 * fix for index entries spanning mmap buffer boundaries (CASSANDRA-857)
 * use lexical comparison if time part of TimeUUIDs are the same 
   (CASSANDRA-907)
 * bound read, mutation, and response stages to fix possible OOM
   during log replay (CASSANDRA-885)
 * Use microseconds-since-epoch (UTC) in cli, instead of milliseconds
 * Treat batch_mutate Deletion with null supercolumn as "apply this predicate 
   to top level supercolumns" (CASSANDRA-834)
 * Streaming destination nodes do not update their JMX status (CASSANDRA-916)
 * Fix internal RPC timeout calculation (CASSANDRA-911)
 * Added Pig loadfunc to contrib/pig (CASSANDRA-910)


0.6.0-beta3
 * fix compaction bucketing bug (CASSANDRA-814)
 * update windows batch file (CASSANDRA-824)
 * deprecate KeysCachedFraction configuration directive in favor
   of KeysCached; move to unified-per-CF key cache (CASSANDRA-801)
 * add invalidateRowCache to ColumnFamilyStoreMBean (CASSANDRA-761)
 * send Handoff hints to natural locations to reduce load on
   remaining nodes in a failure scenario (CASSANDRA-822)
 * Add RowWarningThresholdInMB configuration option to warn before very 
   large rows get big enough to threaten node stability, and -x option to
   be able to remove them with sstable2json if the warning is unheeded
   until it's too late (CASSANDRA-843)
 * Add logging of GC activity (CASSANDRA-813)
 * fix ConcurrentModificationException in commitlog discard (CASSANDRA-853)
 * Fix hardcoded row count in Hadoop RecordReader (CASSANDRA-837)
 * Add a jmx status to the streaming service and change several DEBUG
   messages to INFO (CASSANDRA-845)
 * fix classpath in cassandra-cli.bat for Windows (CASSANDRA-858)
 * allow re-specifying host, port to cassandra-cli if invalid ones
   are first tried (CASSANDRA-867)
 * fix race condition handling rpc timeout in the coordinator
   (CASSANDRA-864)
 * Remove CalloutLocation and StagingFileDirectory from storage-conf files 
   since those settings are no longer used (CASSANDRA-878)
 * Parse a long from RowWarningThresholdInMB instead of an int (CASSANDRA-882)
 * Remove obsolete ControlPort code from DatabaseDescriptor (CASSANDRA-886)
 * move skipBytes side effect out of assert (CASSANDRA-899)
 * add "double getLoad" to StorageServiceMBean (CASSANDRA-898)
 * track row stats per CF at compaction time (CASSANDRA-870)
 * disallow CommitLogDirectory matching a DataFileDirectory (CASSANDRA-888)
 * default key cache size is 200k entries, changed from 10% (CASSANDRA-863)
 * add -Dcassandra-foreground=yes to cassandra.bat
 * exit if cluster name is changed unexpectedly (CASSANDRA-769)


0.6.0-beta1/beta2
 * add batch_mutate thrift command, deprecating batch_insert (CASSANDRA-336)
 * remove get_key_range Thrift API, deprecated in 0.5 (CASSANDRA-710)
 * add optional login() Thrift call for authentication (CASSANDRA-547)
 * support fat clients using gossiper and StorageProxy to perform
   replication in-process [jvm-only] (CASSANDRA-535)
 * support mmapped I/O for reads, on by default on 64bit JVMs 
   (CASSANDRA-408, CASSANDRA-669)
 * improve insert concurrency, particularly during Hinted Handoff
   (CASSANDRA-658)
 * faster network code (CASSANDRA-675)
 * stress.py moved to contrib (CASSANDRA-635)
 * row caching [must be explicitly enabled per-CF in config] (CASSANDRA-678)
 * present a useful measure of compaction progress in JMX (CASSANDRA-599)
 * add bin/sstablekeys (CASSNADRA-679)
 * add ConsistencyLevel.ANY (CASSANDRA-687)
 * make removetoken remove nodes from gossip entirely (CASSANDRA-644)
 * add ability to set cache sizes at runtime (CASSANDRA-708)
 * report latency and cache hit rate statistics with lifetime totals
   instead of average over the last minute (CASSANDRA-702)
 * support get_range_slice for RandomPartitioner (CASSANDRA-745)
 * per-keyspace replication factory and replication strategy (CASSANDRA-620)
 * track latency in microseconds (CASSANDRA-733)
 * add describe_ Thrift methods, deprecating get_string_property and 
   get_string_list_property
 * jmx interface for tracking operation mode and streams in general.
   (CASSANDRA-709)
 * keep memtables in sorted order to improve range query performance
   (CASSANDRA-799)
 * use while loop instead of recursion when trimming sstables compaction list 
   to avoid blowing stack in pathological cases (CASSANDRA-804)
 * basic Hadoop map/reduce support (CASSANDRA-342)


0.5.1
 * ensure all files for an sstable are streamed to the same directory.
   (CASSANDRA-716)
 * more accurate load estimate for bootstrapping (CASSANDRA-762)
 * tolerate dead or unavailable bootstrap target on write (CASSANDRA-731)
 * allow larger numbers of keys (> 140M) in a sstable bloom filter
   (CASSANDRA-790)
 * include jvm argument improvements from CASSANDRA-504 in debian package
 * change streaming chunk size to 32MB to accomodate Windows XP limitations
   (was 64MB) (CASSANDRA-795)
 * fix get_range_slice returning results in the wrong order (CASSANDRA-781)
 

0.5.0 final
 * avoid attempting to delete temporary bootstrap files twice (CASSANDRA-681)
 * fix bogus NaN in nodeprobe cfstats output (CASSANDRA-646)
 * provide a policy for dealing with single thread executors w/ a full queue
   (CASSANDRA-694)
 * optimize inner read in MessagingService, vastly improving multiple-node
   performance (CASSANDRA-675)
 * wait for table flush before streaming data back to a bootstrapping node.
   (CASSANDRA-696)
 * keep track of bootstrapping sources by table so that bootstrapping doesn't 
   give the indication of finishing early (CASSANDRA-673)


0.5.0 RC3
 * commit the correct version of the patch for CASSANDRA-663


0.5.0 RC2 (unreleased)
 * fix bugs in converting get_range_slice results to Thrift 
   (CASSANDRA-647, CASSANDRA-649)
 * expose java.util.concurrent.TimeoutException in StorageProxy methods
   (CASSANDRA-600)
 * TcpConnectionManager was holding on to disconnected connections, 
   giving the false indication they were being used. (CASSANDRA-651)
 * Remove duplicated write. (CASSANDRA-662)
 * Abort bootstrap if IP is already in the token ring (CASSANDRA-663)
 * increase default commitlog sync period, and wait for last sync to 
   finish before submitting another (CASSANDRA-668)


0.5.0 RC1
 * Fix potential NPE in get_range_slice (CASSANDRA-623)
 * add CRC32 to commitlog entries (CASSANDRA-605)
 * fix data streaming on windows (CASSANDRA-630)
 * GC compacted sstables after cleanup and compaction (CASSANDRA-621)
 * Speed up anti-entropy validation (CASSANDRA-629)
 * Fix anti-entropy assertion error (CASSANDRA-639)
 * Fix pending range conflicts when bootstapping or moving
   multiple nodes at once (CASSANDRA-603)
 * Handle obsolete gossip related to node movement in the case where
   one or more nodes is down when the movement occurs (CASSANDRA-572)
 * Include dead nodes in gossip to avoid a variety of problems
   and fix HH to removed nodes (CASSANDRA-634)
 * return an InvalidRequestException for mal-formed SlicePredicates
   (CASSANDRA-643)
 * fix bug determining closest neighbor for use in multiple datacenters
   (CASSANDRA-648)
 * Vast improvements in anticompaction speed (CASSANDRA-607)
 * Speed up log replay and writes by avoiding redundant serializations
   (CASSANDRA-652)


0.5.0 beta 2
 * Bootstrap improvements (several tickets)
 * add nodeprobe repair anti-entropy feature (CASSANDRA-193, CASSANDRA-520)
 * fix possibility of partition when many nodes restart at once
   in clusters with multiple seeds (CASSANDRA-150)
 * fix NPE in get_range_slice when no data is found (CASSANDRA-578)
 * fix potential NPE in hinted handoff (CASSANDRA-585)
 * fix cleanup of local "system" keyspace (CASSANDRA-576)
 * improve computation of cluster load balance (CASSANDRA-554)
 * added super column read/write, column count, and column/row delete to
   cassandra-cli (CASSANDRA-567, CASSANDRA-594)
 * fix returning live subcolumns of deleted supercolumns (CASSANDRA-583)
 * respect JAVA_HOME in bin/ scripts (several tickets)
 * add StorageService.initClient for fat clients on the JVM (CASSANDRA-535)
   (see contrib/client_only for an example of use)
 * make consistency_level functional in get_range_slice (CASSANDRA-568)
 * optimize key deserialization for RandomPartitioner (CASSANDRA-581)
 * avoid GCing tombstones except on major compaction (CASSANDRA-604)
 * increase failure conviction threshold, resulting in less nodes
   incorrectly (and temporarily) marked as down (CASSANDRA-610)
 * respect memtable thresholds during log replay (CASSANDRA-609)
 * support ConsistencyLevel.ALL on read (CASSANDRA-584)
 * add nodeprobe removetoken command (CASSANDRA-564)


0.5.0 beta
 * Allow multiple simultaneous flushes, improving flush throughput 
   on multicore systems (CASSANDRA-401)
 * Split up locks to improve write and read throughput on multicore systems
   (CASSANDRA-444, CASSANDRA-414)
 * More efficient use of memory during compaction (CASSANDRA-436)
 * autobootstrap option: when enabled, all non-seed nodes will attempt
   to bootstrap when started, until bootstrap successfully
   completes. -b option is removed.  (CASSANDRA-438)
 * Unless a token is manually specified in the configuration xml,
   a bootstraping node will use a token that gives it half the
   keys from the most-heavily-loaded node in the cluster,
   instead of generating a random token. 
   (CASSANDRA-385, CASSANDRA-517)
 * Miscellaneous bootstrap fixes (several tickets)
 * Ability to change a node's token even after it has data on it
   (CASSANDRA-541)
 * Ability to decommission a live node from the ring (CASSANDRA-435)
 * Semi-automatic loadbalancing via nodeprobe (CASSANDRA-192)
 * Add ability to set compaction thresholds at runtime via
   JMX / nodeprobe.  (CASSANDRA-465)
 * Add "comment" field to ColumnFamily definition. (CASSANDRA-481)
 * Additional JMX metrics (CASSANDRA-482)
 * JSON based export and import tools (several tickets)
 * Hinted Handoff fixes (several tickets)
 * Add key cache to improve read performance (CASSANDRA-423)
 * Simplified construction of custom ReplicationStrategy classes
   (CASSANDRA-497)
 * Graphical application (Swing) for ring integrity verification and 
   visualization was added to contrib (CASSANDRA-252)
 * Add DCQUORUM, DCQUORUMSYNC consistency levels and corresponding
   ReplicationStrategy / EndpointSnitch classes.  Experimental.
   (CASSANDRA-492)
 * Web client interface added to contrib (CASSANDRA-457)
 * More-efficient flush for Random, CollatedOPP partitioners 
   for normal writes (CASSANDRA-446) and bulk load (CASSANDRA-420)
 * Add MemtableFlushAfterMinutes, a global replacement for the old 
   per-CF FlushPeriodInMinutes setting (CASSANDRA-463)
 * optimizations to slice reading (CASSANDRA-350) and supercolumn
   queries (CASSANDRA-510)
 * force binding to given listenaddress for nodes with multiple
   interfaces (CASSANDRA-546)
 * stress.py benchmarking tool improvements (several tickets)
 * optimized replica placement code (CASSANDRA-525)
 * faster log replay on restart (CASSANDRA-539, CASSANDRA-540)
 * optimized local-node writes (CASSANDRA-558)
 * added get_range_slice, deprecating get_key_range (CASSANDRA-344)
 * expose TimedOutException to thrift (CASSANDRA-563)
 

0.4.2
 * Add validation disallowing null keys (CASSANDRA-486)
 * Fix race conditions in TCPConnectionManager (CASSANDRA-487)
 * Fix using non-utf8-aware comparison as a sanity check.
   (CASSANDRA-493)
 * Improve default garbage collector options (CASSANDRA-504)
 * Add "nodeprobe flush" (CASSANDRA-505)
 * remove NotFoundException from get_slice throws list (CASSANDRA-518)
 * fix get (not get_slice) of entire supercolumn (CASSANDRA-508)
 * fix null token during bootstrap (CASSANDRA-501)


0.4.1
 * Fix FlushPeriod columnfamily configuration regression
   (CASSANDRA-455)
 * Fix long column name support (CASSANDRA-460)
 * Fix for serializing a row that only contains tombstones
   (CASSANDRA-458)
 * Fix for discarding unneeded commitlog segments (CASSANDRA-459)
 * Add SnapshotBeforeCompaction configuration option (CASSANDRA-426)
 * Fix compaction abort under insufficient disk space (CASSANDRA-473)
 * Fix reading subcolumn slice from tombstoned CF (CASSANDRA-484)
 * Fix race condition in RVH causing occasional NPE (CASSANDRA-478)


0.4.0
 * fix get_key_range problems when a node is down (CASSANDRA-440)
   and add UnavailableException to more Thrift methods
 * Add example EndPointSnitch contrib code (several tickets)


0.4.0 RC2
 * fix SSTable generation clash during compaction (CASSANDRA-418)
 * reject method calls with null parameters (CASSANDRA-308)
 * properly order ranges in nodeprobe output (CASSANDRA-421)
 * fix logging of certain errors on executor threads (CASSANDRA-425)


0.4.0 RC1
 * Bootstrap feature is live; use -b on startup (several tickets)
 * Added multiget api (CASSANDRA-70)
 * fix Deadlock with SelectorManager.doProcess and TcpConnection.write
   (CASSANDRA-392)
 * remove key cache b/c of concurrency bugs in third-party
   CLHM library (CASSANDRA-405)
 * update non-major compaction logic to use two threshold values
   (CASSANDRA-407)
 * add periodic / batch commitlog sync modes (several tickets)
 * inline BatchMutation into batch_insert params (CASSANDRA-403)
 * allow setting the logging level at runtime via mbean (CASSANDRA-402)
 * change default comparator to BytesType (CASSANDRA-400)
 * add forwards-compatible ConsistencyLevel parameter to get_key_range
   (CASSANDRA-322)
 * r/m special case of blocking for local destination when writing with 
   ConsistencyLevel.ZERO (CASSANDRA-399)
 * Fixes to make BinaryMemtable [bulk load interface] useful (CASSANDRA-337);
   see contrib/bmt_example for an example of using it.
 * More JMX properties added (several tickets)
 * Thrift changes (several tickets)
    - Merged _super get methods with the normal ones; return values
      are now of ColumnOrSuperColumn.
    - Similarly, merged batch_insert_super into batch_insert.



0.4.0 beta
 * On-disk data format has changed to allow billions of keys/rows per
   node instead of only millions
 * Multi-keyspace support
 * Scan all sstables for all queries to avoid situations where
   different types of operation on the same ColumnFamily could
   disagree on what data was present
 * Snapshot support via JMX
 * Thrift API has changed a _lot_:
    - removed time-sorted CFs; instead, user-defined comparators
      may be defined on the column names, which are now byte arrays.
      Default comparators are provided for UTF8, Bytes, Ascii, Long (i64),
      and UUID types.
    - removed colon-delimited strings in thrift api in favor of explicit
      structs such as ColumnPath, ColumnParent, etc.  Also normalized
      thrift struct and argument naming.
    - Added columnFamily argument to get_key_range.
    - Change signature of get_slice to accept starting and ending
      columns as well as an offset.  (This allows use of indexes.)
      Added "ascending" flag to allow reasonably-efficient reverse
      scans as well.  Removed get_slice_by_range as redundant.
    - get_key_range operates on one CF at a time
    - changed `block` boolean on insert methods to ConsistencyLevel enum,
      with options of NONE, ONE, QUORUM, and ALL.
    - added similar consistency_level parameter to read methods
    - column-name-set slice with no names given now returns zero columns
      instead of all of them.  ("all" can run your server out of memory.
      use a range-based slice with a high max column count instead.)
 * Removed the web interface. Node information can now be obtained by 
   using the newly introduced nodeprobe utility.
 * More JMX stats
 * Remove magic values from internals (e.g. special key to indicate
   when to flush memtables)
 * Rename configuration "table" to "keyspace"
 * Moved to crash-only design; no more shutdown (just kill the process)
 * Lots of bug fixes

Full list of issues resolved in 0.4 is at https://issues.apache.org/jira/secure/IssueNavigator.jspa?reset=true&&pid=12310865&fixfor=12313862&resolution=1&sorter/field=issuekey&sorter/order=DESC


0.3.0 RC3
 * Fix potential deadlock under load in TCPConnection.
   (CASSANDRA-220)


0.3.0 RC2
 * Fix possible data loss when server is stopped after replaying
   log but before new inserts force memtable flush.
   (CASSANDRA-204)
 * Added BUGS file


0.3.0 RC1
 * Range queries on keys, including user-defined key collation
 * Remove support
 * Workarounds for a weird bug in JDK select/register that seems
   particularly common on VM environments. Cassandra should deploy
   fine on EC2 now
 * Much improved infrastructure: the beginnings of a decent test suite
   ("ant test" for unit tests; "nosetests" for system tests), code
   coverage reporting, etc.
 * Expanded node status reporting via JMX
 * Improved error reporting/logging on both server and client
 * Reduced memory footprint in default configuration
 * Combined blocking and non-blocking versions of insert APIs
 * Added FlushPeriodInMinutes configuration parameter to force
   flushing of infrequently-updated ColumnFamilies<|MERGE_RESOLUTION|>--- conflicted
+++ resolved
@@ -1,4 +1,3 @@
-<<<<<<< HEAD
 3.0
  * Mark sstables as repaired after full repair (CASSANDRA-7586) 
  * Extend Descriptor to include a format value and refactor reader/writer apis (CASSANDRA-7443)
@@ -31,10 +30,8 @@
  * Fail on very large batch sizes (CASSANDRA-8011)
  * improve concurrency of repair (CASSANDRA-6455)
 
-=======
 2.1.3
  * Have paxos reuse the timestamp generation of normal queries (CASSANDRA-7801)
->>>>>>> 85ea3735
 
 2.1.2
  * (cqlsh) parse_for_table_meta errors out on queries with undefined
