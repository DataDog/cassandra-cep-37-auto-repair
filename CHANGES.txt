<<<<<<< HEAD
1.0
 * removed binarymemtable (CASSANDRA-2692)
 * add commitlog_total_space_in_mb to prevent fragmented logs (CASSANDRA-2427)
 * removed commitlog_rotation_threshold_in_mb configuration (CASSANDRA-2771)
 * make AbstractBounds.normalize de-overlapp overlapping ranges (CASSANDRA-2641)
 * replace CollatingIterator, ReducingIterator with MergeIterator 
   (CASSANDRA-2062)
 * Fixed the ability to set compaction strategy in cli using create column 
   family command (CASSANDRA-2778)
 * clean up tmp files after failed compaction (CASSANDRA-2468)
 * restrict repair streaming to specific columnfamilies (CASSANDRA-2280)
 * don't bother persisting columns shadowed by a row tombstone (CASSANDRA-2589)
 * reset CF and SC deletion times after gc_grace (CASSANDRA-2317)
 * optimize away seek when compacting wide rows (CASSANDRA-2879)
 * single-pass streaming (CASSANDRA-2677, 3003)
 * use reference counting for deleting sstables instead of relying on GC
   (CASSANDRA-2521)
 * store hints as serialized mutations instead of pointers to data row
   (CASSANDRA-2045)
 * store hints in the coordinator node instead of in the closest replica 
   (CASSANDRA-2914)
 * add row_cache_keys_to_save CF option (CASSANDRA-1966)
 * check column family validity in nodetool repair (CASSANDRA-2933)
 * use lazy initialization instead of class initialization in NodeId
   (CASSANDRA-2953)
 * add paging to get_count (CASSANDRA-2894)
 * fix "short reads" in [multi]get (CASSANDRA-2643, 3157, 3192)
 * add optional compression for sstables (CASSANDRA-47, 3001, 3128)
 * add scheduler JMX metrics (CASSANDRA-2962)
 * add block level checksum for compressed data (CASSANDRA-1717)
 * make column family backed column map pluggable and introduce unsynchronized
   ArrayList backed one to speedup reads (CASSANDRA-2843, 3165)
 * refactoring of the secondary index api (CASSANDRA-2982)
 * make CL > ONE reads wait for digest reconciliation before returning
   (CASSANDRA-2494)
 * fix missing logging for some exceptions (CASSANDRA-2061)
 * refactor and optimize ColumnFamilyStore.files(...) and Descriptor.fromFilename(String)
   and few other places responsible for work with SSTable files (CASSANDRA-3040)
 * Stop reading from sstables once we know we have the most recent columns,
   for query-by-name requests (CASSANDRA-2498)
 * Add query-by-column mode to stress.java (CASSANDRA-3064)
 * Add "install" command to cassandra.bat (CASSANDRA-292)
 * clean up KSMetadata, CFMetadata from unnecessary
   Thrift<->Avro conversion methods (CASSANDRA-3032)
 * Add timeouts to client request schedulers (CASSANDRA-3079, 3096)
 * Cli to use hashes rather than array of hashes for strategy options (CASSANDRA-3081)
 * LeveledCompactionStrategy (CASSANDRA-1608, 3085, 3110, 3087, 3145, 3154, 3182)
 * Improvements of the CLI `describe` command (CASSANDRA-2630)
 * reduce window where dropped CF sstables may not be deleted (CASSANDRA-2942)
 * Expose gossip/FD info to JMX (CASSANDRA-2806)
 * Fix streaming over SSL when compressed SSTable involved (CASSANDRA-3051)
 * Add support for pluggable secondary index implementations (CASSANDRA-3078)
 * remove compaction_thread_priority setting (CASSANDRA-3104)
 * generate hints for replicas that timeout, not just replicas that are known
   to be down before starting (CASSANDRA-2034)
 * Add throttling for internode streaming (CASSANDRA-3080)
 * make the repair of a range repair all replica (CASSANDRA-2610, 3194)
 * expose the ability to repair the first range (as returned by the
   partitioner) of a node (CASSANDRA-2606)
 * Streams Compression (CASSANDRA-3015)
 * add ability to use multiple threads during a single compaction
   (CASSANDRA-2901)
 * make AbstractBounds.normalize support overlapping ranges (CASSANDRA-2641)
 * fix of the CQL count() behavior (CASSANDRA-3068)
 * use TreeMap backed column families for the SSTable simple writers
   (CASSANDRA-3148)
 * fix inconsistency of the CLI syntax when {} should be used instead of [{}]
   (CASSANDRA-3119)
 * rename CQL type names to match expected SQL behavior (CASSANDRA-3149, 3031)
 * Arena-based allocation for memtables (CASSANDRA-2252, 3162, 3163, 3168)
 * Default RR chance to 0.1 (CASSANDRA-3169)
 * Add RowLevel support to secondary index API (CASSANDRA-3147)
 * Make SerializingCacheProvider the default if JNA is available (CASSANDRA-3183)
 * Fix backwards compatibilty for CQL memtable properties (CASSANDRA-3190)

0.8.6
 * avoid trying to watch cassandra-topology.properties when loaded from jar
   (CASSANDRA-3138)
 * prevent users from creating keyspaces with LocalStrategy replication
   (CASSANDRA-3139)
 * fix CLI `show schema;` to output correct keyspace definition statement
   (CASSANDRA-3129)
 * CustomTThreadPoolServer to log TTransportException at DEBUG level
   (CASSANDRA-3142)
 * Randomize choice of first replica for counter increment (CASSANDRA-2890)
 * Fix using read_repair_chance instead of merge_shard_change (CASSANDRA-3202)


0.8.5
 * fix NPE when encryption_options is unspecified (CASSANDRA-3007)
 * include column name in validation failure exceptions (CASSANDRA-2849)
 * make sure truncate clears out the commitlog so replay won't re-
   populate with truncated data (CASSANDRA-2950)
 * fix NPE when debug logging is enabled and dropped CF is present
   in a commitlog segment (CASSANDRA-3021)
 * fix cassandra.bat when CASSANDRA_HOME contains spaces (CASSANDRA-2952)
 * fix to SSTableSimpleUnsortedWriter bufferSize calculation (CASSANDRA-3027)
 * make cleanup and normal compaction able to skip empty rows
   (rows containing nothing but expired tombstones) (CASSANDRA-3039)
 * work around native memory leak in com.sun.management.GarbageCollectorMXBean
   (CASSANDRA-2868)
 * validate that column names in column_metadata are not equal to key_alias
   on create/update of the ColumnFamily and CQL 'ALTER' statement (CASSANDRA-3036)
 * return an InvalidRequestException if an indexed column is assigned
   a value larger than 64KB (CASSANDRA-3057)
 * fix of numeric-only and string column names handling in CLI "drop index" 
   (CASSANDRA-3054)
=======
0.7.10
 * Fix divide by zero error in GCInspector (CASSANDRA-3164)


0.7.9
 * don't include tmp files as sstable when create cfs (CASSANDRA-2929)
 * log Java classpath on startup (CASSANDRA-2895)
>>>>>>> a9e0930a
 * prune index scan resultset back to original request for lazy
   resultset expansion case (CASSANDRA-2964)
 * (Hadoop) fail jobs when Cassandra node has failed but TaskTracker
    has not (CASSANDRA-2388)
 * fix dynamic snitch ignoring nodes when read_repair_chance is zero
   (CASSANDRA-2662)
 * avoid retaining references to dropped CFS objects in 
   CompactionManager.estimatedCompactions (CASSANDRA-2708)
 * expose rpc timeouts per host in MessagingServiceMBean (CASSANDRA-2941)
 * avoid including cwd in classpath for deb and rpm packages (CASSANDRA-2881)
 * remove gossip state when a new IP takes over a token (CASSANDRA-3071)
 * allow sstable2json to work on index sstable files (CASSANDRA-3059)
 * always hint counters (CASSANDRA-3099)
 * fix log4j initialization in EmbeddedCassandraService (CASSANDRA-2857)
 * remove gossip state when a new IP takes over a token (CASSANDRA-3071)
 * work around native memory leak in com.sun.management.GarbageCollectorMXBean
<<<<<<< HEAD
    (CASSANDRA-2868)
 * fix UnavailableException with writes at CL.EACH_QUORM (CASSANDRA-3084)
 * fix parsing of the Keyspace and ColumnFamily names in numeric
   and string representations in CLI (CASSANDRA-3075)
 * fix corner cases in Range.differenceToFetch (CASSANDRA-3084)
 * fix ip address String representation in the ring cache (CASSANDRA-3044)
 * fix ring cache compatibility when mixing pre-0.8.4 nodes with post-
   in the same cluster (CASSANDRA-3023)
 * make repair report failure when a node participating dies (instead of
   hanging forever) (CASSANDRA-2433)
 * fix handling of the empty byte buffer by ReversedType (CASSANDRA-3111)
 * Add validation that Keyspace names are case-insensitively unique (CASSANDRA-3066)
 * catch invalid key_validation_class before instantiating UpdateColumnFamily (CASSANDRA-3102)
 * make Range and Bounds objects client-safe (CASSANDRA-3108)
 * optionally skip log4j configuration (CASSANDRA-3061)
 * bundle sstableloader with the debian package (CASSANDRA-3113)
 * don't try to build secondary indexes when there is none (CASSANDRA-3123)
 * improve SSTableSimpleUnsortedWriter speed for large rows (CASSANDRA-3122)
 * handle keyspace arguments correctly in nodetool snapshot (CASSANDRA-3038)
 * Fix SSTableImportTest on windows (CASSANDRA-3043)
 * expose compactionThroughputMbPerSec through JMX (CASSANDRA-3117)
 * log keyspace and CF of large rows being compacted


0.8.4
 * include files-to-be-streamed in StreamInSession.getSources (CASSANDRA-2972)
 * use JAVA env var in cassandra-env.sh (CASSANDRA-2785, 2992)
 * avoid doing read for no-op replicate-on-write at CL=1 (CASSANDRA-2892)
 * refuse counter write for CL.ANY (CASSANDRA-2990)
 * switch back to only logging recent dropped messages (CASSANDRA-3004)
 * always deserialize RowMutation for counters (CASSANDRA-3006)
 * ignore saved replication_factor strategy_option for NTS (CASSANDRA-3011)
 * make sure pre-truncate CL segments are discarded (CASSANDRA-2950)


0.8.3
 * add ability to drop local reads/writes that are going to timeout
   (CASSANDRA-2943)
 * revamp token removal process, keep gossip states for 3 days (CASSANDRA-2496)
 * don't accept extra args for 0-arg nodetool commands (CASSANDRA-2740)
 * log unavailableexception details at debug level (CASSANDRA-2856)
 * expose data_dir though jmx (CASSANDRA-2770)
 * don't include tmp files as sstable when create cfs (CASSANDRA-2929)
 * log Java classpath on startup (CASSANDRA-2895)
 * keep gossipped version in sync with actual on migration coordinator 
   (CASSANDRA-2946)
 * use lazy initialization instead of class initialization in NodeId
   (CASSANDRA-2953)
 * check column family validity in nodetool repair (CASSANDRA-2933)
 * speedup bytes to hex conversions dramatically (CASSANDRA-2850)
 * Flush memtables on shutdown when durable writes are disabled 
   (CASSANDRA-2958)
 * improved POSIX compatibility of start scripts (CASsANDRA-2965)
 * add counter support to Hadoop InputFormat (CASSANDRA-2981)
 * fix bug where dirty commitlog segments were removed (and avoid keeping 
   segments with no post-flush activity permanently dirty) (CASSANDRA-2829)
 * fix throwing exception with batch mutation of counter super columns
   (CASSANDRA-2949)
 * ignore system tables during repair (CASSANDRA-2979)
 * throw exception when NTS is given replication_factor as an option
   (CASSANDRA-2960)
 * fix assertion error during compaction of counter CFs (CASSANDRA-2968)
 * avoid trying to create index names, when no index exists (CASSANDRA-2867)
 * don't sample the system table when choosing a bootstrap token
   (CASSANDRA-2825)
 * gossiper notifies of local state changes (CASSANDRA-2948)
 * add asynchronous and half-sync/half-async thrift servers (CASSANDRA-1405)
 * fix potential use of free'd native memory in SerializingCache 
   (CASSANDRA-2951)
 * prune index scan resultset back to original request for lazy
   resultset expansion case (CASSANDRA-2964)
 * (Hadoop) fail jobs when Cassandra node has failed but TaskTracker
    has not (CASSANDRA-2388)
=======
   (CASSANDRA-2868, 3076)
 * fix UnavailableException with writes at CL.EACH_QUORM (CASSANDRA-3084)
>>>>>>> a9e0930a


0.8.2
 * CQL: 
   - include only one row per unique key for IN queries (CASSANDRA-2717)
   - respect client timestamp on full row deletions (CASSANDRA-2912)
 * improve thread-safety in StreamOutSession (CASSANDRA-2792)
 * allow deleting a row and updating indexed columns in it in the
   same mutation (CASSANDRA-2773)
 * Expose number of threads blocked on submitting memtable to flush
   in JMX (CASSANDRA-2817)
 * add ability to return "endpoints" to nodetool (CASSANDRA-2776)
 * Add support for multiple (comma-delimited) coordinator addresses
   to ColumnFamilyInputFormat (CASSANDRA-2807)
 * fix potential NPE while scheduling read repair for range slice
   (CASSANDRA-2823)
 * Fix race in SystemTable.getCurrentLocalNodeId (CASSANDRA-2824)
 * Correctly set default for replicate_on_write (CASSANDRA-2835)
 * improve nodetool compactionstats formatting (CASSANDRA-2844)
 * fix index-building status display (CASSANDRA-2853)
 * fix CLI perpetuating obsolete KsDef.replication_factor (CASSANDRA-2846)
 * improve cli treatment of multiline comments (CASSANDRA-2852)
 * handle row tombstones correctly in EchoedRow (CASSANDRA-2786)
 * add MessagingService.get[Recently]DroppedMessages and
   StorageService.getExceptionCount (CASSANDRA-2804)
 * fix possibility of spurious UnavailableException for LOCAL_QUORUM
   reads with dynamic snitch + read repair disabled (CASSANDRA-2870)
 * add ant-optional as dependence for the debian package (CASSANDRA-2164)
 * add option to specify limit for get_slice in the CLI (CASSANDRA-2646)
 * decrease HH page size (CASSANDRA-2832)
 * reset cli keyspace after dropping the current one (CASSANDRA-2763)
 * add KeyRange option to Hadoop inputformat (CASSANDRA-1125)
 * fix protocol versioning (CASSANDRA-2818, 2860)
 * support spaces in path to log4j configuration (CASSANDRA-2383)
 * avoid including inferred types in CF update (CASSANDRA-2809)
 * fix JMX bulkload call (CASSANDRA-2908)
 * fix updating KS with durable_writes=false (CASSANDRA-2907)
 * add simplified facade to SSTableWriter for bulk loading use
   (CASSANDRA-2911)
 * fix re-using index CF sstable names after drop/recreate (CASSANDRA-2872)
 * prepend CF to default index names (CASSANDRA-2903)
 * fix hint replay (CASSANDRA-2928)
 * Properly synchronize merkle tree computation (CASSANDRA-2816)


0.8.1
 * CQL:
   - support for insert, delete in BATCH (CASSANDRA-2537)
   - support for IN to SELECT, UPDATE (CASSANDRA-2553)
   - timestamp support for INSERT, UPDATE, and BATCH (CASSANDRA-2555)
   - TTL support (CASSANDRA-2476)
   - counter support (CASSANDRA-2473)
   - ALTER COLUMNFAMILY (CASSANDRA-1709)
   - DROP INDEX (CASSANDRA-2617)
   - add SCHEMA/TABLE as aliases for KS/CF (CASSANDRA-2743)
   - server handles wait-for-schema-agreement (CASSANDRA-2756)
   - key alias support (CASSANDRA-2480)
 * add support for comparator parameters and a generic ReverseType
   (CASSANDRA-2355)
 * add CompositeType and DynamicCompositeType (CASSANDRA-2231)
 * optimize batches containing multiple updates to the same row
   (CASSANDRA-2583)
 * adjust hinted handoff page size to avoid OOM with large columns 
   (CASSANDRA-2652)
 * mark BRAF buffer invalid post-flush so we don't re-flush partial
   buffers again, especially on CL writes (CASSANDRA-2660)
 * add DROP INDEX support to CLI (CASSANDRA-2616)
 * don't perform HH to client-mode [storageproxy] nodes (CASSANDRA-2668)
 * Improve forceDeserialize/getCompactedRow encapsulation (CASSANDRA-2659)
 * Don't write CounterUpdateColumn to disk in tests (CASSANDRA-2650)
 * Add sstable bulk loading utility (CASSANDRA-1278)
 * avoid replaying hints to dropped columnfamilies (CASSANDRA-2685)
 * add placeholders for missing rows in range query pseudo-RR (CASSANDRA-2680)
 * remove no-op HHOM.renameHints (CASSANDRA-2693)
 * clone super columns to avoid modifying them during flush (CASSANDRA-2675)
 * allow writes to bypass the commitlog for certain keyspaces (CASSANDRA-2683)
 * avoid NPE when bypassing commitlog during memtable flush (CASSANDRA-2781)
 * Added support for making bootstrap retry if nodes flap (CASSANDRA-2644)
 * Added statusthrift to nodetool to report if thrift server is running (CASSANDRA-2722)
 * Fixed rows being cached if they do not exist (CASSANDRA-2723)
 * Support passing tableName and cfName to RowCacheProviders (CASSANDRA-2702)
 * close scrub file handles (CASSANDRA-2669)
 * throttle migration replay (CASSANDRA-2714)
 * optimize column serializer creation (CASSANDRA-2716)
 * Added support for making bootstrap retry if nodes flap (CASSANDRA-2644)
 * Added statusthrift to nodetool to report if thrift server is running
   (CASSANDRA-2722)
 * Fixed rows being cached if they do not exist (CASSANDRA-2723)
 * fix truncate/compaction race (CASSANDRA-2673)
 * workaround large resultsets causing large allocation retention
   by nio sockets (CASSANDRA-2654)
 * fix nodetool ring use with Ec2Snitch (CASSANDRA-2733)
 * fix inconsistency window during bootstrap (CASSANDRA-833)
 * fix removing columns and subcolumns that are supressed by a row or
   supercolumn tombstone during replica resolution (CASSANDRA-2590)
 * support sstable2json against snapshot sstables (CASSANDRA-2386)
 * remove active-pull schema requests (CASSANDRA-2715)
 * avoid marking entire list of sstables as actively being compacted
   in multithreaded compaction (CASSANDRA-2765)
 * seek back after deserializing a row to update cache with (CASSANDRA-2752)
 * avoid skipping rows in scrub for counter column family (CASSANDRA-2759)
 * fix ConcurrentModificationException in repair when dealing with 0.7 node
   (CASSANDRA-2767)
 * use threadsafe collections for StreamInSession (CASSANDRA-2766)
 * avoid infinite loop when creating merkle tree (CASSANDRA-2758)
 * avoids unmarking compacting sstable prematurely in cleanup (CASSANDRA-2769)
 * fix NPE when the commit log is bypassed (CASSANDRA-2718)
 * don't throw an exception in SS.isRPCServerRunning (CASSANDRA-2721)
 * make stress.jar executable (CASSANDRA-2744)
 * add daemon mode to java stress (CASSANDRA-2267)
 * expose the DC and rack of a node through JMX and nodetool ring (CASSANDRA-2531)
 * fix cache mbean getSize (CASSANDRA-2781)
 * Add Date, Float, Double, and Boolean types (CASSANDRA-2530)
 * Add startup flag to renew counter node id (CASSANDRA-2788)
 * add jamm agent to cassandra.bat (CASSANDRA-2787)
 * fix repair hanging if a neighbor has nothing to send (CASSANDRA-2797)
 * purge tombstone even if row is in only one sstable (CASSANDRA-2801)
 * Fix wrong purge of deleted cf during compaction (CASSANDRA-2786)
 * fix race that could result in Hadoop writer failing to throw an
   exception encountered after close() (CASSANDRA-2755)
 * fix scan wrongly throwing assertion error (CASSANDRA-2653)
 * Always use even distribution for merkle tree with RandomPartitionner
   (CASSANDRA-2841)
 * fix describeOwnership for OPP (CASSANDRA-2800)
 * ensure that string tokens do not contain commas (CASSANDRA-2762)


0.8.0-final
 * fix CQL grammar warning and cqlsh regression from CASSANDRA-2622
 * add ant generate-cql-html target (CASSANDRA-2526)
 * update CQL consistency levels (CASSANDRA-2566)
 * debian packaging fixes (CASSANDRA-2481, 2647)
 * fix UUIDType, IntegerType for direct buffers (CASSANDRA-2682, 2684)
 * switch to native Thrift for Hadoop map/reduce (CASSANDRA-2667)
 * fix StackOverflowError when building from eclipse (CASSANDRA-2687)
 * only provide replication_factor to strategy_options "help" for
   SimpleStrategy, OldNetworkTopologyStrategy (CASSANDRA-2678, 2713)
 * fix exception adding validators to non-string columns (CASSANDRA-2696)
 * avoid instantiating DatabaseDescriptor in JDBC (CASSANDRA-2694)
 * fix potential stack overflow during compaction (CASSANDRA-2626)
 * clone super columns to avoid modifying them during flush (CASSANDRA-2675)
 * reset underlying iterator in EchoedRow constructor (CASSANDRA-2653)


0.8.0-rc1
 * faster flushes and compaction from fixing excessively pessimistic 
   rebuffering in BRAF (CASSANDRA-2581)
 * fix returning null column values in the python cql driver (CASSANDRA-2593)
 * fix merkle tree splitting exiting early (CASSANDRA-2605)
 * snapshot_before_compaction directory name fix (CASSANDRA-2598)
 * Disable compaction throttling during bootstrap (CASSANDRA-2612) 
 * fix CQL treatment of > and < operators in range slices (CASSANDRA-2592)
 * fix potential double-application of counter updates on commitlog replay
   by moving replay position from header to sstable metadata (CASSANDRA-2419)
 * JDBC CQL driver exposes getColumn for access to timestamp
 * JDBC ResultSetMetadata properties added to AbstractType
 * r/m clustertool (CASSANDRA-2607)
 * add support for presenting row key as a column in CQL result sets 
   (CASSANDRA-2622)
 * Don't allow {LOCAL|EACH}_QUORUM unless strategy is NTS (CASSANDRA-2627)
 * validate keyspace strategy_options during CQL create (CASSANDRA-2624)
 * fix empty Result with secondary index when limit=1 (CASSANDRA-2628)
 * Fix regression where bootstrapping a node with no schema fails
   (CASSANDRA-2625)
 * Allow removing LocationInfo sstables (CASSANDRA-2632)
 * avoid attempting to replay mutations from dropped keyspaces (CASSANDRA-2631)
 * avoid using cached position of a key when GT is requested (CASSANDRA-2633)
 * fix counting bloom filter true positives (CASSANDRA-2637)
 * initialize local ep state prior to gossip startup if needed (CASSANDRA-2638)
 * fix counter increment lost after restart (CASSANDRA-2642)
 * add quote-escaping via backslash to CLI (CASSANDRA-2623)
 * fix pig example script (CASSANDRA-2487)
 * fix dynamic snitch race in adding latencies (CASSANDRA-2618)
 * Start/stop cassandra after more important services such as mdadm in
   debian packaging (CASSANDRA-2481)


0.8.0-beta2
 * fix NPE compacting index CFs (CASSANDRA-2528)
 * Remove checking all column families on startup for compaction candidates 
   (CASSANDRA-2444)
 * validate CQL create keyspace options (CASSANDRA-2525)
 * fix nodetool setcompactionthroughput (CASSANDRA-2550)
 * move	gossip heartbeat back to its own thread (CASSANDRA-2554)
 * validate cql TRUNCATE columnfamily before truncating (CASSANDRA-2570)
 * fix batch_mutate for mixed standard-counter mutations (CASSANDRA-2457)
 * disallow making schema changes to system keyspace (CASSANDRA-2563)
 * fix sending mutation messages multiple times (CASSANDRA-2557)
 * fix incorrect use of NBHM.size in ReadCallback that could cause
   reads to time out even when responses were received (CASSAMDRA-2552)
 * trigger read repair correctly for LOCAL_QUORUM reads (CASSANDRA-2556)
 * Allow configuring the number of compaction thread (CASSANDRA-2558)
 * forceUserDefinedCompaction will attempt to compact what it is given
   even if the pessimistic estimate is that there is not enough disk space;
   automatic compactions will only compact 2 or more sstables (CASSANDRA-2575)
 * refuse to apply migrations with older timestamps than the current 
   schema (CASSANDRA-2536)
 * remove unframed Thrift transport option
 * include indexes in snapshots (CASSANDRA-2596)
 * improve ignoring of obsolete mutations in index maintenance (CASSANDRA-2401)
 * recognize attempt to drop just the index while leaving the column
   definition alone (CASSANDRA-2619)
  

0.8.0-beta1
 * remove Avro RPC support (CASSANDRA-926)
 * support for columns that act as incr/decr counters 
   (CASSANDRA-1072, 1937, 1944, 1936, 2101, 2093, 2288, 2105, 2384, 2236, 2342,
   2454)
 * CQL (CASSANDRA-1703, 1704, 1705, 1706, 1707, 1708, 1710, 1711, 1940, 
   2124, 2302, 2277, 2493)
 * avoid double RowMutation serialization on write path (CASSANDRA-1800)
 * make NetworkTopologyStrategy the default (CASSANDRA-1960)
 * configurable internode encryption (CASSANDRA-1567, 2152)
 * human readable column names in sstable2json output (CASSANDRA-1933)
 * change default JMX port to 7199 (CASSANDRA-2027)
 * backwards compatible internal messaging (CASSANDRA-1015)
 * atomic switch of memtables and sstables (CASSANDRA-2284)
 * add pluggable SeedProvider (CASSANDRA-1669)
 * Fix clustertool to not throw exception when calling get_endpoints (CASSANDRA-2437)
 * upgrade to thrift 0.6 (CASSANDRA-2412) 
 * repair works on a token range instead of full ring (CASSANDRA-2324)
 * purge tombstones from row cache (CASSANDRA-2305)
 * push replication_factor into strategy_options (CASSANDRA-1263)
 * give snapshots the same name on each node (CASSANDRA-1791)
 * remove "nodetool loadbalance" (CASSANDRA-2448)
 * multithreaded compaction (CASSANDRA-2191)
 * compaction throttling (CASSANDRA-2156)
 * add key type information and alias (CASSANDRA-2311, 2396)
 * cli no longer divides read_repair_chance by 100 (CASSANDRA-2458)
 * made CompactionInfo.getTaskType return an enum (CASSANDRA-2482)
 * add a server-wide cap on measured memtable memory usage and aggressively
   flush to keep under that threshold (CASSANDRA-2006)
 * add unified UUIDType (CASSANDRA-2233)
 * add off-heap row cache support (CASSANDRA-1969)


0.7.5
 * improvements/fixes to PIG driver (CASSANDRA-1618, CASSANDRA-2387,
   CASSANDRA-2465, CASSANDRA-2484)
 * validate index names (CASSANDRA-1761)
 * reduce contention on Table.flusherLock (CASSANDRA-1954)
 * try harder to detect failures during streaming, cleaning up temporary
   files more reliably (CASSANDRA-2088)
 * shut down server for OOM on a Thrift thread (CASSANDRA-2269)
 * fix tombstone handling in repair and sstable2json (CASSANDRA-2279)
 * preserve version when streaming data from old sstables (CASSANDRA-2283)
 * don't start repair if a neighboring node is marked as dead (CASSANDRA-2290)
 * purge tombstones from row cache (CASSANDRA-2305)
 * Avoid seeking when sstable2json exports the entire file (CASSANDRA-2318)
 * clear Built flag in system table when dropping an index (CASSANDRA-2320)
 * don't allow arbitrary argument for stress.java (CASSANDRA-2323)
 * validate values for index predicates in get_indexed_slice (CASSANDRA-2328)
 * queue secondary indexes for flush before the parent (CASSANDRA-2330)
 * allow job configuration to set the CL used in Hadoop jobs (CASSANDRA-2331)
 * add memtable_flush_queue_size defaulting to 4 (CASSANDRA-2333)
 * Allow overriding of initial_token, storage_port and rpc_port from system
   properties (CASSANDRA-2343)
 * fix comparator used for non-indexed secondary expressions in index scan
   (CASSANDRA-2347)
 * ensure size calculation and write phase of large-row compaction use
   the same threshold for TTL expiration (CASSANDRA-2349)
 * fix race when iterating CFs during add/drop (CASSANDRA-2350)
 * add ConsistencyLevel command to CLI (CASSANDRA-2354)
 * allow negative numbers in the cli (CASSANDRA-2358)
 * hard code serialVersionUID for tokens class (CASSANDRA-2361)
 * fix potential infinite loop in ByteBufferUtil.inputStream (CASSANDRA-2365)
 * fix encoding bugs in HintedHandoffManager, SystemTable when default
   charset is not UTF8 (CASSANDRA-2367)
 * avoids having removed node reappearing in Gossip (CASSANDRA-2371)
 * fix incorrect truncation of long to int when reading columns via block
   index (CASSANDRA-2376)
 * fix NPE during stream session (CASSANDRA-2377)
 * fix race condition that could leave orphaned data files when dropping CF or
   KS (CASSANDRA-2381)
 * fsync statistics component on write (CASSANDRA-2382)
 * fix duplicate results from CFS.scan (CASSANDRA-2406)
 * add IntegerType to CLI help (CASSANDRA-2414)
 * avoid caching token-only decoratedkeys (CASSANDRA-2416)
 * convert mmap assertion to if/throw so scrub can catch it (CASSANDRA-2417)
 * don't overwrite gc log (CASSANDR-2418)
 * invalidate row cache for streamed row to avoid inconsitencies
   (CASSANDRA-2420)
 * avoid copies in range/index scans (CASSANDRA-2425)
 * make sure we don't wipe data during cleanup if the node has not join
   the ring (CASSANDRA-2428)
 * Try harder to close files after compaction (CASSANDRA-2431)
 * re-set bootstrapped flag after move finishes (CASSANDRA-2435)
 * display validation_class in CLI 'describe keyspace' (CASSANDRA-2442)
 * make cleanup compactions cleanup the row cache (CASSANDRA-2451)
 * add column fields validation to scrub (CASSANDRA-2460)
 * use 64KB flush buffer instead of in_memory_compaction_limit (CASSANDRA-2463)
 * fix backslash substitutions in CLI (CASSANDRA-2492)
 * disable cache saving for system CFS (CASSANDRA-2502)
 * fixes for verifying destination availability under hinted conditions
   so UE can be thrown intead of timing out (CASSANDRA-2514)
 * fix update of validation class in column metadata (CASSANDRA-2512)
 * support LOCAL_QUORUM, EACH_QUORUM CLs outside of NTS (CASSANDRA-2516)
 * preserve version when streaming data from old sstables (CASSANDRA-2283)
 * fix backslash substitutions in CLI (CASSANDRA-2492)
 * count a row deletion as one operation towards memtable threshold 
   (CASSANDRA-2519)
 * support LOCAL_QUORUM, EACH_QUORUM CLs outside of NTS (CASSANDRA-2516)


0.7.4
 * add nodetool join command (CASSANDRA-2160)
 * fix secondary indexes on pre-existing or streamed data (CASSANDRA-2244)
 * initialize endpoint in gossiper earlier (CASSANDRA-2228)
 * add ability to write to Cassandra from Pig (CASSANDRA-1828)
 * add rpc_[min|max]_threads (CASSANDRA-2176)
 * add CL.TWO, CL.THREE (CASSANDRA-2013)
 * avoid exporting an un-requested row in sstable2json, when exporting 
   a key that does not exist (CASSANDRA-2168)
 * add incremental_backups option (CASSANDRA-1872)
 * add configurable row limit to Pig loadfunc (CASSANDRA-2276)
 * validate column values in batches as well as single-Column inserts
   (CASSANDRA-2259)
 * move sample schema from cassandra.yaml to schema-sample.txt,
   a cli scripts (CASSANDRA-2007)
 * avoid writing empty rows when scrubbing tombstoned rows (CASSANDRA-2296)
 * fix assertion error in range and index scans for CL < ALL
   (CASSANDRA-2282)
 * fix commitlog replay when flush position refers to data that didn't
   get synced before server died (CASSANDRA-2285)
 * fix fd leak in sstable2json with non-mmap'd i/o (CASSANDRA-2304)
 * reduce memory use during streaming of multiple sstables (CASSANDRA-2301)
 * purge tombstoned rows from cache after GCGraceSeconds (CASSANDRA-2305)
 * allow zero replicas in a NTS datacenter (CASSANDRA-1924)
 * make range queries respect snitch for local replicas (CASSANDRA-2286)
 * fix HH delivery when column index is larger than 2GB (CASSANDRA-2297)
 * make 2ary indexes use parent CF flush thresholds during initial build
   (CASSANDRA-2294)
 * update memtable_throughput to be a long (CASSANDRA-2158)


0.7.3
 * Keep endpoint state until aVeryLongTime (CASSANDRA-2115)
 * lower-latency read repair (CASSANDRA-2069)
 * add hinted_handoff_throttle_delay_in_ms option (CASSANDRA-2161)
 * fixes for cache save/load (CASSANDRA-2172, -2174)
 * Handle whole-row deletions in CFOutputFormat (CASSANDRA-2014)
 * Make memtable_flush_writers flush in parallel (CASSANDRA-2178)
 * Add compaction_preheat_key_cache option (CASSANDRA-2175)
 * refactor stress.py to have only one copy of the format string 
   used for creating row keys (CASSANDRA-2108)
 * validate index names for \w+ (CASSANDRA-2196)
 * Fix Cassandra cli to respect timeout if schema does not settle 
   (CASSANDRA-2187)
 * fix for compaction and cleanup writing old-format data into new-version 
   sstable (CASSANDRA-2211, -2216)
 * add nodetool scrub (CASSANDRA-2217, -2240)
 * fix sstable2json large-row pagination (CASSANDRA-2188)
 * fix EOFing on requests for the last bytes in a file (CASSANDRA-2213)
 * fix BufferedRandomAccessFile bugs (CASSANDRA-2218, -2241)
 * check for memtable flush_after_mins exceeded every 10s (CASSANDRA-2183)
 * fix cache saving on Windows (CASSANDRA-2207)
 * add validateSchemaAgreement call + synchronization to schema
   modification operations (CASSANDRA-2222)
 * fix for reversed slice queries on large rows (CASSANDRA-2212)
 * fat clients were writing local data (CASSANDRA-2223)
 * turn off string interning in json2sstable (CASSANDRA-2189)
 * set DEFAULT_MEMTABLE_LIFETIME_IN_MINS to 24h
 * improve detection and cleanup of partially-written sstables 
   (CASSANDRA-2206)
 * fix supercolumn de/serialization when subcolumn comparator is different
   from supercolumn's (CASSANDRA-2104)
 * fix starting up on Windows when CASSANDRA_HOME contains whitespace
   (CASSANDRA-2237)
 * add [get|set][row|key]cacheSavePeriod to JMX (CASSANDRA-2100)
 * fix Hadoop ColumnFamilyOutputFormat dropping of mutations
   when batch fills up (CASSANDRA-2255)
 * move file deletions off of scheduledtasks executor (CASSANDRA-2253)


0.7.2
 * copy DecoratedKey.key when inserting into caches to avoid retaining
   a reference to the underlying buffer (CASSANDRA-2102)
 * format subcolumn names with subcomparator (CASSANDRA-2136)
 * fix column bloom filter deserialization (CASSANDRA-2165)


0.7.1
 * refactor MessageDigest creation code. (CASSANDRA-2107)
 * buffer network stack to avoid inefficient small TCP messages while avoiding
   the nagle/delayed ack problem (CASSANDRA-1896)
 * check log4j configuration for changes every 10s (CASSANDRA-1525, 1907)
 * more-efficient cross-DC replication (CASSANDRA-1530, -2051, -2138)
 * avoid polluting page cache with commitlog or sstable writes
   and seq scan operations (CASSANDRA-1470)
 * add RMI authentication options to nodetool (CASSANDRA-1921)
 * make snitches configurable at runtime (CASSANDRA-1374)
 * retry hadoop split requests on connection failure (CASSANDRA-1927)
 * implement describeOwnership for BOP, COPP (CASSANDRA-1928)
 * make read repair behave as expected for ConsistencyLevel > ONE
   (CASSANDRA-982, 2038)
 * distributed test harness (CASSANDRA-1859, 1964)
 * reduce flush lock contention (CASSANDRA-1930)
 * optimize supercolumn deserialization (CASSANDRA-1891)
 * fix CFMetaData.apply to only compare objects of the same class 
   (CASSANDRA-1962)
 * allow specifying specific SSTables to compact from JMX (CASSANDRA-1963)
 * fix race condition in MessagingService.targets (CASSANDRA-1959, 2094, 2081)
 * refuse to open sstables from a future version (CASSANDRA-1935)
 * zero-copy reads (CASSANDRA-1714)
 * fix copy bounds for word Text in wordcount demo (CASSANDRA-1993)
 * fixes for contrib/javautils (CASSANDRA-1979)
 * check more frequently for memtable expiration (CASSANDRA-2000)
 * fix writing SSTable column count statistics (CASSANDRA-1976)
 * fix streaming of multiple CFs during bootstrap (CASSANDRA-1992)
 * explicitly set JVM GC new generation size with -Xmn (CASSANDRA-1968)
 * add short options for CLI flags (CASSANDRA-1565)
 * make keyspace argument to "describe keyspace" in CLI optional
   when authenticated to keyspace already (CASSANDRA-2029)
 * added option to specify -Dcassandra.join_ring=false on startup
   to allow "warm spare" nodes or performing JMX maintenance before
   joining the ring (CASSANDRA-526)
 * log migrations at INFO (CASSANDRA-2028)
 * add CLI verbose option in file mode (CASSANDRA-2030)
 * add single-line "--" comments to CLI (CASSANDRA-2032)
 * message serialization tests (CASSANDRA-1923)
 * switch from ivy to maven-ant-tasks (CASSANDRA-2017)
 * CLI attempts to block for new schema to propagate (CASSANDRA-2044)
 * fix potential overflow in nodetool cfstats (CASSANDRA-2057)
 * add JVM shutdownhook to sync commitlog (CASSANDRA-1919)
 * allow nodes to be up without being part of  normal traffic (CASSANDRA-1951)
 * fix CLI "show keyspaces" with null options on NTS (CASSANDRA-2049)
 * fix possible ByteBuffer race conditions (CASSANDRA-2066)
 * reduce garbage generated by MessagingService to prevent load spikes
   (CASSANDRA-2058)
 * fix math in RandomPartitioner.describeOwnership (CASSANDRA-2071)
 * fix deletion of sstable non-data components (CASSANDRA-2059)
 * avoid blocking gossip while deleting handoff hints (CASSANDRA-2073)
 * ignore messages from newer versions, keep track of nodes in gossip 
   regardless of version (CASSANDRA-1970)
 * cache writing moved to CompactionManager to reduce i/o contention and
   updated to use non-cache-polluting writes (CASSANDRA-2053)
 * page through large rows when exporting to JSON (CASSANDRA-2041)
 * add flush_largest_memtables_at and reduce_cache_sizes_at options
   (CASSANDRA-2142)
 * add cli 'describe cluster' command (CASSANDRA-2127)
 * add cli support for setting username/password at 'connect' command 
   (CASSANDRA-2111)
 * add -D option to Stress.java to allow reading hosts from a file 
   (CASSANDRA-2149)
 * bound hints CF throughput between 32M and 256M (CASSANDRA-2148)
 * continue starting when invalid saved cache entries are encountered
   (CASSANDRA-2076)
 * add max_hint_window_in_ms option (CASSANDRA-1459)


0.7.0-final
 * fix offsets to ByteBuffer.get (CASSANDRA-1939)


0.7.0-rc4
 * fix cli crash after backgrounding (CASSANDRA-1875)
 * count timeouts in storageproxy latencies, and include latency 
   histograms in StorageProxyMBean (CASSANDRA-1893)
 * fix CLI get recognition of supercolumns (CASSANDRA-1899)
 * enable keepalive on intra-cluster sockets (CASSANDRA-1766)
 * count timeouts towards dynamicsnitch latencies (CASSANDRA-1905)
 * Expose index-building status in JMX + cli schema description
   (CASSANDRA-1871)
 * allow [LOCAL|EACH]_QUORUM to be used with non-NetworkTopology 
   replication Strategies
 * increased amount of index locks for faster commitlog replay
 * collect secondary index tombstones immediately (CASSANDRA-1914)
 * revert commitlog changes from #1780 (CASSANDRA-1917)
 * change RandomPartitioner min token to -1 to avoid collision w/
   tokens on actual nodes (CASSANDRA-1901)
 * examine the right nibble when validating TimeUUID (CASSANDRA-1910)
 * include secondary indexes in cleanup (CASSANDRA-1916)
 * CFS.scrubDataDirectories should also cleanup invalid secondary indexes
   (CASSANDRA-1904)
 * ability to disable/enable gossip on nodes to force them down
   (CASSANDRA-1108)


0.7.0-rc3
 * expose getNaturalEndpoints in StorageServiceMBean taking byte[]
   key; RMI cannot serialize ByteBuffer (CASSANDRA-1833)
 * infer org.apache.cassandra.locator for replication strategy classes
   when not otherwise specified
 * validation that generates less garbage (CASSANDRA-1814)
 * add TTL support to CLI (CASSANDRA-1838)
 * cli defaults to bytestype for subcomparator when creating
   column families (CASSANDRA-1835)
 * unregister index MBeans when index is dropped (CASSANDRA-1843)
 * make ByteBufferUtil.clone thread-safe (CASSANDRA-1847)
 * change exception for read requests during bootstrap from 
   InvalidRequest to Unavailable (CASSANDRA-1862)
 * respect row-level tombstones post-flush in range scans
   (CASSANDRA-1837)
 * ReadResponseResolver check digests against each other (CASSANDRA-1830)
 * return InvalidRequest when remove of subcolumn without supercolumn
   is requested (CASSANDRA-1866)
 * flush before repair (CASSANDRA-1748)
 * SSTableExport validates key order (CASSANDRA-1884)
 * large row support for SSTableExport (CASSANDRA-1867)
 * Re-cache hot keys post-compaction without hitting disk (CASSANDRA-1878)
 * manage read repair in coordinator instead of data source, to
   provide latency information to dynamic snitch (CASSANDRA-1873)


0.7.0-rc2
 * fix live-column-count of slice ranges including tombstoned supercolumn 
   with live subcolumn (CASSANDRA-1591)
 * rename o.a.c.internal.AntientropyStage -> AntiEntropyStage,
   o.a.c.request.Request_responseStage -> RequestResponseStage,
   o.a.c.internal.Internal_responseStage -> InternalResponseStage
 * add AbstractType.fromString (CASSANDRA-1767)
 * require index_type to be present when specifying index_name
   on ColumnDef (CASSANDRA-1759)
 * fix add/remove index bugs in CFMetadata (CASSANDRA-1768)
 * rebuild Strategy during system_update_keyspace (CASSANDRA-1762)
 * cli updates prompt to ... in continuation lines (CASSANDRA-1770)
 * support multiple Mutations per key in hadoop ColumnFamilyOutputFormat
   (CASSANDRA-1774)
 * improvements to Debian init script (CASSANDRA-1772)
 * use local classloader to check for version.properties (CASSANDRA-1778)
 * Validate that column names in column_metadata are valid for the
   defined comparator, and decode properly in cli (CASSANDRA-1773)
 * use cross-platform newlines in cli (CASSANDRA-1786)
 * add ExpiringColumn support to sstable import/export (CASSANDRA-1754)
 * add flush for each append to periodic commitlog mode; added
   periodic_without_flush option to disable this (CASSANDRA-1780)
 * close file handle used for post-flush truncate (CASSANDRA-1790)
 * various code cleanup (CASSANDRA-1793, -1794, -1795)
 * fix range queries against wrapped range (CASSANDRA-1781)
 * fix consistencylevel calculations for NetworkTopologyStrategy
   (CASSANDRA-1804)
 * cli support index type enum names (CASSANDRA-1810)
 * improved validation of column_metadata (CASSANDRA-1813)
 * reads at ConsistencyLevel > 1 throw UnavailableException
   immediately if insufficient live nodes exist (CASSANDRA-1803)
 * copy bytebuffers for local writes to avoid retaining the entire
   Thrift frame (CASSANDRA-1801)
 * fix NPE adding index to column w/o prior metadata (CASSANDRA-1764)
 * reduce fat client timeout (CASSANDRA-1730)
 * fix botched merge of CASSANDRA-1316


0.7.0-rc1
 * fix compaction and flush races with schema updates (CASSANDRA-1715)
 * add clustertool, config-converter, sstablekeys, and schematool 
   Windows .bat files (CASSANDRA-1723)
 * reject range queries received during bootstrap (CASSANDRA-1739)
 * fix wrapping-range queries on non-minimum token (CASSANDRA-1700)
 * add nodetool cfhistogram (CASSANDRA-1698)
 * limit repaired ranges to what the nodes have in common (CASSANDRA-1674)
 * index scan treats missing columns as not matching secondary
   expressions (CASSANDRA-1745)
 * Fix misuse of DataOutputBuffer.getData in AntiEntropyService
   (CASSANDRA-1729)
 * detect and warn when obsolete version of JNA is present (CASSANDRA-1760)
 * reduce fat client timeout (CASSANDRA-1730)
 * cleanup smallest CFs first to increase free temp space for larger ones
   (CASSANDRA-1811)
 * Update windows .bat files to work outside of main Cassandra
   directory (CASSANDRA-1713)
 * fix read repair regression from 0.6.7 (CASSANDRA-1727)
 * more-efficient read repair (CASSANDRA-1719)
 * fix hinted handoff replay (CASSANDRA-1656)
 * log type of dropped messages (CASSANDRA-1677)
 * upgrade to SLF4J 1.6.1
 * fix ByteBuffer bug in ExpiringColumn.updateDigest (CASSANDRA-1679)
 * fix IntegerType.getString (CASSANDRA-1681)
 * make -Djava.net.preferIPv4Stack=true the default (CASSANDRA-628)
 * add INTERNAL_RESPONSE verb to differentiate from responses related
   to client requests (CASSANDRA-1685)
 * log tpstats when dropping messages (CASSANDRA-1660)
 * include unreachable nodes in describeSchemaVersions (CASSANDRA-1678)
 * Avoid dropping messages off the client request path (CASSANDRA-1676)
 * fix jna errno reporting (CASSANDRA-1694)
 * add friendlier error for UnknownHostException on startup (CASSANDRA-1697)
 * include jna dependency in RPM package (CASSANDRA-1690)
 * add --skip-keys option to stress.py (CASSANDRA-1696)
 * improve cli handling of non-string keys and column names 
   (CASSANDRA-1701, -1693)
 * r/m extra subcomparator line in cli keyspaces output (CASSANDRA-1712)
 * add read repair chance to cli "show keyspaces"
 * upgrade to ConcurrentLinkedHashMap 1.1 (CASSANDRA-975)
 * fix index scan routing (CASSANDRA-1722)
 * fix tombstoning of supercolumns in range queries (CASSANDRA-1734)
 * clear endpoint cache after updating keyspace metadata (CASSANDRA-1741)
 * fix wrapping-range queries on non-minimum token (CASSANDRA-1700)
 * truncate includes secondary indexes (CASSANDRA-1747)
 * retain reference to PendingFile sstables (CASSANDRA-1749)
 * fix sstableimport regression (CASSANDRA-1753)
 * fix for bootstrap when no non-system tables are defined (CASSANDRA-1732)
 * handle replica unavailability in index scan (CASSANDRA-1755)
 * fix service initialization order deadlock (CASSANDRA-1756)
 * multi-line cli commands (CASSANDRA-1742)
 * fix race between snapshot and compaction (CASSANDRA-1736)
 * add listEndpointsPendingHints, deleteHintsForEndpoint JMX methods 
   (CASSANDRA-1551)


0.7.0-beta3
 * add strategy options to describe_keyspace output (CASSANDRA-1560)
 * log warning when using randomly generated token (CASSANDRA-1552)
 * re-organize JMX into .db, .net, .internal, .request (CASSANDRA-1217)
 * allow nodes to change IPs between restarts (CASSANDRA-1518)
 * remember ring state between restarts by default (CASSANDRA-1518)
 * flush index built flag so we can read it before log replay (CASSANDRA-1541)
 * lock row cache updates to prevent race condition (CASSANDRA-1293)
 * remove assertion causing rare (and harmless) error messages in
   commitlog (CASSANDRA-1330)
 * fix moving nodes with no keyspaces defined (CASSANDRA-1574)
 * fix unbootstrap when no data is present in a transfer range (CASSANDRA-1573)
 * take advantage of AVRO-495 to simplify our avro IDL (CASSANDRA-1436)
 * extend authorization hierarchy to column family (CASSANDRA-1554)
 * deletion support in secondary indexes (CASSANDRA-1571)
 * meaningful error message for invalid replication strategy class 
   (CASSANDRA-1566)
 * allow keyspace creation with RF > N (CASSANDRA-1428)
 * improve cli error handling (CASSANDRA-1580)
 * add cache save/load ability (CASSANDRA-1417, 1606, 1647)
 * add StorageService.getDrainProgress (CASSANDRA-1588)
 * Disallow bootstrap to an in-use token (CASSANDRA-1561)
 * Allow dynamic secondary index creation and destruction (CASSANDRA-1532)
 * log auto-guessed memtable thresholds (CASSANDRA-1595)
 * add ColumnDef support to cli (CASSANDRA-1583)
 * reduce index sample time by 75% (CASSANDRA-1572)
 * add cli support for column, strategy metadata (CASSANDRA-1578, 1612)
 * add cli support for schema modification (CASSANDRA-1584)
 * delete temp files on failed compactions (CASSANDRA-1596)
 * avoid blocking for dead nodes during removetoken (CASSANDRA-1605)
 * remove ConsistencyLevel.ZERO (CASSANDRA-1607)
 * expose in-progress compaction type in jmx (CASSANDRA-1586)
 * removed IClock & related classes from internals (CASSANDRA-1502)
 * fix removing tokens from SystemTable on decommission and removetoken
   (CASSANDRA-1609)
 * include CF metadata in cli 'show keyspaces' (CASSANDRA-1613)
 * switch from Properties to HashMap in PropertyFileSnitch to
   avoid synchronization bottleneck (CASSANDRA-1481)
 * PropertyFileSnitch configuration file renamed to 
   cassandra-topology.properties
 * add cli support for get_range_slices (CASSANDRA-1088, CASSANDRA-1619)
 * Make memtable flush thresholds per-CF instead of global 
   (CASSANDRA-1007, 1637)
 * add cli support for binary data without CfDef hints (CASSANDRA-1603)
 * fix building SSTable statistics post-stream (CASSANDRA-1620)
 * fix potential infinite loop in 2ary index queries (CASSANDRA-1623)
 * allow creating NTS keyspaces with no replicas configured (CASSANDRA-1626)
 * add jmx histogram of sstables accessed per read (CASSANDRA-1624)
 * remove system_rename_column_family and system_rename_keyspace from the
   client API until races can be fixed (CASSANDRA-1630, CASSANDRA-1585)
 * add cli sanity tests (CASSANDRA-1582)
 * update GC settings in cassandra.bat (CASSANDRA-1636)
 * cli support for index queries (CASSANDRA-1635)
 * cli support for updating schema memtable settings (CASSANDRA-1634)
 * cli --file option (CASSANDRA-1616)
 * reduce automatically chosen memtable sizes by 50% (CASSANDRA-1641)
 * move endpoint cache from snitch to strategy (CASSANDRA-1643)
 * fix commitlog recovery deleting the newly-created segment as well as
   the old ones (CASSANDRA-1644)
 * upgrade to Thrift 0.5 (CASSANDRA-1367)
 * renamed CL.DCQUORUM to LOCAL_QUORUM and DCQUORUMSYNC to EACH_QUORUM
 * cli truncate support (CASSANDRA-1653)
 * update GC settings in cassandra.bat (CASSANDRA-1636)
 * avoid logging when a node's ip/token is gossipped back to it (CASSANDRA-1666)


0.7-beta2
 * always use UTF-8 for hint keys (CASSANDRA-1439)
 * remove cassandra.yaml dependency from Hadoop and Pig (CASSADRA-1322)
 * expose CfDef metadata in describe_keyspaces (CASSANDRA-1363)
 * restore use of mmap_index_only option (CASSANDRA-1241)
 * dropping a keyspace with no column families generated an error 
   (CASSANDRA-1378)
 * rename RackAwareStrategy to OldNetworkTopologyStrategy, RackUnawareStrategy 
   to SimpleStrategy, DatacenterShardStrategy to NetworkTopologyStrategy,
   AbstractRackAwareSnitch to AbstractNetworkTopologySnitch (CASSANDRA-1392)
 * merge StorageProxy.mutate, mutateBlocking (CASSANDRA-1396)
 * faster UUIDType, LongType comparisons (CASSANDRA-1386, 1393)
 * fix setting read_repair_chance from CLI addColumnFamily (CASSANDRA-1399)
 * fix updates to indexed columns (CASSANDRA-1373)
 * fix race condition leaving to FileNotFoundException (CASSANDRA-1382)
 * fix sharded lock hash on index write path (CASSANDRA-1402)
 * add support for GT/E, LT/E in subordinate index clauses (CASSANDRA-1401)
 * cfId counter got out of sync when CFs were added (CASSANDRA-1403)
 * less chatty schema updates (CASSANDRA-1389)
 * rename column family mbeans. 'type' will now include either 
   'IndexColumnFamilies' or 'ColumnFamilies' depending on the CFS type.
   (CASSANDRA-1385)
 * disallow invalid keyspace and column family names. This includes name that
   matches a '^\w+' regex. (CASSANDRA-1377)
 * use JNA, if present, to take snapshots (CASSANDRA-1371)
 * truncate hints if starting 0.7 for the first time (CASSANDRA-1414)
 * fix FD leak in single-row slicepredicate queries (CASSANDRA-1416)
 * allow index expressions against columns that are not part of the 
   SlicePredicate (CASSANDRA-1410)
 * config-converter properly handles snitches and framed support 
   (CASSANDRA-1420)
 * remove keyspace argument from multiget_count (CASSANDRA-1422)
 * allow specifying cassandra.yaml location as (local or remote) URL
   (CASSANDRA-1126)
 * fix using DynamicEndpointSnitch with NetworkTopologyStrategy
   (CASSANDRA-1429)
 * Add CfDef.default_validation_class (CASSANDRA-891)
 * fix EstimatedHistogram.max (CASSANDRA-1413)
 * quorum read optimization (CASSANDRA-1622)
 * handle zero-length (or missing) rows during HH paging (CASSANDRA-1432)
 * include secondary indexes during schema migrations (CASSANDRA-1406)
 * fix commitlog header race during schema change (CASSANDRA-1435)
 * fix ColumnFamilyStoreMBeanIterator to use new type name (CASSANDRA-1433)
 * correct filename generated by xml->yaml converter (CASSANDRA-1419)
 * add CMSInitiatingOccupancyFraction=75 and UseCMSInitiatingOccupancyOnly
   to default JVM options
 * decrease jvm heap for cassandra-cli (CASSANDRA-1446)
 * ability to modify keyspaces and column family definitions on a live cluster
   (CASSANDRA-1285)
 * support for Hadoop Streaming [non-jvm map/reduce via stdin/out]
   (CASSANDRA-1368)
 * Move persistent sstable stats from the system table to an sstable component
   (CASSANDRA-1430)
 * remove failed bootstrap attempt from pending ranges when gossip times
   it out after 1h (CASSANDRA-1463)
 * eager-create tcp connections to other cluster members (CASSANDRA-1465)
 * enumerate stages and derive stage from message type instead of 
   transmitting separately (CASSANDRA-1465)
 * apply reversed flag during collation from different data sources
   (CASSANDRA-1450)
 * make failure to remove commitlog segment non-fatal (CASSANDRA-1348)
 * correct ordering of drain operations so CL.recover is no longer 
   necessary (CASSANDRA-1408)
 * removed keyspace from describe_splits method (CASSANDRA-1425)
 * rename check_schema_agreement to describe_schema_versions
   (CASSANDRA-1478)
 * fix QUORUM calculation for RF > 3 (CASSANDRA-1487)
 * remove tombstones during non-major compactions when bloom filter
   verifies that row does not exist in other sstables (CASSANDRA-1074)
 * nodes that coordinated a loadbalance in the past could not be seen by
   newly added nodes (CASSANDRA-1467)
 * exposed endpoint states (gossip details) via jmx (CASSANDRA-1467)
 * ensure that compacted sstables are not included when new readers are
   instantiated (CASSANDRA-1477)
 * by default, calculate heap size and memtable thresholds at runtime (CASSANDRA-1469)
 * fix races dealing with adding/dropping keyspaces and column families in
   rapid succession (CASSANDRA-1477)
 * clean up of Streaming system (CASSANDRA-1503, 1504, 1506)
 * add options to configure Thrift socket keepalive and buffer sizes (CASSANDRA-1426)
 * make contrib CassandraServiceDataCleaner recursive (CASSANDRA-1509)
 * min, max compaction threshold are configurable and persistent 
   per-ColumnFamily (CASSANDRA-1468)
 * fix replaying the last mutation in a commitlog unnecessarily 
   (CASSANDRA-1512)
 * invoke getDefaultUncaughtExceptionHandler from DTPE with the original
   exception rather than the ExecutionException wrapper (CASSANDRA-1226)
 * remove Clock from the Thrift (and Avro) API (CASSANDRA-1501)
 * Close intra-node sockets when connection is broken (CASSANDRA-1528)
 * RPM packaging spec file (CASSANDRA-786)
 * weighted request scheduler (CASSANDRA-1485)
 * treat expired columns as deleted (CASSANDRA-1539)
 * make IndexInterval configurable (CASSANDRA-1488)
 * add describe_snitch to Thrift API (CASSANDRA-1490)
 * MD5 authenticator compares plain text submitted password with MD5'd
   saved property, instead of vice versa (CASSANDRA-1447)
 * JMX MessagingService pending and completed counts (CASSANDRA-1533)
 * fix race condition processing repair responses (CASSANDRA-1511)
 * make repair blocking (CASSANDRA-1511)
 * create EndpointSnitchInfo and MBean to expose rack and DC (CASSANDRA-1491)
 * added option to contrib/word_count to output results back to Cassandra
   (CASSANDRA-1342)
 * rewrite Hadoop ColumnFamilyRecordWriter to pool connections, retry to
   multiple Cassandra nodes, and smooth impact on the Cassandra cluster
   by using smaller batch sizes (CASSANDRA-1434)
 * fix setting gc_grace_seconds via CLI (CASSANDRA-1549)
 * support TTL'd index values (CASSANDRA-1536)
 * make removetoken work like decommission (CASSANDRA-1216)
 * make cli comparator-aware and improve quote rules (CASSANDRA-1523,-1524)
 * make nodetool compact and cleanup blocking (CASSANDRA-1449)
 * add memtable, cache information to GCInspector logs (CASSANDRA-1558)
 * enable/disable HintedHandoff via JMX (CASSANDRA-1550)
 * Ignore stray files in the commit log directory (CASSANDRA-1547)
 * Disallow bootstrap to an in-use token (CASSANDRA-1561)


0.7-beta1
 * sstable versioning (CASSANDRA-389)
 * switched to slf4j logging (CASSANDRA-625)
 * add (optional) expiration time for column (CASSANDRA-699)
 * access levels for authentication/authorization (CASSANDRA-900)
 * add ReadRepairChance to CF definition (CASSANDRA-930)
 * fix heisenbug in system tests, especially common on OS X (CASSANDRA-944)
 * convert to byte[] keys internally and all public APIs (CASSANDRA-767)
 * ability to alter schema definitions on a live cluster (CASSANDRA-44)
 * renamed configuration file to cassandra.xml, and log4j.properties to
   log4j-server.properties, which must now be loaded from
   the classpath (which is how our scripts in bin/ have always done it)
   (CASSANDRA-971)
 * change get_count to require a SlicePredicate. create multi_get_count
   (CASSANDRA-744)
 * re-organized endpointsnitch implementations and added SimpleSnitch
   (CASSANDRA-994)
 * Added preload_row_cache option (CASSANDRA-946)
 * add CRC to commitlog header (CASSANDRA-999)
 * removed deprecated batch_insert and get_range_slice methods (CASSANDRA-1065)
 * add truncate thrift method (CASSANDRA-531)
 * http mini-interface using mx4j (CASSANDRA-1068)
 * optimize away copy of sliced row on memtable read path (CASSANDRA-1046)
 * replace constant-size 2GB mmaped segments and special casing for index 
   entries spanning segment boundaries, with SegmentedFile that computes 
   segments that always contain entire entries/rows (CASSANDRA-1117)
 * avoid reading large rows into memory during compaction (CASSANDRA-16)
 * added hadoop OutputFormat (CASSANDRA-1101)
 * efficient Streaming (no more anticompaction) (CASSANDRA-579)
 * split commitlog header into separate file and add size checksum to
   mutations (CASSANDRA-1179)
 * avoid allocating a new byte[] for each mutation on replay (CASSANDRA-1219)
 * revise HH schema to be per-endpoint (CASSANDRA-1142)
 * add joining/leaving status to nodetool ring (CASSANDRA-1115)
 * allow multiple repair sessions per node (CASSANDRA-1190)
 * optimize away MessagingService for local range queries (CASSANDRA-1261)
 * make framed transport the default so malformed requests can't OOM the 
   server (CASSANDRA-475)
 * significantly faster reads from row cache (CASSANDRA-1267)
 * take advantage of row cache during range queries (CASSANDRA-1302)
 * make GCGraceSeconds a per-ColumnFamily value (CASSANDRA-1276)
 * keep persistent row size and column count statistics (CASSANDRA-1155)
 * add IntegerType (CASSANDRA-1282)
 * page within a single row during hinted handoff (CASSANDRA-1327)
 * push DatacenterShardStrategy configuration into keyspace definition,
   eliminating datacenter.properties. (CASSANDRA-1066)
 * optimize forward slices starting with '' and single-index-block name 
   queries by skipping the column index (CASSANDRA-1338)
 * streaming refactor (CASSANDRA-1189)
 * faster comparison for UUID types (CASSANDRA-1043)
 * secondary index support (CASSANDRA-749 and subtasks)
 * make compaction buckets deterministic (CASSANDRA-1265)


0.6.6
 * Allow using DynamicEndpointSnitch with RackAwareStrategy (CASSANDRA-1429)
 * remove the remaining vestiges of the unfinished DatacenterShardStrategy 
   (replaced by NetworkTopologyStrategy in 0.7)
   

0.6.5
 * fix key ordering in range query results with RandomPartitioner
   and ConsistencyLevel > ONE (CASSANDRA-1145)
 * fix for range query starting with the wrong token range (CASSANDRA-1042)
 * page within a single row during hinted handoff (CASSANDRA-1327)
 * fix compilation on non-sun JDKs (CASSANDRA-1061)
 * remove String.trim() call on row keys in batch mutations (CASSANDRA-1235)
 * Log summary of dropped messages instead of spamming log (CASSANDRA-1284)
 * add dynamic endpoint snitch (CASSANDRA-981)
 * fix streaming for keyspaces with hyphens in their name (CASSANDRA-1377)
 * fix errors in hard-coded bloom filter optKPerBucket by computing it
   algorithmically (CASSANDRA-1220
 * remove message deserialization stage, and uncap read/write stages
   so slow reads/writes don't block gossip processing (CASSANDRA-1358)
 * add jmx port configuration to Debian package (CASSANDRA-1202)
 * use mlockall via JNA, if present, to prevent Linux from swapping
   out parts of the JVM (CASSANDRA-1214)


0.6.4
 * avoid queuing multiple hint deliveries for the same endpoint
   (CASSANDRA-1229)
 * better performance for and stricter checking of UTF8 column names
   (CASSANDRA-1232)
 * extend option to lower compaction priority to hinted handoff
   as well (CASSANDRA-1260)
 * log errors in gossip instead of re-throwing (CASSANDRA-1289)
 * avoid aborting commitlog replay prematurely if a flushed-but-
   not-removed commitlog segment is encountered (CASSANDRA-1297)
 * fix duplicate rows being read during mapreduce (CASSANDRA-1142)
 * failure detection wasn't closing command sockets (CASSANDRA-1221)
 * cassandra-cli.bat works on windows (CASSANDRA-1236)
 * pre-emptively drop requests that cannot be processed within RPCTimeout
   (CASSANDRA-685)
 * add ack to Binary write verb and update CassandraBulkLoader
   to wait for acks for each row (CASSANDRA-1093)
 * added describe_partitioner Thrift method (CASSANDRA-1047)
 * Hadoop jobs no longer require the Cassandra storage-conf.xml
   (CASSANDRA-1280, CASSANDRA-1047)
 * log thread pool stats when GC is excessive (CASSANDRA-1275)
 * remove gossip message size limit (CASSANDRA-1138)
 * parallelize local and remote reads during multiget, and respect snitch 
   when determining whether to do local read for CL.ONE (CASSANDRA-1317)
 * fix read repair to use requested consistency level on digest mismatch,
   rather than assuming QUORUM (CASSANDRA-1316)
 * process digest mismatch re-reads in parallel (CASSANDRA-1323)
 * switch hints CF comparator to BytesType (CASSANDRA-1274)


0.6.3
 * retry to make streaming connections up to 8 times. (CASSANDRA-1019)
 * reject describe_ring() calls on invalid keyspaces (CASSANDRA-1111)
 * fix cache size calculation for size of 100% (CASSANDRA-1129)
 * fix cache capacity only being recalculated once (CASSANDRA-1129)
 * remove hourly scan of all hints on the off chance that the gossiper
   missed a status change; instead, expose deliverHintsToEndpoint to JMX
   so it can be done manually, if necessary (CASSANDRA-1141)
 * don't reject reads at CL.ALL (CASSANDRA-1152)
 * reject deletions to supercolumns in CFs containing only standard
   columns (CASSANDRA-1139)
 * avoid preserving login information after client disconnects
   (CASSANDRA-1057)
 * prefer sun jdk to openjdk in debian init script (CASSANDRA-1174)
 * detect partioner config changes between restarts and fail fast 
   (CASSANDRA-1146)
 * use generation time to resolve node token reassignment disagreements
   (CASSANDRA-1118)
 * restructure the startup ordering of Gossiper and MessageService to avoid
   timing anomalies (CASSANDRA-1160)
 * detect incomplete commit log hearders (CASSANDRA-1119)
 * force anti-entropy service to stream files on the stream stage to avoid
   sending streams out of order (CASSANDRA-1169)
 * remove inactive stream managers after AES streams files (CASSANDRA-1169)
 * allow removing entire row through batch_mutate Deletion (CASSANDRA-1027)
 * add JMX metrics for row-level bloom filter false positives (CASSANDRA-1212)
 * added a redhat init script to contrib (CASSANDRA-1201)
 * use midpoint when bootstrapping a new machine into range with not
   much data yet instead of random token (CASSANDRA-1112)
 * kill server on OOM in executor stage as well as Thrift (CASSANDRA-1226)
 * remove opportunistic repairs, when two machines with overlapping replica
   responsibilities happen to finish major compactions of the same CF near
   the same time.  repairs are now fully manual (CASSANDRA-1190)
 * add ability to lower compaction priority (default is no change from 0.6.2)
   (CASSANDRA-1181)


0.6.2
 * fix contrib/word_count build. (CASSANDRA-992)
 * split CommitLogExecutorService into BatchCommitLogExecutorService and 
   PeriodicCommitLogExecutorService (CASSANDRA-1014)
 * add latency histograms to CFSMBean (CASSANDRA-1024)
 * make resolving timestamp ties deterministic by using value bytes
   as a tiebreaker (CASSANDRA-1039)
 * Add option to turn off Hinted Handoff (CASSANDRA-894)
 * fix windows startup (CASSANDRA-948)
 * make concurrent_reads, concurrent_writes configurable at runtime via JMX
   (CASSANDRA-1060)
 * disable GCInspector on non-Sun JVMs (CASSANDRA-1061)
 * fix tombstone handling in sstable rows with no other data (CASSANDRA-1063)
 * fix size of row in spanned index entries (CASSANDRA-1056)
 * install json2sstable, sstable2json, and sstablekeys to Debian package
 * StreamingService.StreamDestinations wouldn't empty itself after streaming
   finished (CASSANDRA-1076)
 * added Collections.shuffle(splits) before returning the splits in 
   ColumnFamilyInputFormat (CASSANDRA-1096)
 * do not recalculate cache capacity post-compaction if it's been manually 
   modified (CASSANDRA-1079)
 * better defaults for flush sorter + writer executor queue sizes
   (CASSANDRA-1100)
 * windows scripts for SSTableImport/Export (CASSANDRA-1051)
 * windows script for nodetool (CASSANDRA-1113)
 * expose PhiConvictThreshold (CASSANDRA-1053)
 * make repair of RF==1 a no-op (CASSANDRA-1090)
 * improve default JVM GC options (CASSANDRA-1014)
 * fix SlicePredicate serialization inside Hadoop jobs (CASSANDRA-1049)
 * close Thrift sockets in Hadoop ColumnFamilyRecordReader (CASSANDRA-1081)


0.6.1
 * fix NPE in sstable2json when no excluded keys are given (CASSANDRA-934)
 * keep the replica set constant throughout the read repair process
   (CASSANDRA-937)
 * allow querying getAllRanges with empty token list (CASSANDRA-933)
 * fix command line arguments inversion in clustertool (CASSANDRA-942)
 * fix race condition that could trigger a false-positive assertion
   during post-flush discard of old commitlog segments (CASSANDRA-936)
 * fix neighbor calculation for anti-entropy repair (CASSANDRA-924)
 * perform repair even for small entropy differences (CASSANDRA-924)
 * Use hostnames in CFInputFormat to allow Hadoop's naive string-based
   locality comparisons to work (CASSANDRA-955)
 * cache read-only BufferedRandomAccessFile length to avoid
   3 system calls per invocation (CASSANDRA-950)
 * nodes with IPv6 (and no IPv4) addresses could not join cluster
   (CASSANDRA-969)
 * Retrieve the correct number of undeleted columns, if any, from
   a supercolumn in a row that had been deleted previously (CASSANDRA-920)
 * fix index scans that cross the 2GB mmap boundaries for both mmap
   and standard i/o modes (CASSANDRA-866)
 * expose drain via nodetool (CASSANDRA-978)


0.6.0-RC1
 * JMX drain to flush memtables and run through commit log (CASSANDRA-880)
 * Bootstrapping can skip ranges under the right conditions (CASSANDRA-902)
 * fix merging row versions in range_slice for CL > ONE (CASSANDRA-884)
 * default write ConsistencyLeven chaned from ZERO to ONE
 * fix for index entries spanning mmap buffer boundaries (CASSANDRA-857)
 * use lexical comparison if time part of TimeUUIDs are the same 
   (CASSANDRA-907)
 * bound read, mutation, and response stages to fix possible OOM
   during log replay (CASSANDRA-885)
 * Use microseconds-since-epoch (UTC) in cli, instead of milliseconds
 * Treat batch_mutate Deletion with null supercolumn as "apply this predicate 
   to top level supercolumns" (CASSANDRA-834)
 * Streaming destination nodes do not update their JMX status (CASSANDRA-916)
 * Fix internal RPC timeout calculation (CASSANDRA-911)
 * Added Pig loadfunc to contrib/pig (CASSANDRA-910)


0.6.0-beta3
 * fix compaction bucketing bug (CASSANDRA-814)
 * update windows batch file (CASSANDRA-824)
 * deprecate KeysCachedFraction configuration directive in favor
   of KeysCached; move to unified-per-CF key cache (CASSANDRA-801)
 * add invalidateRowCache to ColumnFamilyStoreMBean (CASSANDRA-761)
 * send Handoff hints to natural locations to reduce load on
   remaining nodes in a failure scenario (CASSANDRA-822)
 * Add RowWarningThresholdInMB configuration option to warn before very 
   large rows get big enough to threaten node stability, and -x option to
   be able to remove them with sstable2json if the warning is unheeded
   until it's too late (CASSANDRA-843)
 * Add logging of GC activity (CASSANDRA-813)
 * fix ConcurrentModificationException in commitlog discard (CASSANDRA-853)
 * Fix hardcoded row count in Hadoop RecordReader (CASSANDRA-837)
 * Add a jmx status to the streaming service and change several DEBUG
   messages to INFO (CASSANDRA-845)
 * fix classpath in cassandra-cli.bat for Windows (CASSANDRA-858)
 * allow re-specifying host, port to cassandra-cli if invalid ones
   are first tried (CASSANDRA-867)
 * fix race condition handling rpc timeout in the coordinator
   (CASSANDRA-864)
 * Remove CalloutLocation and StagingFileDirectory from storage-conf files 
   since those settings are no longer used (CASSANDRA-878)
 * Parse a long from RowWarningThresholdInMB instead of an int (CASSANDRA-882)
 * Remove obsolete ControlPort code from DatabaseDescriptor (CASSANDRA-886)
 * move skipBytes side effect out of assert (CASSANDRA-899)
 * add "double getLoad" to StorageServiceMBean (CASSANDRA-898)
 * track row stats per CF at compaction time (CASSANDRA-870)
 * disallow CommitLogDirectory matching a DataFileDirectory (CASSANDRA-888)
 * default key cache size is 200k entries, changed from 10% (CASSANDRA-863)
 * add -Dcassandra-foreground=yes to cassandra.bat
 * exit if cluster name is changed unexpectedly (CASSANDRA-769)


0.6.0-beta1/beta2
 * add batch_mutate thrift command, deprecating batch_insert (CASSANDRA-336)
 * remove get_key_range Thrift API, deprecated in 0.5 (CASSANDRA-710)
 * add optional login() Thrift call for authentication (CASSANDRA-547)
 * support fat clients using gossiper and StorageProxy to perform
   replication in-process [jvm-only] (CASSANDRA-535)
 * support mmapped I/O for reads, on by default on 64bit JVMs 
   (CASSANDRA-408, CASSANDRA-669)
 * improve insert concurrency, particularly during Hinted Handoff
   (CASSANDRA-658)
 * faster network code (CASSANDRA-675)
 * stress.py moved to contrib (CASSANDRA-635)
 * row caching [must be explicitly enabled per-CF in config] (CASSANDRA-678)
 * present a useful measure of compaction progress in JMX (CASSANDRA-599)
 * add bin/sstablekeys (CASSNADRA-679)
 * add ConsistencyLevel.ANY (CASSANDRA-687)
 * make removetoken remove nodes from gossip entirely (CASSANDRA-644)
 * add ability to set cache sizes at runtime (CASSANDRA-708)
 * report latency and cache hit rate statistics with lifetime totals
   instead of average over the last minute (CASSANDRA-702)
 * support get_range_slice for RandomPartitioner (CASSANDRA-745)
 * per-keyspace replication factory and replication strategy (CASSANDRA-620)
 * track latency in microseconds (CASSANDRA-733)
 * add describe_ Thrift methods, deprecating get_string_property and 
   get_string_list_property
 * jmx interface for tracking operation mode and streams in general.
   (CASSANDRA-709)
 * keep memtables in sorted order to improve range query performance
   (CASSANDRA-799)
 * use while loop instead of recursion when trimming sstables compaction list 
   to avoid blowing stack in pathological cases (CASSANDRA-804)
 * basic Hadoop map/reduce support (CASSANDRA-342)


0.5.1
 * ensure all files for an sstable are streamed to the same directory.
   (CASSANDRA-716)
 * more accurate load estimate for bootstrapping (CASSANDRA-762)
 * tolerate dead or unavailable bootstrap target on write (CASSANDRA-731)
 * allow larger numbers of keys (> 140M) in a sstable bloom filter
   (CASSANDRA-790)
 * include jvm argument improvements from CASSANDRA-504 in debian package
 * change streaming chunk size to 32MB to accomodate Windows XP limitations
   (was 64MB) (CASSANDRA-795)
 * fix get_range_slice returning results in the wrong order (CASSANDRA-781)
 

0.5.0 final
 * avoid attempting to delete temporary bootstrap files twice (CASSANDRA-681)
 * fix bogus NaN in nodeprobe cfstats output (CASSANDRA-646)
 * provide a policy for dealing with single thread executors w/ a full queue
   (CASSANDRA-694)
 * optimize inner read in MessagingService, vastly improving multiple-node
   performance (CASSANDRA-675)
 * wait for table flush before streaming data back to a bootstrapping node.
   (CASSANDRA-696)
 * keep track of bootstrapping sources by table so that bootstrapping doesn't 
   give the indication of finishing early (CASSANDRA-673)


0.5.0 RC3
 * commit the correct version of the patch for CASSANDRA-663


0.5.0 RC2 (unreleased)
 * fix bugs in converting get_range_slice results to Thrift 
   (CASSANDRA-647, CASSANDRA-649)
 * expose java.util.concurrent.TimeoutException in StorageProxy methods
   (CASSANDRA-600)
 * TcpConnectionManager was holding on to disconnected connections, 
   giving the false indication they were being used. (CASSANDRA-651)
 * Remove duplicated write. (CASSANDRA-662)
 * Abort bootstrap if IP is already in the token ring (CASSANDRA-663)
 * increase default commitlog sync period, and wait for last sync to 
   finish before submitting another (CASSANDRA-668)


0.5.0 RC1
 * Fix potential NPE in get_range_slice (CASSANDRA-623)
 * add CRC32 to commitlog entries (CASSANDRA-605)
 * fix data streaming on windows (CASSANDRA-630)
 * GC compacted sstables after cleanup and compaction (CASSANDRA-621)
 * Speed up anti-entropy validation (CASSANDRA-629)
 * Fix anti-entropy assertion error (CASSANDRA-639)
 * Fix pending range conflicts when bootstapping or moving
   multiple nodes at once (CASSANDRA-603)
 * Handle obsolete gossip related to node movement in the case where
   one or more nodes is down when the movement occurs (CASSANDRA-572)
 * Include dead nodes in gossip to avoid a variety of problems
   and fix HH to removed nodes (CASSANDRA-634)
 * return an InvalidRequestException for mal-formed SlicePredicates
   (CASSANDRA-643)
 * fix bug determining closest neighbor for use in multiple datacenters
   (CASSANDRA-648)
 * Vast improvements in anticompaction speed (CASSANDRA-607)
 * Speed up log replay and writes by avoiding redundant serializations
   (CASSANDRA-652)


0.5.0 beta 2
 * Bootstrap improvements (several tickets)
 * add nodeprobe repair anti-entropy feature (CASSANDRA-193, CASSANDRA-520)
 * fix possibility of partition when many nodes restart at once
   in clusters with multiple seeds (CASSANDRA-150)
 * fix NPE in get_range_slice when no data is found (CASSANDRA-578)
 * fix potential NPE in hinted handoff (CASSANDRA-585)
 * fix cleanup of local "system" keyspace (CASSANDRA-576)
 * improve computation of cluster load balance (CASSANDRA-554)
 * added super column read/write, column count, and column/row delete to
   cassandra-cli (CASSANDRA-567, CASSANDRA-594)
 * fix returning live subcolumns of deleted supercolumns (CASSANDRA-583)
 * respect JAVA_HOME in bin/ scripts (several tickets)
 * add StorageService.initClient for fat clients on the JVM (CASSANDRA-535)
   (see contrib/client_only for an example of use)
 * make consistency_level functional in get_range_slice (CASSANDRA-568)
 * optimize key deserialization for RandomPartitioner (CASSANDRA-581)
 * avoid GCing tombstones except on major compaction (CASSANDRA-604)
 * increase failure conviction threshold, resulting in less nodes
   incorrectly (and temporarily) marked as down (CASSANDRA-610)
 * respect memtable thresholds during log replay (CASSANDRA-609)
 * support ConsistencyLevel.ALL on read (CASSANDRA-584)
 * add nodeprobe removetoken command (CASSANDRA-564)


0.5.0 beta
 * Allow multiple simultaneous flushes, improving flush throughput 
   on multicore systems (CASSANDRA-401)
 * Split up locks to improve write and read throughput on multicore systems
   (CASSANDRA-444, CASSANDRA-414)
 * More efficient use of memory during compaction (CASSANDRA-436)
 * autobootstrap option: when enabled, all non-seed nodes will attempt
   to bootstrap when started, until bootstrap successfully
   completes. -b option is removed.  (CASSANDRA-438)
 * Unless a token is manually specified in the configuration xml,
   a bootstraping node will use a token that gives it half the
   keys from the most-heavily-loaded node in the cluster,
   instead of generating a random token. 
   (CASSANDRA-385, CASSANDRA-517)
 * Miscellaneous bootstrap fixes (several tickets)
 * Ability to change a node's token even after it has data on it
   (CASSANDRA-541)
 * Ability to decommission a live node from the ring (CASSANDRA-435)
 * Semi-automatic loadbalancing via nodeprobe (CASSANDRA-192)
 * Add ability to set compaction thresholds at runtime via
   JMX / nodeprobe.  (CASSANDRA-465)
 * Add "comment" field to ColumnFamily definition. (CASSANDRA-481)
 * Additional JMX metrics (CASSANDRA-482)
 * JSON based export and import tools (several tickets)
 * Hinted Handoff fixes (several tickets)
 * Add key cache to improve read performance (CASSANDRA-423)
 * Simplified construction of custom ReplicationStrategy classes
   (CASSANDRA-497)
 * Graphical application (Swing) for ring integrity verification and 
   visualization was added to contrib (CASSANDRA-252)
 * Add DCQUORUM, DCQUORUMSYNC consistency levels and corresponding
   ReplicationStrategy / EndpointSnitch classes.  Experimental.
   (CASSANDRA-492)
 * Web client interface added to contrib (CASSANDRA-457)
 * More-efficient flush for Random, CollatedOPP partitioners 
   for normal writes (CASSANDRA-446) and bulk load (CASSANDRA-420)
 * Add MemtableFlushAfterMinutes, a global replacement for the old 
   per-CF FlushPeriodInMinutes setting (CASSANDRA-463)
 * optimizations to slice reading (CASSANDRA-350) and supercolumn
   queries (CASSANDRA-510)
 * force binding to given listenaddress for nodes with multiple
   interfaces (CASSANDRA-546)
 * stress.py benchmarking tool improvements (several tickets)
 * optimized replica placement code (CASSANDRA-525)
 * faster log replay on restart (CASSANDRA-539, CASSANDRA-540)
 * optimized local-node writes (CASSANDRA-558)
 * added get_range_slice, deprecating get_key_range (CASSANDRA-344)
 * expose TimedOutException to thrift (CASSANDRA-563)
 

0.4.2
 * Add validation disallowing null keys (CASSANDRA-486)
 * Fix race conditions in TCPConnectionManager (CASSANDRA-487)
 * Fix using non-utf8-aware comparison as a sanity check.
   (CASSANDRA-493)
 * Improve default garbage collector options (CASSANDRA-504)
 * Add "nodeprobe flush" (CASSANDRA-505)
 * remove NotFoundException from get_slice throws list (CASSANDRA-518)
 * fix get (not get_slice) of entire supercolumn (CASSANDRA-508)
 * fix null token during bootstrap (CASSANDRA-501)


0.4.1
 * Fix FlushPeriod columnfamily configuration regression
   (CASSANDRA-455)
 * Fix long column name support (CASSANDRA-460)
 * Fix for serializing a row that only contains tombstones
   (CASSANDRA-458)
 * Fix for discarding unneeded commitlog segments (CASSANDRA-459)
 * Add SnapshotBeforeCompaction configuration option (CASSANDRA-426)
 * Fix compaction abort under insufficient disk space (CASSANDRA-473)
 * Fix reading subcolumn slice from tombstoned CF (CASSANDRA-484)
 * Fix race condition in RVH causing occasional NPE (CASSANDRA-478)


0.4.0
 * fix get_key_range problems when a node is down (CASSANDRA-440)
   and add UnavailableException to more Thrift methods
 * Add example EndPointSnitch contrib code (several tickets)


0.4.0 RC2
 * fix SSTable generation clash during compaction (CASSANDRA-418)
 * reject method calls with null parameters (CASSANDRA-308)
 * properly order ranges in nodeprobe output (CASSANDRA-421)
 * fix logging of certain errors on executor threads (CASSANDRA-425)


0.4.0 RC1
 * Bootstrap feature is live; use -b on startup (several tickets)
 * Added multiget api (CASSANDRA-70)
 * fix Deadlock with SelectorManager.doProcess and TcpConnection.write
   (CASSANDRA-392)
 * remove key cache b/c of concurrency bugs in third-party
   CLHM library (CASSANDRA-405)
 * update non-major compaction logic to use two threshold values
   (CASSANDRA-407)
 * add periodic / batch commitlog sync modes (several tickets)
 * inline BatchMutation into batch_insert params (CASSANDRA-403)
 * allow setting the logging level at runtime via mbean (CASSANDRA-402)
 * change default comparator to BytesType (CASSANDRA-400)
 * add forwards-compatible ConsistencyLevel parameter to get_key_range
   (CASSANDRA-322)
 * r/m special case of blocking for local destination when writing with 
   ConsistencyLevel.ZERO (CASSANDRA-399)
 * Fixes to make BinaryMemtable [bulk load interface] useful (CASSANDRA-337);
   see contrib/bmt_example for an example of using it.
 * More JMX properties added (several tickets)
 * Thrift changes (several tickets)
    - Merged _super get methods with the normal ones; return values
      are now of ColumnOrSuperColumn.
    - Similarly, merged batch_insert_super into batch_insert.



0.4.0 beta
 * On-disk data format has changed to allow billions of keys/rows per
   node instead of only millions
 * Multi-keyspace support
 * Scan all sstables for all queries to avoid situations where
   different types of operation on the same ColumnFamily could
   disagree on what data was present
 * Snapshot support via JMX
 * Thrift API has changed a _lot_:
    - removed time-sorted CFs; instead, user-defined comparators
      may be defined on the column names, which are now byte arrays.
      Default comparators are provided for UTF8, Bytes, Ascii, Long (i64),
      and UUID types.
    - removed colon-delimited strings in thrift api in favor of explicit
      structs such as ColumnPath, ColumnParent, etc.  Also normalized
      thrift struct and argument naming.
    - Added columnFamily argument to get_key_range.
    - Change signature of get_slice to accept starting and ending
      columns as well as an offset.  (This allows use of indexes.)
      Added "ascending" flag to allow reasonably-efficient reverse
      scans as well.  Removed get_slice_by_range as redundant.
    - get_key_range operates on one CF at a time
    - changed `block` boolean on insert methods to ConsistencyLevel enum,
      with options of NONE, ONE, QUORUM, and ALL.
    - added similar consistency_level parameter to read methods
    - column-name-set slice with no names given now returns zero columns
      instead of all of them.  ("all" can run your server out of memory.
      use a range-based slice with a high max column count instead.)
 * Removed the web interface. Node information can now be obtained by 
   using the newly introduced nodeprobe utility.
 * More JMX stats
 * Remove magic values from internals (e.g. special key to indicate
   when to flush memtables)
 * Rename configuration "table" to "keyspace"
 * Moved to crash-only design; no more shutdown (just kill the process)
 * Lots of bug fixes

Full list of issues resolved in 0.4 is at https://issues.apache.org/jira/secure/IssueNavigator.jspa?reset=true&&pid=12310865&fixfor=12313862&resolution=1&sorter/field=issuekey&sorter/order=DESC


0.3.0 RC3
 * Fix potential deadlock under load in TCPConnection.
   (CASSANDRA-220)


0.3.0 RC2
 * Fix possible data loss when server is stopped after replaying
   log but before new inserts force memtable flush.
   (CASSANDRA-204)
 * Added BUGS file


0.3.0 RC1
 * Range queries on keys, including user-defined key collation
 * Remove support
 * Workarounds for a weird bug in JDK select/register that seems
   particularly common on VM environments. Cassandra should deploy
   fine on EC2 now
 * Much improved infrastructure: the beginnings of a decent test suite
   ("ant test" for unit tests; "nosetests" for system tests), code
   coverage reporting, etc.
 * Expanded node status reporting via JMX
 * Improved error reporting/logging on both server and client
 * Reduced memory footprint in default configuration
 * Combined blocking and non-blocking versions of insert APIs
 * Added FlushPeriodInMinutes configuration parameter to force
   flushing of infrequently-updated ColumnFamilies<|MERGE_RESOLUTION|>--- conflicted
+++ resolved
@@ -1,4 +1,3 @@
-<<<<<<< HEAD
 1.0
  * removed binarymemtable (CASSANDRA-2692)
  * add commitlog_total_space_in_mb to prevent fragmented logs (CASSANDRA-2427)
@@ -74,6 +73,7 @@
  * Make SerializingCacheProvider the default if JNA is available (CASSANDRA-3183)
  * Fix backwards compatibilty for CQL memtable properties (CASSANDRA-3190)
 
+
 0.8.6
  * avoid trying to watch cassandra-topology.properties when loaded from jar
    (CASSANDRA-3138)
@@ -83,8 +83,15 @@
    (CASSANDRA-3129)
  * CustomTThreadPoolServer to log TTransportException at DEBUG level
    (CASSANDRA-3142)
+ * allow topology sort to work with non-unique rack names between 
+   datacenters (CASSANDRA-3152)
+ * Improve caching of same-version Messages on digest and repair paths
+   (CASSANDRA-3158)
  * Randomize choice of first replica for counter increment (CASSANDRA-2890)
  * Fix using read_repair_chance instead of merge_shard_change (CASSANDRA-3202)
+ * Avoid streaming data to nodes that already have it, on move as well as
+   decommission (CASSANDRA-3041)
+ * Fix divide by zero error in GCInspector
 
 
 0.8.5
@@ -106,15 +113,6 @@
    a value larger than 64KB (CASSANDRA-3057)
  * fix of numeric-only and string column names handling in CLI "drop index" 
    (CASSANDRA-3054)
-=======
-0.7.10
- * Fix divide by zero error in GCInspector (CASSANDRA-3164)
-
-
-0.7.9
- * don't include tmp files as sstable when create cfs (CASSANDRA-2929)
- * log Java classpath on startup (CASSANDRA-2895)
->>>>>>> a9e0930a
  * prune index scan resultset back to original request for lazy
    resultset expansion case (CASSANDRA-2964)
  * (Hadoop) fail jobs when Cassandra node has failed but TaskTracker
@@ -131,7 +129,6 @@
  * fix log4j initialization in EmbeddedCassandraService (CASSANDRA-2857)
  * remove gossip state when a new IP takes over a token (CASSANDRA-3071)
  * work around native memory leak in com.sun.management.GarbageCollectorMXBean
-<<<<<<< HEAD
     (CASSANDRA-2868)
  * fix UnavailableException with writes at CL.EACH_QUORM (CASSANDRA-3084)
  * fix parsing of the Keyspace and ColumnFamily names in numeric
@@ -205,10 +202,6 @@
    resultset expansion case (CASSANDRA-2964)
  * (Hadoop) fail jobs when Cassandra node has failed but TaskTracker
     has not (CASSANDRA-2388)
-=======
-   (CASSANDRA-2868, 3076)
- * fix UnavailableException with writes at CL.EACH_QUORM (CASSANDRA-3084)
->>>>>>> a9e0930a
 
 
 0.8.2
