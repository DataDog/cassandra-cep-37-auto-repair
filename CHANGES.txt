4.0
 * Allow skipping equality-restricted clustering columns in ORDER BY clause (CASSANDRA-10271)
 * Use common nowInSec for validation compactions (CASSANDRA-13671)
 * Improve handling of IR prepare failures (CASSANDRA-13672)
 * Send IR coordinator messages synchronously (CASSANDRA-13673)
 * Flush system.repair table before IR finalize promise (CASSANDRA-13660)
 * Fix column filter creation for wildcard queries (CASSANDRA-13650)
 * Add 'nodetool getbatchlogreplaythrottle' and 'nodetool setbatchlogreplaythrottle' (CASSANDRA-13614)
 * fix race condition in PendingRepairManager (CASSANDRA-13659)
 * Allow noop incremental repair state transitions (CASSANDRA-13658)
 * Run repair with down replicas (CASSANDRA-10446)
 * Added started & completed repair metrics (CASSANDRA-13598)
 * Added started & completed repair metrics (CASSANDRA-13598)
 * Improve secondary index (re)build failure and concurrency handling (CASSANDRA-10130)
 * Improve calculation of available disk space for compaction (CASSANDRA-13068)
 * Change the accessibility of RowCacheSerializer for third party row cache plugins (CASSANDRA-13579)
 * Allow sub-range repairs for a preview of repaired data (CASSANDRA-13570)
 * NPE in IR cleanup when columnfamily has no sstables (CASSANDRA-13585)
 * Fix Randomness of stress values (CASSANDRA-12744)
 * Allow selecting Map values and Set elements (CASSANDRA-7396)
 * Fast and garbage-free Streaming Histogram (CASSANDRA-13444)
 * Update repairTime for keyspaces on completion (CASSANDRA-13539)
 * Add configurable upper bound for validation executor threads (CASSANDRA-13521)
 * Bring back maxHintTTL propery (CASSANDRA-12982)
 * Add testing guidelines (CASSANDRA-13497)
 * Add more repair metrics (CASSANDRA-13531)
 * RangeStreamer should be smarter when picking endpoints for streaming (CASSANDRA-4650)
 * Avoid rewrapping an exception thrown for cache load functions (CASSANDRA-13367)
 * Log time elapsed for each incremental repair phase (CASSANDRA-13498)
 * Add multiple table operation support to cassandra-stress (CASSANDRA-8780)
 * Fix incorrect cqlsh results when selecting same columns multiple times (CASSANDRA-13262)
 * Fix WriteResponseHandlerTest is sensitive to test execution order (CASSANDRA-13421)
 * Improve incremental repair logging (CASSANDRA-13468)
 * Start compaction when incremental repair finishes (CASSANDRA-13454)
 * Add repair streaming preview (CASSANDRA-13257)
 * Cleanup isIncremental/repairedAt usage (CASSANDRA-13430)
 * Change protocol to allow sending key space independent of query string (CASSANDRA-10145)
 * Make gc_log and gc_warn settable at runtime (CASSANDRA-12661)
 * Take number of files in L0 in account when estimating remaining compaction tasks (CASSANDRA-13354)
 * Skip building views during base table streams on range movements (CASSANDRA-13065)
 * Improve error messages for +/- operations on maps and tuples (CASSANDRA-13197)
 * Remove deprecated repair JMX APIs (CASSANDRA-11530)
 * Fix version check to enable streaming keep-alive (CASSANDRA-12929)
 * Make it possible to monitor an ideal consistency level separate from actual consistency level (CASSANDRA-13289)
 * Outbound TCP connections ignore internode authenticator (CASSANDRA-13324)
 * Upgrade junit from 4.6 to 4.12 (CASSANDRA-13360)
 * Cleanup ParentRepairSession after repairs (CASSANDRA-13359)
 * Upgrade snappy-java to 1.1.2.6 (CASSANDRA-13336)
 * Incremental repair not streaming correct sstables (CASSANDRA-13328)
 * Upgrade the jna version to 4.3.0 (CASSANDRA-13300)
 * Add the currentTimestamp, currentDate, currentTime and currentTimeUUID functions (CASSANDRA-13132)
 * Remove config option index_interval (CASSANDRA-10671)
 * Reduce lock contention for collection types and serializers (CASSANDRA-13271)
 * Make it possible to override MessagingService.Verb ids (CASSANDRA-13283)
 * Avoid synchronized on prepareForRepair in ActiveRepairService (CASSANDRA-9292)
 * Adds the ability to use uncompressed chunks in compressed files (CASSANDRA-10520)
 * Don't flush sstables when streaming for incremental repair (CASSANDRA-13226)
 * Remove unused method (CASSANDRA-13227)
 * Fix minor bugs related to #9143 (CASSANDRA-13217)
 * Output warning if user increases RF (CASSANDRA-13079)
 * Remove pre-3.0 streaming compatibility code for 4.0 (CASSANDRA-13081)
 * Add support for + and - operations on dates (CASSANDRA-11936)
 * Fix consistency of incrementally repaired data (CASSANDRA-9143)
 * Increase commitlog version (CASSANDRA-13161)
 * Make TableMetadata immutable, optimize Schema (CASSANDRA-9425)
 * Refactor ColumnCondition (CASSANDRA-12981)
 * Parallelize streaming of different keyspaces (CASSANDRA-4663)
 * Improved compactions metrics (CASSANDRA-13015)
 * Speed-up start-up sequence by avoiding un-needed flushes (CASSANDRA-13031)
 * Use Caffeine (W-TinyLFU) for on-heap caches (CASSANDRA-10855)
 * Thrift removal (CASSANDRA-11115)
 * Remove pre-3.0 compatibility code for 4.0 (CASSANDRA-12716)
 * Add column definition kind to dropped columns in schema (CASSANDRA-12705)
 * Add (automate) Nodetool Documentation (CASSANDRA-12672)
 * Update bundled cqlsh python driver to 3.7.0 (CASSANDRA-12736)
 * Reject invalid replication settings when creating or altering a keyspace (CASSANDRA-12681)
 * Clean up the SSTableReader#getScanner API wrt removal of RateLimiter (CASSANDRA-12422)
 * Use new token allocation for non bootstrap case as well (CASSANDRA-13080)
 * Avoid byte-array copy when key cache is disabled (CASSANDRA-13084)
 * Require forceful decommission if number of nodes is less than replication factor (CASSANDRA-12510)
 * Allow IN restrictions on column families with collections (CASSANDRA-12654)
 * Log message size in trace message in OutboundTcpConnection (CASSANDRA-13028)
 * Add timeUnit Days for cassandra-stress (CASSANDRA-13029)
 * Add mutation size and batch metrics (CASSANDRA-12649)
 * Add method to get size of endpoints to TokenMetadata (CASSANDRA-12999)
 * Expose time spent waiting in thread pool queue (CASSANDRA-8398)
 * Conditionally update index built status to avoid unnecessary flushes (CASSANDRA-12969)
 * cqlsh auto completion: refactor definition of compaction strategy options (CASSANDRA-12946)
 * Add support for arithmetic operators (CASSANDRA-11935)
 * Add histogram for delay to deliver hints (CASSANDRA-13234)
 * Fix cqlsh automatic protocol downgrade regression (CASSANDRA-13307)
 * Changing `max_hint_window_in_ms` at runtime (CASSANDRA-11720)
 * Trivial format error in StorageProxy (CASSANDRA-13551)
 * Nodetool repair can hang forever if we lose the notification for the repair completing/failing (CASSANDRA-13480)
 * Anticompaction can cause noisy log messages (CASSANDRA-13684)


3.11.1
 * Duplicate the buffer before passing it to analyser in SASI operation (CASSANDRA-13512)
 * Properly evict pstmts from prepared statements cache (CASSANDRA-13641)
Merged from 3.0:
<<<<<<< HEAD
=======
3.0.15
 * Purge tombstones created by expired cells (CASSANDRA-13643)
>>>>>>> 6d0e95af
 * Make concat work with iterators that have different subsets of columns (CASSANDRA-13482)
 * Set test.runners based on cores and memory size (CASSANDRA-13078)
 * Allow different NUMACTL_ARGS to be passed in (CASSANDRA-13557)
 * Fix secondary index queries on COMPACT tables (CASSANDRA-13627)
 * Nodetool listsnapshots output is missing a newline, if there are no snapshots (CASSANDRA-13568)
Merged from 2.2:
 * Fix queries with LIMIT and filtering on clustering columns (CASSANDRA-11223)
 * Fix potential NPE when resume bootstrap fails (CASSANDRA-13272)
 * Fix toJSONString for the UDT, tuple and collection types (CASSANDRA-13592)
 * Fix nested Tuples/UDTs validation (CASSANDRA-13646)

3.11.0
 * Allow native function calls in CQLSSTableWriter (CASSANDRA-12606)
 * Replace string comparison with regex/number checks in MessagingService test (CASSANDRA-13216)
 * Fix formatting of duration columns in CQLSH (CASSANDRA-13549)
 * Fix the problem with duplicated rows when using paging with SASI (CASSANDRA-13302)
 * Allow CONTAINS statements filtering on the partition key and it’s parts (CASSANDRA-13275)
 * Fall back to even ranges calculation in clusters with vnodes when tokens are distributed unevenly (CASSANDRA-13229)
 * Fix duration type validation to prevent overflow (CASSANDRA-13218)
 * Forbid unsupported creation of SASI indexes over partition key columns (CASSANDRA-13228)
 * Reject multiple values for a key in CQL grammar. (CASSANDRA-13369)
 * UDA fails without input rows (CASSANDRA-13399)
 * Fix compaction-stress by using daemonInitialization (CASSANDRA-13188)
 * V5 protocol flags decoding broken (CASSANDRA-13443)
 * Use write lock not read lock for removing sstables from compaction strategies. (CASSANDRA-13422)
 * Use corePoolSize equal to maxPoolSize in JMXEnabledThreadPoolExecutors (CASSANDRA-13329)
 * Avoid rebuilding SASI indexes containing no values (CASSANDRA-12962)
 * Add charset to Analyser input stream (CASSANDRA-13151)
 * Fix testLimitSSTables flake caused by concurrent flush (CASSANDRA-12820)
 * cdc column addition strikes again (CASSANDRA-13382)
 * Fix static column indexes (CASSANDRA-13277)
 * DataOutputBuffer.asNewBuffer broken (CASSANDRA-13298)
 * unittest CipherFactoryTest failed on MacOS (CASSANDRA-13370)
 * Forbid SELECT restrictions and CREATE INDEX over non-frozen UDT columns (CASSANDRA-13247)
 * Default logging we ship will incorrectly print "?:?" for "%F:%L" pattern (CASSANDRA-13317)
 * Possible AssertionError in UnfilteredRowIteratorWithLowerBound (CASSANDRA-13366)
 * Support unaligned memory access for AArch64 (CASSANDRA-13326)
 * Improve SASI range iterator efficiency on intersection with an empty range (CASSANDRA-12915).
 * Fix equality comparisons of columns using the duration type (CASSANDRA-13174)
 * Move to FastThreadLocalThread and FastThreadLocal (CASSANDRA-13034)
 * nodetool stopdaemon errors out (CASSANDRA-13030)
 * Tables in system_distributed should not use gcgs of 0 (CASSANDRA-12954)
 * Fix primary index calculation for SASI (CASSANDRA-12910)
 * More fixes to the TokenAllocator (CASSANDRA-12990)
 * NoReplicationTokenAllocator should work with zero replication factor (CASSANDRA-12983)
 * Address message coalescing regression (CASSANDRA-12676)
 * Delete illegal character from StandardTokenizerImpl.jflex (CASSANDRA-13417)
 * Fix cqlsh automatic protocol downgrade regression (CASSANDRA-13307)
 * Tracing payload not passed from QueryMessage to tracing session (CASSANDRA-12835)
Merged from 3.0:
 * Ensure int overflow doesn't occur when calculating large partition warning size (CASSANDRA-13172)
 * Ensure consistent view of partition columns between coordinator and replica in ColumnFilter (CASSANDRA-13004)
 * Failed unregistering mbean during drop keyspace (CASSANDRA-13346)
 * nodetool scrub/cleanup/upgradesstables exit code is wrong (CASSANDRA-13542)
 * Fix the reported number of sstable data files accessed per read (CASSANDRA-13120)
 * Fix schema digest mismatch during rolling upgrades from versions before 3.0.12 (CASSANDRA-13559)
 * Upgrade JNA version to 4.4.0 (CASSANDRA-13072)
 * Interned ColumnIdentifiers should use minimal ByteBuffers (CASSANDRA-13533)
 * Fix repair process violating start/end token limits for small ranges (CASSANDRA-13052)
 * Add storage port options to sstableloader (CASSANDRA-13518)
 * Properly handle quoted index names in cqlsh DESCRIBE output (CASSANDRA-12847)
 * Fix NPE in StorageService.excise() (CASSANDRA-13163)
 * Expire OutboundTcpConnection messages by a single Thread (CASSANDRA-13265)
 * Fail repair if insufficient responses received (CASSANDRA-13397)
 * Fix SSTableLoader fail when the loaded table contains dropped columns (CASSANDRA-13276)
 * Avoid name clashes in CassandraIndexTest (CASSANDRA-13427)
 * Handling partially written hint files (CASSANDRA-12728)
 * Interrupt replaying hints on decommission (CASSANDRA-13308)
 * Handling partially written hint files (CASSANDRA-12728)
 * Fix NPE issue in StorageService (CASSANDRA-13060)
 * Make reading of range tombstones more reliable (CASSANDRA-12811)
 * Fix startup problems due to schema tables not completely flushed (CASSANDRA-12213)
 * Fix view builder bug that can filter out data on restart (CASSANDRA-13405)
 * Fix 2i page size calculation when there are no regular columns (CASSANDRA-13400)
 * Fix the conversion of 2.X expired rows without regular column data (CASSANDRA-13395)
 * Fix hint delivery when using ext+internal IPs with prefer_local enabled (CASSANDRA-13020)
 * Legacy deserializer can create empty range tombstones (CASSANDRA-13341)
 * Legacy caching options can prevent 3.0 upgrade (CASSANDRA-13384)
 * Use the Kernel32 library to retrieve the PID on Windows and fix startup checks (CASSANDRA-13333)
 * Fix code to not exchange schema across major versions (CASSANDRA-13274)
 * Dropping column results in "corrupt" SSTable (CASSANDRA-13337)
 * Bugs handling range tombstones in the sstable iterators (CASSANDRA-13340)
 * Fix CONTAINS filtering for null collections (CASSANDRA-13246)
 * Applying: Use a unique metric reservoir per test run when using Cassandra-wide metrics residing in MBeans (CASSANDRA-13216)
 * Propagate row deletions in 2i tables on upgrade (CASSANDRA-13320)
 * Slice.isEmpty() returns false for some empty slices (CASSANDRA-13305)
 * Add formatted row output to assertEmpty in CQL Tester (CASSANDRA-13238)
 * Prevent data loss on upgrade 2.1 - 3.0 by adding component separator to LogRecord absolute path (CASSANDRA-13294)
 * Improve testing on macOS by eliminating sigar logging (CASSANDRA-13233)
 * Cqlsh copy-from should error out when csv contains invalid data for collections (CASSANDRA-13071)
 * Fix "multiple versions of ant detected..." when running ant test (CASSANDRA-13232)
 * Coalescing strategy sleeps too much (CASSANDRA-13090)
 * Faster StreamingHistogram (CASSANDRA-13038)
 * Legacy deserializer can create unexpected boundary range tombstones (CASSANDRA-13237)
 * Remove unnecessary assertion from AntiCompactionTest (CASSANDRA-13070)
 * Fix cqlsh COPY for dates before 1900 (CASSANDRA-13185)
 * Use keyspace replication settings on system.size_estimates table (CASSANDRA-9639)
 * Add vm.max_map_count StartupCheck (CASSANDRA-13008)
 * Obfuscate password in stress-graphs (CASSANDRA-12233)
 * Hint related logging should include the IP address of the destination in addition to
   host ID (CASSANDRA-13205)
 * Reloading logback.xml does not work (CASSANDRA-13173)
 * Lightweight transactions temporarily fail after upgrade from 2.1 to 3.0 (CASSANDRA-13109)
 * Duplicate rows after upgrading from 2.1.16 to 3.0.10/3.9 (CASSANDRA-13125)
 * Fix UPDATE queries with empty IN restrictions (CASSANDRA-13152)
 * Fix handling of partition with partition-level deletion plus
   live rows in sstabledump (CASSANDRA-13177)
 * Provide user workaround when system_schema.columns does not contain entries
   for a table that's in system_schema.tables (CASSANDRA-13180)
 * Nodetool upgradesstables/scrub/compact ignores system tables (CASSANDRA-13410)
 * Fix schema version calculation for rolling upgrades (CASSANDRA-13441)
Merged from 2.2:
 * Nodes started with join_ring=False should be able to serve requests when authentication is enabled (CASSANDRA-11381)
 * cqlsh COPY FROM: increment error count only for failures, not for attempts (CASSANDRA-13209)
 * Avoid starting gossiper in RemoveTest (CASSANDRA-13407)
 * Fix weightedSize() for row-cache reported by JMX and NodeTool (CASSANDRA-13393)
 * Fix JVM metric names (CASSANDRA-13103)
 * Honor truststore-password parameter in cassandra-stress (CASSANDRA-12773)
 * Discard in-flight shadow round responses (CASSANDRA-12653)
 * Don't anti-compact repaired data to avoid inconsistencies (CASSANDRA-13153)
 * Wrong logger name in AnticompactionTask (CASSANDRA-13343)
 * Commitlog replay may fail if last mutation is within 4 bytes of end of segment (CASSANDRA-13282)
 * Fix queries updating multiple time the same list (CASSANDRA-13130)
 * Fix GRANT/REVOKE when keyspace isn't specified (CASSANDRA-13053)
 * Fix flaky LongLeveledCompactionStrategyTest (CASSANDRA-12202)
 * Fix failing COPY TO STDOUT (CASSANDRA-12497)
 * Fix ColumnCounter::countAll behaviour for reverse queries (CASSANDRA-13222)
 * Exceptions encountered calling getSeeds() breaks OTC thread (CASSANDRA-13018)
 * Fix negative mean latency metric (CASSANDRA-12876)
 * Use only one file pointer when creating commitlog segments (CASSANDRA-12539)
Merged from 2.1:
 * Fix 2ndary index queries on partition keys for tables with static columns (CASSANDRA-13147)
 * Fix ParseError unhashable type list in cqlsh copy from (CASSANDRA-13364)
 * Remove unused repositories (CASSANDRA-13278)
 * Log stacktrace of uncaught exceptions (CASSANDRA-13108)
 * Use portable stderr for java error in startup (CASSANDRA-13211)
 * Fix Thread Leak in OutboundTcpConnection (CASSANDRA-13204)
 * Upgrade netty version to fix memory leak with client encryption (CASSANDRA-13114)
 * Coalescing strategy can enter infinite loop (CASSANDRA-13159)


3.10
 * Fix secondary index queries regression (CASSANDRA-13013)
 * Add duration type to the protocol V5 (CASSANDRA-12850)
 * Fix duration type validation (CASSANDRA-13143)
 * Fix flaky GcCompactionTest (CASSANDRA-12664)
 * Fix TestHintedHandoff.hintedhandoff_decom_test (CASSANDRA-13058)
 * Fixed query monitoring for range queries (CASSANDRA-13050)
 * Remove outboundBindAny configuration property (CASSANDRA-12673)
 * Use correct bounds for all-data range when filtering (CASSANDRA-12666)
 * Remove timing window in test case (CASSANDRA-12875)
 * Resolve unit testing without JCE security libraries installed (CASSANDRA-12945)
 * Fix inconsistencies in cassandra-stress load balancing policy (CASSANDRA-12919)
 * Fix validation of non-frozen UDT cells (CASSANDRA-12916)
 * Don't shut down socket input/output on StreamSession (CASSANDRA-12903)
 * Fix Murmur3PartitionerTest (CASSANDRA-12858)
 * Move cqlsh syntax rules into separate module and allow easier customization (CASSANDRA-12897)
 * Fix CommitLogSegmentManagerTest (CASSANDRA-12283)
 * Fix cassandra-stress truncate option (CASSANDRA-12695)
 * Fix crossNode value when receiving messages (CASSANDRA-12791)
 * Don't load MX4J beans twice (CASSANDRA-12869)
 * Extend native protocol request flags, add versions to SUPPORTED, and introduce ProtocolVersion enum (CASSANDRA-12838)
 * Set JOINING mode when running pre-join tasks (CASSANDRA-12836)
 * remove net.mintern.primitive library due to license issue (CASSANDRA-12845)
 * Properly format IPv6 addresses when logging JMX service URL (CASSANDRA-12454)
 * Optimize the vnode allocation for single replica per DC (CASSANDRA-12777)
 * Use non-token restrictions for bounds when token restrictions are overridden (CASSANDRA-12419)
 * Fix CQLSH auto completion for PER PARTITION LIMIT (CASSANDRA-12803)
 * Use different build directories for Eclipse and Ant (CASSANDRA-12466)
 * Avoid potential AttributeError in cqlsh due to no table metadata (CASSANDRA-12815)
 * Fix RandomReplicationAwareTokenAllocatorTest.testExistingCluster (CASSANDRA-12812)
 * Upgrade commons-codec to 1.9 (CASSANDRA-12790)
 * Add duration data type (CASSANDRA-11873)
 * Make the fanout size for LeveledCompactionStrategy to be configurable (CASSANDRA-11550)
 * Fix timeout in ReplicationAwareTokenAllocatorTest (CASSANDRA-12784)
 * Improve sum aggregate functions (CASSANDRA-12417)
 * Make cassandra.yaml docs for batch_size_*_threshold_in_kb reflect changes in CASSANDRA-10876 (CASSANDRA-12761)
 * cqlsh fails to format collections when using aliases (CASSANDRA-11534)
 * Check for hash conflicts in prepared statements (CASSANDRA-12733)
 * Exit query parsing upon first error (CASSANDRA-12598)
 * Fix cassandra-stress to use single seed in UUID generation (CASSANDRA-12729)
 * CQLSSTableWriter does not allow Update statement (CASSANDRA-12450)
 * Config class uses boxed types but DD exposes primitive types (CASSANDRA-12199)
 * Add pre- and post-shutdown hooks to Storage Service (CASSANDRA-12461)
 * Add hint delivery metrics (CASSANDRA-12693)
 * Remove IndexInfo cache from FileIndexInfoRetriever (CASSANDRA-12731)
 * ColumnIndex does not reuse buffer (CASSANDRA-12502)
 * cdc column addition still breaks schema migration tasks (CASSANDRA-12697)
 * Upgrade metrics-reporter dependencies (CASSANDRA-12089)
 * Tune compaction thread count via nodetool (CASSANDRA-12248)
 * Add +=/-= shortcut syntax for update queries (CASSANDRA-12232)
 * Include repair session IDs in repair start message (CASSANDRA-12532)
 * Add a blocking task to Index, run before joining the ring (CASSANDRA-12039)
 * Fix NPE when using CQLSSTableWriter (CASSANDRA-12667)
 * Support optional backpressure strategies at the coordinator (CASSANDRA-9318)
 * Make randompartitioner work with new vnode allocation (CASSANDRA-12647)
 * Fix cassandra-stress graphing (CASSANDRA-12237)
 * Allow filtering on partition key columns for queries without secondary indexes (CASSANDRA-11031)
 * Fix Cassandra Stress reporting thread model and precision (CASSANDRA-12585)
 * Add JMH benchmarks.jar (CASSANDRA-12586)
 * Cleanup uses of AlterTableStatementColumn (CASSANDRA-12567)
 * Add keep-alive to streaming (CASSANDRA-11841)
 * Tracing payload is passed through newSession(..) (CASSANDRA-11706)
 * avoid deleting non existing sstable files and improve related log messages (CASSANDRA-12261)
 * json/yaml output format for nodetool compactionhistory (CASSANDRA-12486)
 * Retry all internode messages once after a connection is
   closed and reopened (CASSANDRA-12192)
 * Add support to rebuild from targeted replica (CASSANDRA-9875)
 * Add sequence distribution type to cassandra stress (CASSANDRA-12490)
 * "SELECT * FROM foo LIMIT ;" does not error out (CASSANDRA-12154)
 * Define executeLocally() at the ReadQuery Level (CASSANDRA-12474)
 * Extend read/write failure messages with a map of replica addresses
   to error codes in the v5 native protocol (CASSANDRA-12311)
 * Fix rebuild of SASI indexes with existing index files (CASSANDRA-12374)
 * Let DatabaseDescriptor not implicitly startup services (CASSANDRA-9054, 12550)
 * Fix clustering indexes in presence of static columns in SASI (CASSANDRA-12378)
 * Fix queries on columns with reversed type on SASI indexes (CASSANDRA-12223)
 * Added slow query log (CASSANDRA-12403)
 * Count full coordinated request against timeout (CASSANDRA-12256)
 * Allow TTL with null value on insert and update (CASSANDRA-12216)
 * Make decommission operation resumable (CASSANDRA-12008)
 * Add support to one-way targeted repair (CASSANDRA-9876)
 * Remove clientutil jar (CASSANDRA-11635)
 * Fix compaction throughput throttle (CASSANDRA-12366, CASSANDRA-12717)
 * Delay releasing Memtable memory on flush until PostFlush has finished running (CASSANDRA-12358)
 * Cassandra stress should dump all setting on startup (CASSANDRA-11914)
 * Make it possible to compact a given token range (CASSANDRA-10643)
 * Allow updating DynamicEndpointSnitch properties via JMX (CASSANDRA-12179)
 * Collect metrics on queries by consistency level (CASSANDRA-7384)
 * Add support for GROUP BY to SELECT statement (CASSANDRA-10707)
 * Deprecate memtable_cleanup_threshold and update default for memtable_flush_writers (CASSANDRA-12228)
 * Upgrade to OHC 0.4.4 (CASSANDRA-12133)
 * Add version command to cassandra-stress (CASSANDRA-12258)
 * Create compaction-stress tool (CASSANDRA-11844)
 * Garbage-collecting compaction operation and schema option (CASSANDRA-7019)
 * Add beta protocol flag for v5 native protocol (CASSANDRA-12142)
 * Support filtering on non-PRIMARY KEY columns in the CREATE
   MATERIALIZED VIEW statement's WHERE clause (CASSANDRA-10368)
 * Unify STDOUT and SYSTEMLOG logback format (CASSANDRA-12004)
 * COPY FROM should raise error for non-existing input files (CASSANDRA-12174)
 * Faster write path (CASSANDRA-12269)
 * Option to leave omitted columns in INSERT JSON unset (CASSANDRA-11424)
 * Support json/yaml output in nodetool tpstats (CASSANDRA-12035)
 * Expose metrics for successful/failed authentication attempts (CASSANDRA-10635)
 * Prepend snapshot name with "truncated" or "dropped" when a snapshot
   is taken before truncating or dropping a table (CASSANDRA-12178)
 * Optimize RestrictionSet (CASSANDRA-12153)
 * cqlsh does not automatically downgrade CQL version (CASSANDRA-12150)
 * Omit (de)serialization of state variable in UDAs (CASSANDRA-9613)
 * Create a system table to expose prepared statements (CASSANDRA-8831)
 * Reuse DataOutputBuffer from ColumnIndex (CASSANDRA-11970)
 * Remove DatabaseDescriptor dependency from SegmentedFile (CASSANDRA-11580)
 * Add supplied username to authentication error messages (CASSANDRA-12076)
 * Remove pre-startup check for open JMX port (CASSANDRA-12074)
 * Remove compaction Severity from DynamicEndpointSnitch (CASSANDRA-11738)
 * Restore resumable hints delivery (CASSANDRA-11960)
 * Properly record CAS contention (CASSANDRA-12626)
Merged from 3.0:
 * Dump threads when unit tests time out (CASSANDRA-13117)
 * Better error when modifying function permissions without explicit keyspace (CASSANDRA-12925)
 * Indexer is not correctly invoked when building indexes over sstables (CASSANDRA-13075)
 * Stress daemon help is incorrect (CASSANDRA-12563)
 * Read repair is not blocking repair to finish in foreground repair (CASSANDRA-13115)
 * Replace empty strings with null values if they cannot be converted (CASSANDRA-12794)
 * Remove support for non-JavaScript UDFs (CASSANDRA-12883)
 * Fix deserialization of 2.x DeletedCells (CASSANDRA-12620)
 * Add parent repair session id to anticompaction log message (CASSANDRA-12186)
 * Improve contention handling on failure to acquire MV lock for streaming and hints (CASSANDRA-12905)
 * Fix DELETE and UPDATE queries with empty IN restrictions (CASSANDRA-12829)
 * Mark MVs as built after successful bootstrap (CASSANDRA-12984)
 * Estimated TS drop-time histogram updated with Cell.NO_DELETION_TIME (CASSANDRA-13040)
 * Nodetool compactionstats fails with NullPointerException (CASSANDRA-13021)
 * Thread local pools never cleaned up (CASSANDRA-13033)
 * Set RPC_READY to false when draining or if a node is marked as shutdown (CASSANDRA-12781)
 * CQL often queries static columns unnecessarily (CASSANDRA-12768)
 * Make sure sstables only get committed when it's safe to discard commit log records (CASSANDRA-12956)
 * Reject default_time_to_live option when creating or altering MVs (CASSANDRA-12868)
 * Nodetool should use a more sane max heap size (CASSANDRA-12739)
 * LocalToken ensures token values are cloned on heap (CASSANDRA-12651)
 * AnticompactionRequestSerializer serializedSize is incorrect (CASSANDRA-12934)
 * Prevent reloading of logback.xml from UDF sandbox (CASSANDRA-12535)
 * Reenable HeapPool (CASSANDRA-12900)
 * Disallow offheap_buffers memtable allocation (CASSANDRA-11039)
 * Fix CommitLogSegmentManagerTest (CASSANDRA-12283)
 * Pass root cause to CorruptBlockException when uncompression failed (CASSANDRA-12889)
 * Batch with multiple conditional updates for the same partition causes AssertionError (CASSANDRA-12867)
 * Make AbstractReplicationStrategy extendable from outside its package (CASSANDRA-12788)
 * Don't tell users to turn off consistent rangemovements during rebuild. (CASSANDRA-12296)
 * Fix CommitLogTest.testDeleteIfNotDirty (CASSANDRA-12854)
 * Avoid deadlock due to MV lock contention (CASSANDRA-12689)
 * Fix for KeyCacheCqlTest flakiness (CASSANDRA-12801)
 * Include SSTable filename in compacting large row message (CASSANDRA-12384)
 * Fix potential socket leak (CASSANDRA-12329, CASSANDRA-12330)
 * Fix ViewTest.testCompaction (CASSANDRA-12789)
 * Improve avg aggregate functions (CASSANDRA-12417)
 * Preserve quoted reserved keyword column names in MV creation (CASSANDRA-11803)
 * nodetool stopdaemon errors out (CASSANDRA-12646)
 * Split materialized view mutations on build to prevent OOM (CASSANDRA-12268)
 * mx4j does not work in 3.0.8 (CASSANDRA-12274)
 * Abort cqlsh copy-from in case of no answer after prolonged period of time (CASSANDRA-12740)
 * Avoid sstable corrupt exception due to dropped static column (CASSANDRA-12582)
 * Make stress use client mode to avoid checking commit log size on startup (CASSANDRA-12478)
 * Fix exceptions with new vnode allocation (CASSANDRA-12715)
 * Unify drain and shutdown processes (CASSANDRA-12509)
 * Fix NPE in ComponentOfSlice.isEQ() (CASSANDRA-12706)
 * Fix failure in LogTransactionTest (CASSANDRA-12632)
 * Fix potentially incomplete non-frozen UDT values when querying with the
   full primary key specified (CASSANDRA-12605)
 * Make sure repaired tombstones are dropped when only_purge_repaired_tombstones is enabled (CASSANDRA-12703)
 * Skip writing MV mutations to commitlog on mutation.applyUnsafe() (CASSANDRA-11670)
 * Establish consistent distinction between non-existing partition and NULL value for LWTs on static columns (CASSANDRA-12060)
 * Extend ColumnIdentifier.internedInstances key to include the type that generated the byte buffer (CASSANDRA-12516)
 * Handle composite prefixes with final EOC=0 as in 2.x and refactor LegacyLayout.decodeBound (CASSANDRA-12423)
 * select_distinct_with_deletions_test failing on non-vnode environments (CASSANDRA-11126)
 * Stack Overflow returned to queries while upgrading (CASSANDRA-12527)
 * Fix legacy regex for temporary files from 2.2 (CASSANDRA-12565)
 * Add option to state current gc_grace_seconds to tools/bin/sstablemetadata (CASSANDRA-12208)
 * Fix file system race condition that may cause LogAwareFileLister to fail to classify files (CASSANDRA-11889)
 * Fix file handle leaks due to simultaneous compaction/repair and
   listing snapshots, calculating snapshot sizes, or making schema
   changes (CASSANDRA-11594)
 * Fix nodetool repair exits with 0 for some errors (CASSANDRA-12508)
 * Do not shut down BatchlogManager twice during drain (CASSANDRA-12504)
 * Disk failure policy should not be invoked on out of space (CASSANDRA-12385)
 * Calculate last compacted key on startup (CASSANDRA-6216)
 * Add schema to snapshot manifest, add USING TIMESTAMP clause to ALTER TABLE statements (CASSANDRA-7190)
 * If CF has no clustering columns, any row cache is full partition cache (CASSANDRA-12499)
 * Correct log message for statistics of offheap memtable flush (CASSANDRA-12776)
 * Explicitly set locale for string validation (CASSANDRA-12541,CASSANDRA-12542,CASSANDRA-12543,CASSANDRA-12545)
Merged from 2.2:
 * Fix speculative retry bugs (CASSANDRA-13009)
 * Fix handling of nulls and unsets in IN conditions (CASSANDRA-12981)
 * Fix race causing infinite loop if Thrift server is stopped before it starts listening (CASSANDRA-12856)
 * CompactionTasks now correctly drops sstables out of compaction when not enough disk space is available (CASSANDRA-12979)
 * Fix DynamicEndpointSnitch noop in multi-datacenter situations (CASSANDRA-13074)
 * cqlsh copy-from: encode column names to avoid primary key parsing errors (CASSANDRA-12909)
 * Temporarily fix bug that creates commit log when running offline tools (CASSANDRA-8616)
 * Reduce granuality of OpOrder.Group during index build (CASSANDRA-12796)
 * Test bind parameters and unset parameters in InsertUpdateIfConditionTest (CASSANDRA-12980)
 * Use saved tokens when setting local tokens on StorageService.joinRing (CASSANDRA-12935)
 * cqlsh: fix DESC TYPES errors (CASSANDRA-12914)
 * Fix leak on skipped SSTables in sstableupgrade (CASSANDRA-12899)
 * Avoid blocking gossip during pending range calculation (CASSANDRA-12281)
 * Fix purgeability of tombstones with max timestamp (CASSANDRA-12792)
 * Fail repair if participant dies during sync or anticompaction (CASSANDRA-12901)
 * cqlsh COPY: unprotected pk values before converting them if not using prepared statements (CASSANDRA-12863)
 * Fix Util.spinAssertEquals (CASSANDRA-12283)
 * Fix potential NPE for compactionstats (CASSANDRA-12462)
 * Prepare legacy authenticate statement if credentials table initialised after node startup (CASSANDRA-12813)
 * Change cassandra.wait_for_tracing_events_timeout_secs default to 0 (CASSANDRA-12754)
 * Clean up permissions when a UDA is dropped (CASSANDRA-12720)
 * Limit colUpdateTimeDelta histogram updates to reasonable deltas (CASSANDRA-11117)
 * Fix leak errors and execution rejected exceptions when draining (CASSANDRA-12457)
 * Fix merkle tree depth calculation (CASSANDRA-12580)
 * Make Collections deserialization more robust (CASSANDRA-12618)
 * Fix exceptions when enabling gossip on nodes that haven't joined the ring (CASSANDRA-12253)
 * Fix authentication problem when invoking cqlsh copy from a SOURCE command (CASSANDRA-12642)
 * Decrement pending range calculator jobs counter in finally block
 * cqlshlib tests: increase default execute timeout (CASSANDRA-12481)
 * Forward writes to replacement node when replace_address != broadcast_address (CASSANDRA-8523)
 * Fail repair on non-existing table (CASSANDRA-12279)
 * Enable repair -pr and -local together (fix regression of CASSANDRA-7450) (CASSANDRA-12522)
 * Better handle invalid system roles table (CASSANDRA-12700)
 * Split consistent range movement flag correction (CASSANDRA-12786)
Merged from 2.1:
 * cqlsh copy-from: sort user type fields in csv (CASSANDRA-12959)
 * Don't skip sstables based on maxLocalDeletionTime (CASSANDRA-12765)


3.8, 3.9
 * Fix value skipping with counter columns (CASSANDRA-11726)
 * Fix nodetool tablestats miss SSTable count (CASSANDRA-12205)
 * Fixed flacky SSTablesIteratedTest (CASSANDRA-12282)
 * Fixed flacky SSTableRewriterTest: check file counts before calling validateCFS (CASSANDRA-12348)
 * cqlsh: Fix handling of $$-escaped strings (CASSANDRA-12189)
 * Fix SSL JMX requiring truststore containing server cert (CASSANDRA-12109)
 * RTE from new CDC column breaks in flight queries (CASSANDRA-12236)
 * Fix hdr logging for single operation workloads (CASSANDRA-12145)
 * Fix SASI PREFIX search in CONTAINS mode with partial terms (CASSANDRA-12073)
 * Increase size of flushExecutor thread pool (CASSANDRA-12071)
 * Partial revert of CASSANDRA-11971, cannot recycle buffer in SP.sendMessagesToNonlocalDC (CASSANDRA-11950)
 * Upgrade netty to 4.0.39 (CASSANDRA-12032, CASSANDRA-12034)
 * Improve details in compaction log message (CASSANDRA-12080)
 * Allow unset values in CQLSSTableWriter (CASSANDRA-11911)
 * Chunk cache to request compressor-compatible buffers if pool space is exhausted (CASSANDRA-11993)
 * Remove DatabaseDescriptor dependencies from SequentialWriter (CASSANDRA-11579)
 * Move skip_stop_words filter before stemming (CASSANDRA-12078)
 * Support seek() in EncryptedFileSegmentInputStream (CASSANDRA-11957)
 * SSTable tools mishandling LocalPartitioner (CASSANDRA-12002)
 * When SEPWorker assigned work, set thread name to match pool (CASSANDRA-11966)
 * Add cross-DC latency metrics (CASSANDRA-11596)
 * Allow terms in selection clause (CASSANDRA-10783)
 * Add bind variables to trace (CASSANDRA-11719)
 * Switch counter shards' clock to timestamps (CASSANDRA-9811)
 * Introduce HdrHistogram and response/service/wait separation to stress tool (CASSANDRA-11853)
 * entry-weighers in QueryProcessor should respect partitionKeyBindIndexes field (CASSANDRA-11718)
 * Support older ant versions (CASSANDRA-11807)
 * Estimate compressed on disk size when deciding if sstable size limit reached (CASSANDRA-11623)
 * cassandra-stress profiles should support case sensitive schemas (CASSANDRA-11546)
 * Remove DatabaseDescriptor dependency from FileUtils (CASSANDRA-11578)
 * Faster streaming (CASSANDRA-9766)
 * Add prepared query parameter to trace for "Execute CQL3 prepared query" session (CASSANDRA-11425)
 * Add repaired percentage metric (CASSANDRA-11503)
 * Add Change-Data-Capture (CASSANDRA-8844)
Merged from 3.0:
 * Fix paging for 2.x to 3.x upgrades (CASSANDRA-11195)
 * Fix clean interval not sent to commit log for empty memtable flush (CASSANDRA-12436)
 * Fix potential resource leak in RMIServerSocketFactoryImpl (CASSANDRA-12331)
 * Make sure compaction stats are updated when compaction is interrupted (CASSANDRA-12100)
 * Change commitlog and sstables to track dirty and clean intervals (CASSANDRA-11828)
 * NullPointerException during compaction on table with static columns (CASSANDRA-12336)
 * Fixed ConcurrentModificationException when reading metrics in GraphiteReporter (CASSANDRA-11823)
 * Fix upgrade of super columns on thrift (CASSANDRA-12335)
 * Fixed flacky BlacklistingCompactionsTest, switched to fixed size types and increased corruption size (CASSANDRA-12359)
 * Rerun ReplicationAwareTokenAllocatorTest on failure to avoid flakiness (CASSANDRA-12277)
 * Exception when computing read-repair for range tombstones (CASSANDRA-12263)
 * Lost counter writes in compact table and static columns (CASSANDRA-12219)
 * AssertionError with MVs on updating a row that isn't indexed due to a null value (CASSANDRA-12247)
 * Disable RR and speculative retry with EACH_QUORUM reads (CASSANDRA-11980)
 * Add option to override compaction space check (CASSANDRA-12180)
 * Faster startup by only scanning each directory for temporary files once (CASSANDRA-12114)
 * Respond with v1/v2 protocol header when responding to driver that attempts
   to connect with too low of a protocol version (CASSANDRA-11464)
 * NullPointerExpception when reading/compacting table (CASSANDRA-11988)
 * Fix problem with undeleteable rows on upgrade to new sstable format (CASSANDRA-12144)
 * Fix potential bad messaging service message for paged range reads
   within mixed-version 3.x clusters (CASSANDRA-12249)
 * Fix paging logic for deleted partitions with static columns (CASSANDRA-12107)
 * Wait until the message is being send to decide which serializer must be used (CASSANDRA-11393)
 * Fix migration of static thrift column names with non-text comparators (CASSANDRA-12147)
 * Fix upgrading sparse tables that are incorrectly marked as dense (CASSANDRA-11315)
 * Fix reverse queries ignoring range tombstones (CASSANDRA-11733)
 * Avoid potential race when rebuilding CFMetaData (CASSANDRA-12098)
 * Avoid missing sstables when getting the canonical sstables (CASSANDRA-11996)
 * Always select the live sstables when getting sstables in bounds (CASSANDRA-11944)
 * Fix column ordering of results with static columns for Thrift requests in
   a mixed 2.x/3.x cluster, also fix potential non-resolved duplication of
   those static columns in query results (CASSANDRA-12123)
 * Avoid digest mismatch with empty but static rows (CASSANDRA-12090)
 * Fix EOF exception when altering column type (CASSANDRA-11820)
 * Fix potential race in schema during new table creation (CASSANDRA-12083)
 * cqlsh: fix error handling in rare COPY FROM failure scenario (CASSANDRA-12070)
 * Disable autocompaction during drain (CASSANDRA-11878)
 * Add a metrics timer to MemtablePool and use it to track time spent blocked on memory in MemtableAllocator (CASSANDRA-11327)
 * Fix upgrading schema with super columns with non-text subcomparators (CASSANDRA-12023)
 * Add TimeWindowCompactionStrategy (CASSANDRA-9666)
 * Fix JsonTransformer output of partition with deletion info (CASSANDRA-12418)
 * Fix NPE in SSTableLoader when specifying partial directory path (CASSANDRA-12609)
Merged from 2.2:
 * Add local address entry in PropertyFileSnitch (CASSANDRA-11332)
 * cqlsh copy: fix missing counter values (CASSANDRA-12476)
 * Move migration tasks to non-periodic queue, assure flush executor shutdown after non-periodic executor (CASSANDRA-12251)
 * cqlsh copy: fixed possible race in initializing feeding thread (CASSANDRA-11701)
 * Only set broadcast_rpc_address on Ec2MultiRegionSnitch if it's not set (CASSANDRA-11357)
 * Update StorageProxy range metrics for timeouts, failures and unavailables (CASSANDRA-9507)
 * Add Sigar to classes included in clientutil.jar (CASSANDRA-11635)
 * Add decay to histograms and timers used for metrics (CASSANDRA-11752)
 * Fix hanging stream session (CASSANDRA-10992)
 * Fix INSERT JSON, fromJson() support of smallint, tinyint types (CASSANDRA-12371)
 * Restore JVM metric export for metric reporters (CASSANDRA-12312)
 * Release sstables of failed stream sessions only when outgoing transfers are finished (CASSANDRA-11345)
 * Wait for tracing events before returning response and query at same consistency level client side (CASSANDRA-11465)
 * cqlsh copyutil should get host metadata by connected address (CASSANDRA-11979)
 * Fixed cqlshlib.test.remove_test_db (CASSANDRA-12214)
 * Synchronize ThriftServer::stop() (CASSANDRA-12105)
 * Use dedicated thread for JMX notifications (CASSANDRA-12146)
 * Improve streaming synchronization and fault tolerance (CASSANDRA-11414)
 * MemoryUtil.getShort() should return an unsigned short also for architectures not supporting unaligned memory accesses (CASSANDRA-11973)
Merged from 2.1:
 * Fix queries with empty ByteBuffer values in clustering column restrictions (CASSANDRA-12127)
 * Disable passing control to post-flush after flush failure to prevent data loss (CASSANDRA-11828)
 * Allow STCS-in-L0 compactions to reduce scope with LCS (CASSANDRA-12040)
 * cannot use cql since upgrading python to 2.7.11+ (CASSANDRA-11850)
 * Fix filtering on clustering columns when 2i is used (CASSANDRA-11907)


3.0.8
 * Fix potential race in schema during new table creation (CASSANDRA-12083)
 * cqlsh: fix error handling in rare COPY FROM failure scenario (CASSANDRA-12070)
 * Disable autocompaction during drain (CASSANDRA-11878)
 * Add a metrics timer to MemtablePool and use it to track time spent blocked on memory in MemtableAllocator (CASSANDRA-11327)
 * Fix upgrading schema with super columns with non-text subcomparators (CASSANDRA-12023)
 * Add TimeWindowCompactionStrategy (CASSANDRA-9666)
Merged from 2.2:
 * Allow nodetool info to run with readonly JMX access (CASSANDRA-11755)
 * Validate bloom_filter_fp_chance against lowest supported
   value when the table is created (CASSANDRA-11920)
 * Don't send erroneous NEW_NODE notifications on restart (CASSANDRA-11038)
 * StorageService shutdown hook should use a volatile variable (CASSANDRA-11984)
Merged from 2.1:
 * Add system property to set the max number of native transport requests in queue (CASSANDRA-11363)
 * Fix queries with empty ByteBuffer values in clustering column restrictions (CASSANDRA-12127)
 * Disable passing control to post-flush after flush failure to prevent data loss (CASSANDRA-11828)
 * Allow STCS-in-L0 compactions to reduce scope with LCS (CASSANDRA-12040)
 * cannot use cql since upgrading python to 2.7.11+ (CASSANDRA-11850)
 * Fix filtering on clustering columns when 2i is used (CASSANDRA-11907)
 * Avoid stalling paxos when the paxos state expires (CASSANDRA-12043)
 * Remove finished incoming streaming connections from MessagingService (CASSANDRA-11854)
 * Don't try to get sstables for non-repairing column families (CASSANDRA-12077)
 * Avoid marking too many sstables as repaired (CASSANDRA-11696)
 * Prevent select statements with clustering key > 64k (CASSANDRA-11882)
 * Fix clock skew corrupting other nodes with paxos (CASSANDRA-11991)
 * Remove distinction between non-existing static columns and existing but null in LWTs (CASSANDRA-9842)
 * Cache local ranges when calculating repair neighbors (CASSANDRA-11934)
 * Allow LWT operation on static column with only partition keys (CASSANDRA-10532)
 * Create interval tree over canonical sstables to avoid missing sstables during streaming (CASSANDRA-11886)
 * cqlsh COPY FROM: shutdown parent cluster after forking, to avoid corrupting SSL connections (CASSANDRA-11749)


3.7
 * Support multiple folders for user defined compaction tasks (CASSANDRA-11765)
 * Fix race in CompactionStrategyManager's pause/resume (CASSANDRA-11922)
Merged from 3.0:
 * Fix legacy serialization of Thrift-generated non-compound range tombstones
   when communicating with 2.x nodes (CASSANDRA-11930)
 * Fix Directories instantiations where CFS.initialDirectories should be used (CASSANDRA-11849)
 * Avoid referencing DatabaseDescriptor in AbstractType (CASSANDRA-11912)
 * Don't use static dataDirectories field in Directories instances (CASSANDRA-11647)
 * Fix sstables not being protected from removal during index build (CASSANDRA-11905)
 * cqlsh: Suppress stack trace from Read/WriteFailures (CASSANDRA-11032)
 * Remove unneeded code to repair index summaries that have
   been improperly down-sampled (CASSANDRA-11127)
 * Avoid WriteTimeoutExceptions during commit log replay due to materialized
   view lock contention (CASSANDRA-11891)
 * Prevent OOM failures on SSTable corruption, improve tests for corruption detection (CASSANDRA-9530)
 * Use CFS.initialDirectories when clearing snapshots (CASSANDRA-11705)
 * Allow compaction strategies to disable early open (CASSANDRA-11754)
 * Refactor Materialized View code (CASSANDRA-11475)
 * Update Java Driver (CASSANDRA-11615)
Merged from 2.2:
 * Persist local metadata earlier in startup sequence (CASSANDRA-11742)
 * cqlsh: fix tab completion for case-sensitive identifiers (CASSANDRA-11664)
 * Avoid showing estimated key as -1 in tablestats (CASSANDRA-11587)
 * Fix possible race condition in CommitLog.recover (CASSANDRA-11743)
 * Enable client encryption in sstableloader with cli options (CASSANDRA-11708)
 * Possible memory leak in NIODataInputStream (CASSANDRA-11867)
 * Add seconds to cqlsh tracing session duration (CASSANDRA-11753)
 * Fix commit log replay after out-of-order flush completion (CASSANDRA-9669)
 * Prohibit Reversed Counter type as part of the PK (CASSANDRA-9395)
 * cqlsh: correctly handle non-ascii chars in error messages (CASSANDRA-11626)
Merged from 2.1:
 * Run CommitLog tests with different compression settings (CASSANDRA-9039)
 * cqlsh: apply current keyspace to source command (CASSANDRA-11152)
 * Clear out parent repair session if repair coordinator dies (CASSANDRA-11824)
 * Set default streaming_socket_timeout_in_ms to 24 hours (CASSANDRA-11840)
 * Do not consider local node a valid source during replace (CASSANDRA-11848)
 * Add message dropped tasks to nodetool netstats (CASSANDRA-11855)
 * Avoid holding SSTableReaders for duration of incremental repair (CASSANDRA-11739)


3.6
 * Correctly migrate schema for frozen UDTs during 2.x -> 3.x upgrades
   (does not affect any released versions) (CASSANDRA-11613)
 * Allow server startup if JMX is configured directly (CASSANDRA-11725)
 * Prevent direct memory OOM on buffer pool allocations (CASSANDRA-11710)
 * Enhanced Compaction Logging (CASSANDRA-10805)
 * Make prepared statement cache size configurable (CASSANDRA-11555)
 * Integrated JMX authentication and authorization (CASSANDRA-10091)
 * Add units to stress ouput (CASSANDRA-11352)
 * Fix PER PARTITION LIMIT for single and multi partitions queries (CASSANDRA-11603)
 * Add uncompressed chunk cache for RandomAccessReader (CASSANDRA-5863)
 * Clarify ClusteringPrefix hierarchy (CASSANDRA-11213)
 * Always perform collision check before joining ring (CASSANDRA-10134)
 * SSTableWriter output discrepancy (CASSANDRA-11646)
 * Fix potential timeout in NativeTransportService.testConcurrentDestroys (CASSANDRA-10756)
 * Support large partitions on the 3.0 sstable format (CASSANDRA-11206,11763)
 * Add support to rebuild from specific range (CASSANDRA-10406)
 * Optimize the overlapping lookup by calculating all the
   bounds in advance (CASSANDRA-11571)
 * Support json/yaml output in nodetool tablestats (CASSANDRA-5977)
 * (stress) Add datacenter option to -node options (CASSANDRA-11591)
 * Fix handling of empty slices (CASSANDRA-11513)
 * Make number of cores used by cqlsh COPY visible to testing code (CASSANDRA-11437)
 * Allow filtering on clustering columns for queries without secondary indexes (CASSANDRA-11310)
 * Refactor Restriction hierarchy (CASSANDRA-11354)
 * Eliminate allocations in R/W path (CASSANDRA-11421)
 * Update Netty to 4.0.36 (CASSANDRA-11567)
 * Fix PER PARTITION LIMIT for queries requiring post-query ordering (CASSANDRA-11556)
 * Allow instantiation of UDTs and tuples in UDFs (CASSANDRA-10818)
 * Support UDT in CQLSSTableWriter (CASSANDRA-10624)
 * Support for non-frozen user-defined types, updating
   individual fields of user-defined types (CASSANDRA-7423)
 * Make LZ4 compression level configurable (CASSANDRA-11051)
 * Allow per-partition LIMIT clause in CQL (CASSANDRA-7017)
 * Make custom filtering more extensible with UserExpression (CASSANDRA-11295)
 * Improve field-checking and error reporting in cassandra.yaml (CASSANDRA-10649)
 * Print CAS stats in nodetool proxyhistograms (CASSANDRA-11507)
 * More user friendly error when providing an invalid token to nodetool (CASSANDRA-9348)
 * Add static column support to SASI index (CASSANDRA-11183)
 * Support EQ/PREFIX queries in SASI CONTAINS mode without tokenization (CASSANDRA-11434)
 * Support LIKE operator in prepared statements (CASSANDRA-11456)
 * Add a command to see if a Materialized View has finished building (CASSANDRA-9967)
 * Log endpoint and port associated with streaming operation (CASSANDRA-8777)
 * Print sensible units for all log messages (CASSANDRA-9692)
 * Upgrade Netty to version 4.0.34 (CASSANDRA-11096)
 * Break the CQL grammar into separate Parser and Lexer (CASSANDRA-11372)
 * Compress only inter-dc traffic by default (CASSANDRA-8888)
 * Add metrics to track write amplification (CASSANDRA-11420)
 * cassandra-stress: cannot handle "value-less" tables (CASSANDRA-7739)
 * Add/drop multiple columns in one ALTER TABLE statement (CASSANDRA-10411)
 * Add require_endpoint_verification opt for internode encryption (CASSANDRA-9220)
 * Add auto import java.util for UDF code block (CASSANDRA-11392)
 * Add --hex-format option to nodetool getsstables (CASSANDRA-11337)
 * sstablemetadata should print sstable min/max token (CASSANDRA-7159)
 * Do not wrap CassandraException in TriggerExecutor (CASSANDRA-9421)
 * COPY TO should have higher double precision (CASSANDRA-11255)
 * Stress should exit with non-zero status after failure (CASSANDRA-10340)
 * Add client to cqlsh SHOW_SESSION (CASSANDRA-8958)
 * Fix nodetool tablestats keyspace level metrics (CASSANDRA-11226)
 * Store repair options in parent_repair_history (CASSANDRA-11244)
 * Print current leveling in sstableofflinerelevel (CASSANDRA-9588)
 * Change repair message for keyspaces with RF 1 (CASSANDRA-11203)
 * Remove hard-coded SSL cipher suites and protocols (CASSANDRA-10508)
 * Improve concurrency in CompactionStrategyManager (CASSANDRA-10099)
 * (cqlsh) interpret CQL type for formatting blobs (CASSANDRA-11274)
 * Refuse to start and print txn log information in case of disk
   corruption (CASSANDRA-10112)
 * Resolve some eclipse-warnings (CASSANDRA-11086)
 * (cqlsh) Show static columns in a different color (CASSANDRA-11059)
 * Allow to remove TTLs on table with default_time_to_live (CASSANDRA-11207)
Merged from 3.0:
 * Disallow creating view with a static column (CASSANDRA-11602)
 * Reduce the amount of object allocations caused by the getFunctions methods (CASSANDRA-11593)
 * Potential error replaying commitlog with smallint/tinyint/date/time types (CASSANDRA-11618)
 * Fix queries with filtering on counter columns (CASSANDRA-11629)
 * Improve tombstone printing in sstabledump (CASSANDRA-11655)
 * Fix paging for range queries where all clustering columns are specified (CASSANDRA-11669)
 * Don't require HEAP_NEW_SIZE to be set when using G1 (CASSANDRA-11600)
 * Fix sstabledump not showing cells after tombstone marker (CASSANDRA-11654)
 * Ignore all LocalStrategy keyspaces for streaming and other related
   operations (CASSANDRA-11627)
 * Ensure columnfilter covers indexed columns for thrift 2i queries (CASSANDRA-11523)
 * Only open one sstable scanner per sstable (CASSANDRA-11412)
 * Option to specify ProtocolVersion in cassandra-stress (CASSANDRA-11410)
 * ArithmeticException in avgFunctionForDecimal (CASSANDRA-11485)
 * LogAwareFileLister should only use OLD sstable files in current folder to determine disk consistency (CASSANDRA-11470)
 * Notify indexers of expired rows during compaction (CASSANDRA-11329)
 * Properly respond with ProtocolError when a v1/v2 native protocol
   header is received (CASSANDRA-11464)
 * Validate that num_tokens and initial_token are consistent with one another (CASSANDRA-10120)
Merged from 2.2:
 * Exit JVM if JMX server fails to startup (CASSANDRA-11540)
 * Produce a heap dump when exiting on OOM (CASSANDRA-9861)
 * Restore ability to filter on clustering columns when using a 2i (CASSANDRA-11510)
 * JSON datetime formatting needs timezone (CASSANDRA-11137)
 * Fix is_dense recalculation for Thrift-updated tables (CASSANDRA-11502)
 * Remove unnescessary file existence check during anticompaction (CASSANDRA-11660)
 * Add missing files to debian packages (CASSANDRA-11642)
 * Avoid calling Iterables::concat in loops during ModificationStatement::getFunctions (CASSANDRA-11621)
 * cqlsh: COPY FROM should use regular inserts for single statement batches and
   report errors correctly if workers processes crash on initialization (CASSANDRA-11474)
 * Always close cluster with connection in CqlRecordWriter (CASSANDRA-11553)
 * Allow only DISTINCT queries with partition keys restrictions (CASSANDRA-11339)
 * CqlConfigHelper no longer requires both a keystore and truststore to work (CASSANDRA-11532)
 * Make deprecated repair methods backward-compatible with previous notification service (CASSANDRA-11430)
 * IncomingStreamingConnection version check message wrong (CASSANDRA-11462)
Merged from 2.1:
 * Support mlockall on IBM POWER arch (CASSANDRA-11576)
 * Add option to disable use of severity in DynamicEndpointSnitch (CASSANDRA-11737)
 * cqlsh COPY FROM fails for null values with non-prepared statements (CASSANDRA-11631)
 * Make cython optional in pylib/setup.py (CASSANDRA-11630)
 * Change order of directory searching for cassandra.in.sh to favor local one (CASSANDRA-11628)
 * cqlsh COPY FROM fails with []{} chars in UDT/tuple fields/values (CASSANDRA-11633)
 * clqsh: COPY FROM throws TypeError with Cython extensions enabled (CASSANDRA-11574)
 * cqlsh: COPY FROM ignores NULL values in conversion (CASSANDRA-11549)
 * Validate levels when building LeveledScanner to avoid overlaps with orphaned sstables (CASSANDRA-9935)


3.5
 * StaticTokenTreeBuilder should respect posibility of duplicate tokens (CASSANDRA-11525)
 * Correctly fix potential assertion error during compaction (CASSANDRA-11353)
 * Avoid index segment stitching in RAM which lead to OOM on big SSTable files (CASSANDRA-11383)
 * Fix clustering and row filters for LIKE queries on clustering columns (CASSANDRA-11397)
Merged from 3.0:
 * Fix rare NPE on schema upgrade from 2.x to 3.x (CASSANDRA-10943)
 * Improve backoff policy for cqlsh COPY FROM (CASSANDRA-11320)
 * Improve IF NOT EXISTS check in CREATE INDEX (CASSANDRA-11131)
 * Upgrade ohc to 0.4.3
 * Enable SO_REUSEADDR for JMX RMI server sockets (CASSANDRA-11093)
 * Allocate merkletrees with the correct size (CASSANDRA-11390)
 * Support streaming pre-3.0 sstables (CASSANDRA-10990)
 * Add backpressure to compressed or encrypted commit log (CASSANDRA-10971)
 * SSTableExport supports secondary index tables (CASSANDRA-11330)
 * Fix sstabledump to include missing info in debug output (CASSANDRA-11321)
 * Establish and implement canonical bulk reading workload(s) (CASSANDRA-10331)
 * Fix paging for IN queries on tables without clustering columns (CASSANDRA-11208)
 * Remove recursive call from CompositesSearcher (CASSANDRA-11304)
 * Fix filtering on non-primary key columns for queries without index (CASSANDRA-6377)
 * Fix sstableloader fail when using materialized view (CASSANDRA-11275)
Merged from 2.2:
 * DatabaseDescriptor should log stacktrace in case of Eception during seed provider creation (CASSANDRA-11312)
 * Use canonical path for directory in SSTable descriptor (CASSANDRA-10587)
 * Add cassandra-stress keystore option (CASSANDRA-9325)
 * Dont mark sstables as repairing with sub range repairs (CASSANDRA-11451)
 * Notify when sstables change after cancelling compaction (CASSANDRA-11373)
 * cqlsh: COPY FROM should check that explicit column names are valid (CASSANDRA-11333)
 * Add -Dcassandra.start_gossip startup option (CASSANDRA-10809)
 * Fix UTF8Validator.validate() for modified UTF-8 (CASSANDRA-10748)
 * Clarify that now() function is calculated on the coordinator node in CQL documentation (CASSANDRA-10900)
 * Fix bloom filter sizing with LCS (CASSANDRA-11344)
 * (cqlsh) Fix error when result is 0 rows with EXPAND ON (CASSANDRA-11092)
 * Add missing newline at end of bin/cqlsh (CASSANDRA-11325)
 * Unresolved hostname leads to replace being ignored (CASSANDRA-11210)
 * Only log yaml config once, at startup (CASSANDRA-11217)
 * Reference leak with parallel repairs on the same table (CASSANDRA-11215)
Merged from 2.1:
 * Add a -j parameter to scrub/cleanup/upgradesstables to state how
   many threads to use (CASSANDRA-11179)
 * COPY FROM on large datasets: fix progress report and debug performance (CASSANDRA-11053)
 * InvalidateKeys should have a weak ref to key cache (CASSANDRA-11176)


3.4
 * (cqlsh) add cqlshrc option to always connect using ssl (CASSANDRA-10458)
 * Cleanup a few resource warnings (CASSANDRA-11085)
 * Allow custom tracing implementations (CASSANDRA-10392)
 * Extract LoaderOptions to be able to be used from outside (CASSANDRA-10637)
 * fix OnDiskIndexTest to properly treat empty ranges (CASSANDRA-11205)
 * fix TrackerTest to handle new notifications (CASSANDRA-11178)
 * add SASI validation for partitioner and complex columns (CASSANDRA-11169)
 * Add caching of encrypted credentials in PasswordAuthenticator (CASSANDRA-7715)
 * fix SASI memtable switching on flush (CASSANDRA-11159)
 * Remove duplicate offline compaction tracking (CASSANDRA-11148)
 * fix EQ semantics of analyzed SASI indexes (CASSANDRA-11130)
 * Support long name output for nodetool commands (CASSANDRA-7950)
 * Encrypted hints (CASSANDRA-11040)
 * SASI index options validation (CASSANDRA-11136)
 * Optimize disk seek using min/max column name meta data when the LIMIT clause is used
   (CASSANDRA-8180)
 * Add LIKE support to CQL3 (CASSANDRA-11067)
 * Generic Java UDF types (CASSANDRA-10819)
 * cqlsh: Include sub-second precision in timestamps by default (CASSANDRA-10428)
 * Set javac encoding to utf-8 (CASSANDRA-11077)
 * Integrate SASI index into Cassandra (CASSANDRA-10661)
 * Add --skip-flush option to nodetool snapshot
 * Skip values for non-queried columns (CASSANDRA-10657)
 * Add support for secondary indexes on static columns (CASSANDRA-8103)
 * CommitLogUpgradeTestMaker creates broken commit logs (CASSANDRA-11051)
 * Add metric for number of dropped mutations (CASSANDRA-10866)
 * Simplify row cache invalidation code (CASSANDRA-10396)
 * Support user-defined compaction through nodetool (CASSANDRA-10660)
 * Stripe view locks by key and table ID to reduce contention (CASSANDRA-10981)
 * Add nodetool gettimeout and settimeout commands (CASSANDRA-10953)
 * Add 3.0 metadata to sstablemetadata output (CASSANDRA-10838)
Merged from 3.0:
 * MV should only query complex columns included in the view (CASSANDRA-11069)
 * Failed aggregate creation breaks server permanently (CASSANDRA-11064)
 * Add sstabledump tool (CASSANDRA-7464)
 * Introduce backpressure for hints (CASSANDRA-10972)
 * Fix ClusteringPrefix not being able to read tombstone range boundaries (CASSANDRA-11158)
 * Prevent logging in sandboxed state (CASSANDRA-11033)
 * Disallow drop/alter operations of UDTs used by UDAs (CASSANDRA-10721)
 * Add query time validation method on Index (CASSANDRA-11043)
 * Avoid potential AssertionError in mixed version cluster (CASSANDRA-11128)
 * Properly handle hinted handoff after topology changes (CASSANDRA-5902)
 * AssertionError when listing sstable files on inconsistent disk state (CASSANDRA-11156)
 * Fix wrong rack counting and invalid conditions check for TokenAllocation
   (CASSANDRA-11139)
 * Avoid creating empty hint files (CASSANDRA-11090)
 * Fix leak detection strong reference loop using weak reference (CASSANDRA-11120)
 * Configurie BatchlogManager to stop delayed tasks on shutdown (CASSANDRA-11062)
 * Hadoop integration is incompatible with Cassandra Driver 3.0.0 (CASSANDRA-11001)
 * Add dropped_columns to the list of schema table so it gets handled
   properly (CASSANDRA-11050)
 * Fix NPE when using forceRepairRangeAsync without DC (CASSANDRA-11239)
Merged from 2.2:
 * Preserve order for preferred SSL cipher suites (CASSANDRA-11164)
 * Range.compareTo() violates the contract of Comparable (CASSANDRA-11216)
 * Avoid NPE when serializing ErrorMessage with null message (CASSANDRA-11167)
 * Replacing an aggregate with a new version doesn't reset INITCOND (CASSANDRA-10840)
 * (cqlsh) cqlsh cannot be called through symlink (CASSANDRA-11037)
 * fix ohc and java-driver pom dependencies in build.xml (CASSANDRA-10793)
 * Protect from keyspace dropped during repair (CASSANDRA-11065)
 * Handle adding fields to a UDT in SELECT JSON and toJson() (CASSANDRA-11146)
 * Better error message for cleanup (CASSANDRA-10991)
 * cqlsh pg-style-strings broken if line ends with ';' (CASSANDRA-11123)
 * Always persist upsampled index summaries (CASSANDRA-10512)
 * (cqlsh) Fix inconsistent auto-complete (CASSANDRA-10733)
 * Make SELECT JSON and toJson() threadsafe (CASSANDRA-11048)
 * Fix SELECT on tuple relations for mixed ASC/DESC clustering order (CASSANDRA-7281)
 * Use cloned TokenMetadata in size estimates to avoid race against membership check
   (CASSANDRA-10736)
 * (cqlsh) Support utf-8/cp65001 encoding on Windows (CASSANDRA-11030)
 * Fix paging on DISTINCT queries repeats result when first row in partition changes
   (CASSANDRA-10010)
 * (cqlsh) Support timezone conversion using pytz (CASSANDRA-10397)
 * cqlsh: change default encoding to UTF-8 (CASSANDRA-11124)
Merged from 2.1:
 * Checking if an unlogged batch is local is inefficient (CASSANDRA-11529)
 * Fix out-of-space error treatment in memtable flushing (CASSANDRA-11448).
 * Don't do defragmentation if reading from repaired sstables (CASSANDRA-10342)
 * Fix streaming_socket_timeout_in_ms not enforced (CASSANDRA-11286)
 * Avoid dropping message too quickly due to missing unit conversion (CASSANDRA-11302)
 * Don't remove FailureDetector history on removeEndpoint (CASSANDRA-10371)
 * Only notify if repair status changed (CASSANDRA-11172)
 * Use logback setting for 'cassandra -v' command (CASSANDRA-10767)
 * Fix sstableloader to unthrottle streaming by default (CASSANDRA-9714)
 * Fix incorrect warning in 'nodetool status' (CASSANDRA-10176)
 * Properly release sstable ref when doing offline scrub (CASSANDRA-10697)
 * Improve nodetool status performance for large cluster (CASSANDRA-7238)
 * Gossiper#isEnabled is not thread safe (CASSANDRA-11116)
 * Avoid major compaction mixing repaired and unrepaired sstables in DTCS (CASSANDRA-11113)
 * Make it clear what DTCS timestamp_resolution is used for (CASSANDRA-11041)
 * (cqlsh) Display milliseconds when datetime overflows (CASSANDRA-10625)


3.3
 * Avoid infinite loop if owned range is smaller than number of
   data dirs (CASSANDRA-11034)
 * Avoid bootstrap hanging when existing nodes have no data to stream (CASSANDRA-11010)
Merged from 3.0:
 * Remove double initialization of newly added tables (CASSANDRA-11027)
 * Filter keys searcher results by target range (CASSANDRA-11104)
 * Fix deserialization of legacy read commands (CASSANDRA-11087)
 * Fix incorrect computation of deletion time in sstable metadata (CASSANDRA-11102)
 * Avoid memory leak when collecting sstable metadata (CASSANDRA-11026)
 * Mutations do not block for completion under view lock contention (CASSANDRA-10779)
 * Invalidate legacy schema tables when unloading them (CASSANDRA-11071)
 * (cqlsh) handle INSERT and UPDATE statements with LWT conditions correctly
   (CASSANDRA-11003)
 * Fix DISTINCT queries in mixed version clusters (CASSANDRA-10762)
 * Migrate build status for indexes along with legacy schema (CASSANDRA-11046)
 * Ensure SSTables for legacy KEYS indexes can be read (CASSANDRA-11045)
 * Added support for IBM zSystems architecture (CASSANDRA-11054)
 * Update CQL documentation (CASSANDRA-10899)
 * Check the column name, not cell name, for dropped columns when reading
   legacy sstables (CASSANDRA-11018)
 * Don't attempt to index clustering values of static rows (CASSANDRA-11021)
 * Remove checksum files after replaying hints (CASSANDRA-10947)
 * Support passing base table metadata to custom 2i validation (CASSANDRA-10924)
 * Ensure stale index entries are purged during reads (CASSANDRA-11013)
 * (cqlsh) Also apply --connect-timeout to control connection
   timeout (CASSANDRA-10959)
 * Fix AssertionError when removing from list using UPDATE (CASSANDRA-10954)
 * Fix UnsupportedOperationException when reading old sstable with range
   tombstone (CASSANDRA-10743)
 * MV should use the maximum timestamp of the primary key (CASSANDRA-10910)
 * Fix potential assertion error during compaction (CASSANDRA-10944)
Merged from 2.2:
 * maxPurgeableTimestamp needs to check memtables too (CASSANDRA-9949)
 * Apply change to compaction throughput in real time (CASSANDRA-10025)
 * (cqlsh) encode input correctly when saving history
 * Fix potential NPE on ORDER BY queries with IN (CASSANDRA-10955)
 * Start L0 STCS-compactions even if there is a L0 -> L1 compaction
   going (CASSANDRA-10979)
 * Make UUID LSB unique per process (CASSANDRA-7925)
 * Avoid NPE when performing sstable tasks (scrub etc.) (CASSANDRA-10980)
 * Make sure client gets tombstone overwhelmed warning (CASSANDRA-9465)
 * Fix error streaming section more than 2GB (CASSANDRA-10961)
 * Histogram buckets exposed in jmx are sorted incorrectly (CASSANDRA-10975)
 * Enable GC logging by default (CASSANDRA-10140)
 * Optimize pending range computation (CASSANDRA-9258)
 * Skip commit log and saved cache directories in SSTable version startup check (CASSANDRA-10902)
 * drop/alter user should be case sensitive (CASSANDRA-10817)
Merged from 2.1:
 * test_bulk_round_trip_blogposts is failing occasionally (CASSANDRA-10938)
 * Fix isJoined return true only after becoming cluster member (CASANDRA-11007)
 * Fix bad gossip generation seen in long-running clusters (CASSANDRA-10969)
 * Avoid NPE when incremental repair fails (CASSANDRA-10909)
 * Unmark sstables compacting once they are done in cleanup/scrub/upgradesstables (CASSANDRA-10829)
 * Allow simultaneous bootstrapping with strict consistency when no vnodes are used (CASSANDRA-11005)
 * Log a message when major compaction does not result in a single file (CASSANDRA-10847)
 * (cqlsh) fix cqlsh_copy_tests when vnodes are disabled (CASSANDRA-10997)
 * (cqlsh) Add request timeout option to cqlsh (CASSANDRA-10686)
 * Avoid AssertionError while submitting hint with LWT (CASSANDRA-10477)
 * If CompactionMetadata is not in stats file, use index summary instead (CASSANDRA-10676)
 * Retry sending gossip syn multiple times during shadow round (CASSANDRA-8072)
 * Fix pending range calculation during moves (CASSANDRA-10887)
 * Sane default (200Mbps) for inter-DC streaming througput (CASSANDRA-8708)



3.2
 * Make sure tokens don't exist in several data directories (CASSANDRA-6696)
 * Add requireAuthorization method to IAuthorizer (CASSANDRA-10852)
 * Move static JVM options to conf/jvm.options file (CASSANDRA-10494)
 * Fix CassandraVersion to accept x.y version string (CASSANDRA-10931)
 * Add forceUserDefinedCleanup to allow more flexible cleanup (CASSANDRA-10708)
 * (cqlsh) allow setting TTL with COPY (CASSANDRA-9494)
 * Fix counting of received sstables in streaming (CASSANDRA-10949)
 * Implement hints compression (CASSANDRA-9428)
 * Fix potential assertion error when reading static columns (CASSANDRA-10903)
 * Fix EstimatedHistogram creation in nodetool tablehistograms (CASSANDRA-10859)
 * Establish bootstrap stream sessions sequentially (CASSANDRA-6992)
 * Sort compactionhistory output by timestamp (CASSANDRA-10464)
 * More efficient BTree removal (CASSANDRA-9991)
 * Make tablehistograms accept the same syntax as tablestats (CASSANDRA-10149)
 * Group pending compactions based on table (CASSANDRA-10718)
 * Add compressor name in sstablemetadata output (CASSANDRA-9879)
 * Fix type casting for counter columns (CASSANDRA-10824)
 * Prevent running Cassandra as root (CASSANDRA-8142)
 * bound maximum in-flight commit log replay mutation bytes to 64 megabytes (CASSANDRA-8639)
 * Normalize all scripts (CASSANDRA-10679)
 * Make compression ratio much more accurate (CASSANDRA-10225)
 * Optimize building of Clustering object when only one is created (CASSANDRA-10409)
 * Make index building pluggable (CASSANDRA-10681)
 * Add sstable flush observer (CASSANDRA-10678)
 * Improve NTS endpoints calculation (CASSANDRA-10200)
 * Improve performance of the folderSize function (CASSANDRA-10677)
 * Add support for type casting in selection clause (CASSANDRA-10310)
 * Added graphing option to cassandra-stress (CASSANDRA-7918)
 * Abort in-progress queries that time out (CASSANDRA-7392)
 * Add transparent data encryption core classes (CASSANDRA-9945)
Merged from 3.0:
 * Better handling of SSL connection errors inter-node (CASSANDRA-10816)
 * Avoid NoSuchElementException when executing empty batch (CASSANDRA-10711)
 * Avoid building PartitionUpdate in toString (CASSANDRA-10897)
 * Reduce heap spent when receiving many SSTables (CASSANDRA-10797)
 * Add back support for 3rd party auth providers to bulk loader (CASSANDRA-10873)
 * Eliminate the dependency on jgrapht for UDT resolution (CASSANDRA-10653)
 * (Hadoop) Close Clusters and Sessions in Hadoop Input/Output classes (CASSANDRA-10837)
 * Fix sstableloader not working with upper case keyspace name (CASSANDRA-10806)
Merged from 2.2:
 * jemalloc detection fails due to quoting issues in regexv (CASSANDRA-10946)
 * (cqlsh) show correct column names for empty result sets (CASSANDRA-9813)
 * Add new types to Stress (CASSANDRA-9556)
 * Add property to allow listening on broadcast interface (CASSANDRA-9748)
Merged from 2.1:
 * Match cassandra-loader options in COPY FROM (CASSANDRA-9303)
 * Fix binding to any address in CqlBulkRecordWriter (CASSANDRA-9309)
 * cqlsh fails to decode utf-8 characters for text typed columns (CASSANDRA-10875)
 * Log error when stream session fails (CASSANDRA-9294)
 * Fix bugs in commit log archiving startup behavior (CASSANDRA-10593)
 * (cqlsh) further optimise COPY FROM (CASSANDRA-9302)
 * Allow CREATE TABLE WITH ID (CASSANDRA-9179)
 * Make Stress compiles within eclipse (CASSANDRA-10807)
 * Cassandra Daemon should print JVM arguments (CASSANDRA-10764)
 * Allow cancellation of index summary redistribution (CASSANDRA-8805)


3.1.1
Merged from 3.0:
  * Fix upgrade data loss due to range tombstone deleting more data than then should
    (CASSANDRA-10822)


3.1
Merged from 3.0:
 * Avoid MV race during node decommission (CASSANDRA-10674)
 * Disable reloading of GossipingPropertyFileSnitch (CASSANDRA-9474)
 * Handle single-column deletions correction in materialized views
   when the column is part of the view primary key (CASSANDRA-10796)
 * Fix issue with datadir migration on upgrade (CASSANDRA-10788)
 * Fix bug with range tombstones on reverse queries and test coverage for
   AbstractBTreePartition (CASSANDRA-10059)
 * Remove 64k limit on collection elements (CASSANDRA-10374)
 * Remove unclear Indexer.indexes() method (CASSANDRA-10690)
 * Fix NPE on stream read error (CASSANDRA-10771)
 * Normalize cqlsh DESC output (CASSANDRA-10431)
 * Rejects partition range deletions when columns are specified (CASSANDRA-10739)
 * Fix error when saving cached key for old format sstable (CASSANDRA-10778)
 * Invalidate prepared statements on DROP INDEX (CASSANDRA-10758)
 * Fix SELECT statement with IN restrictions on partition key,
   ORDER BY and LIMIT (CASSANDRA-10729)
 * Improve stress performance over 1k threads (CASSANDRA-7217)
 * Wait for migration responses to complete before bootstrapping (CASSANDRA-10731)
 * Unable to create a function with argument of type Inet (CASSANDRA-10741)
 * Fix backward incompatibiliy in CqlInputFormat (CASSANDRA-10717)
 * Correctly preserve deletion info on updated rows when notifying indexers
   of single-row deletions (CASSANDRA-10694)
 * Notify indexers of partition delete during cleanup (CASSANDRA-10685)
 * Keep the file open in trySkipCache (CASSANDRA-10669)
 * Updated trigger example (CASSANDRA-10257)
Merged from 2.2:
 * Verify tables in pseudo-system keyspaces at startup (CASSANDRA-10761)
 * Fix IllegalArgumentException in DataOutputBuffer.reallocate for large buffers (CASSANDRA-10592)
 * Show CQL help in cqlsh in web browser (CASSANDRA-7225)
 * Serialize on disk the proper SSTable compression ratio (CASSANDRA-10775)
 * Reject index queries while the index is building (CASSANDRA-8505)
 * CQL.textile syntax incorrectly includes optional keyspace for aggregate SFUNC and FINALFUNC (CASSANDRA-10747)
 * Fix JSON update with prepared statements (CASSANDRA-10631)
 * Don't do anticompaction after subrange repair (CASSANDRA-10422)
 * Fix SimpleDateType type compatibility (CASSANDRA-10027)
 * (Hadoop) fix splits calculation (CASSANDRA-10640)
 * (Hadoop) ensure that Cluster instances are always closed (CASSANDRA-10058)
Merged from 2.1:
 * Fix Stress profile parsing on Windows (CASSANDRA-10808)
 * Fix incremental repair hang when replica is down (CASSANDRA-10288)
 * Optimize the way we check if a token is repaired in anticompaction (CASSANDRA-10768)
 * Add proper error handling to stream receiver (CASSANDRA-10774)
 * Warn or fail when changing cluster topology live (CASSANDRA-10243)
 * Status command in debian/ubuntu init script doesn't work (CASSANDRA-10213)
 * Some DROP ... IF EXISTS incorrectly result in exceptions on non-existing KS (CASSANDRA-10658)
 * DeletionTime.compareTo wrong in rare cases (CASSANDRA-10749)
 * Force encoding when computing statement ids (CASSANDRA-10755)
 * Properly reject counters as map keys (CASSANDRA-10760)
 * Fix the sstable-needs-cleanup check (CASSANDRA-10740)
 * (cqlsh) Print column names before COPY operation (CASSANDRA-8935)
 * Fix CompressedInputStream for proper cleanup (CASSANDRA-10012)
 * (cqlsh) Support counters in COPY commands (CASSANDRA-9043)
 * Try next replica if not possible to connect to primary replica on
   ColumnFamilyRecordReader (CASSANDRA-2388)
 * Limit window size in DTCS (CASSANDRA-10280)
 * sstableloader does not use MAX_HEAP_SIZE env parameter (CASSANDRA-10188)
 * (cqlsh) Improve COPY TO performance and error handling (CASSANDRA-9304)
 * Create compression chunk for sending file only (CASSANDRA-10680)
 * Forbid compact clustering column type changes in ALTER TABLE (CASSANDRA-8879)
 * Reject incremental repair with subrange repair (CASSANDRA-10422)
 * Add a nodetool command to refresh size_estimates (CASSANDRA-9579)
 * Invalidate cache after stream receive task is completed (CASSANDRA-10341)
 * Reject counter writes in CQLSSTableWriter (CASSANDRA-10258)
 * Remove superfluous COUNTER_MUTATION stage mapping (CASSANDRA-10605)


3.0
 * Fix AssertionError while flushing memtable due to materialized views
   incorrectly inserting empty rows (CASSANDRA-10614)
 * Store UDA initcond as CQL literal in the schema table, instead of a blob (CASSANDRA-10650)
 * Don't use -1 for the position of partition key in schema (CASSANDRA-10491)
 * Fix distinct queries in mixed version cluster (CASSANDRA-10573)
 * Skip sstable on clustering in names query (CASSANDRA-10571)
 * Remove value skipping as it breaks read-repair (CASSANDRA-10655)
 * Fix bootstrapping with MVs (CASSANDRA-10621)
 * Make sure EACH_QUORUM reads are using NTS (CASSANDRA-10584)
 * Fix MV replica filtering for non-NetworkTopologyStrategy (CASSANDRA-10634)
 * (Hadoop) fix CIF describeSplits() not handling 0 size estimates (CASSANDRA-10600)
 * Fix reading of legacy sstables (CASSANDRA-10590)
 * Use CQL type names in schema metadata tables (CASSANDRA-10365)
 * Guard batchlog replay against integer division by zero (CASSANDRA-9223)
 * Fix bug when adding a column to thrift with the same name than a primary key (CASSANDRA-10608)
 * Add client address argument to IAuthenticator::newSaslNegotiator (CASSANDRA-8068)
 * Fix implementation of LegacyLayout.LegacyBoundComparator (CASSANDRA-10602)
 * Don't use 'names query' read path for counters (CASSANDRA-10572)
 * Fix backward compatibility for counters (CASSANDRA-10470)
 * Remove memory_allocator paramter from cassandra.yaml (CASSANDRA-10581,10628)
 * Execute the metadata reload task of all registered indexes on CFS::reload (CASSANDRA-10604)
 * Fix thrift cas operations with defined columns (CASSANDRA-10576)
 * Fix PartitionUpdate.operationCount()for updates with static column operations (CASSANDRA-10606)
 * Fix thrift get() queries with defined columns (CASSANDRA-10586)
 * Fix marking of indexes as built and removed (CASSANDRA-10601)
 * Skip initialization of non-registered 2i instances, remove Index::getIndexName (CASSANDRA-10595)
 * Fix batches on multiple tables (CASSANDRA-10554)
 * Ensure compaction options are validated when updating KeyspaceMetadata (CASSANDRA-10569)
 * Flatten Iterator Transformation Hierarchy (CASSANDRA-9975)
 * Remove token generator (CASSANDRA-5261)
 * RolesCache should not be created for any authenticator that does not requireAuthentication (CASSANDRA-10562)
 * Fix LogTransaction checking only a single directory for files (CASSANDRA-10421)
 * Fix handling of range tombstones when reading old format sstables (CASSANDRA-10360)
 * Aggregate with Initial Condition fails with C* 3.0 (CASSANDRA-10367)
Merged from 2.2:
 * (cqlsh) show partial trace if incomplete after max_trace_wait (CASSANDRA-7645)
 * Use most up-to-date version of schema for system tables (CASSANDRA-10652)
 * Deprecate memory_allocator in cassandra.yaml (CASSANDRA-10581,10628)
 * Expose phi values from failure detector via JMX and tweak debug
   and trace logging (CASSANDRA-9526)
 * Fix IllegalArgumentException in DataOutputBuffer.reallocate for large buffers (CASSANDRA-10592)
Merged from 2.1:
 * Shutdown compaction in drain to prevent leak (CASSANDRA-10079)
 * (cqlsh) fix COPY using wrong variable name for time_format (CASSANDRA-10633)
 * Do not run SizeEstimatesRecorder if a node is not a member of the ring (CASSANDRA-9912)
 * Improve handling of dead nodes in gossip (CASSANDRA-10298)
 * Fix logback-tools.xml incorrectly configured for outputing to System.err
   (CASSANDRA-9937)
 * Fix streaming to catch exception so retry not fail (CASSANDRA-10557)
 * Add validation method to PerRowSecondaryIndex (CASSANDRA-10092)
 * Support encrypted and plain traffic on the same port (CASSANDRA-10559)
 * Do STCS in DTCS windows (CASSANDRA-10276)
 * Avoid repetition of JVM_OPTS in debian package (CASSANDRA-10251)
 * Fix potential NPE from handling result of SIM.highestSelectivityIndex (CASSANDRA-10550)
 * Fix paging issues with partitions containing only static columns data (CASSANDRA-10381)
 * Fix conditions on static columns (CASSANDRA-10264)
 * AssertionError: attempted to delete non-existing file CommitLog (CASSANDRA-10377)
 * Fix sorting for queries with an IN condition on partition key columns (CASSANDRA-10363)


3.0-rc2
 * Fix SELECT DISTINCT queries between 2.2.2 nodes and 3.0 nodes (CASSANDRA-10473)
 * Remove circular references in SegmentedFile (CASSANDRA-10543)
 * Ensure validation of indexed values only occurs once per-partition (CASSANDRA-10536)
 * Fix handling of static columns for range tombstones in thrift (CASSANDRA-10174)
 * Support empty ColumnFilter for backward compatility on empty IN (CASSANDRA-10471)
 * Remove Pig support (CASSANDRA-10542)
 * Fix LogFile throws Exception when assertion is disabled (CASSANDRA-10522)
 * Revert CASSANDRA-7486, make CMS default GC, move GC config to
   conf/jvm.options (CASSANDRA-10403)
 * Fix TeeingAppender causing some logs to be truncated/empty (CASSANDRA-10447)
 * Allow EACH_QUORUM for reads (CASSANDRA-9602)
 * Fix potential ClassCastException while upgrading (CASSANDRA-10468)
 * Fix NPE in MVs on update (CASSANDRA-10503)
 * Only include modified cell data in indexing deltas (CASSANDRA-10438)
 * Do not load keyspace when creating sstable writer (CASSANDRA-10443)
 * If node is not yet gossiping write all MV updates to batchlog only (CASSANDRA-10413)
 * Re-populate token metadata after commit log recovery (CASSANDRA-10293)
 * Provide additional metrics for materialized views (CASSANDRA-10323)
 * Flush system schema tables after local schema changes (CASSANDRA-10429)
Merged from 2.2:
 * Reduce contention getting instances of CompositeType (CASSANDRA-10433)
 * Fix the regression when using LIMIT with aggregates (CASSANDRA-10487)
 * Avoid NoClassDefFoundError during DataDescriptor initialization on windows (CASSANDRA-10412)
 * Preserve case of quoted Role & User names (CASSANDRA-10394)
 * cqlsh pg-style-strings broken (CASSANDRA-10484)
 * cqlsh prompt includes name of keyspace after failed `use` statement (CASSANDRA-10369)
Merged from 2.1:
 * (cqlsh) Distinguish negative and positive infinity in output (CASSANDRA-10523)
 * (cqlsh) allow custom time_format for COPY TO (CASSANDRA-8970)
 * Don't allow startup if the node's rack has changed (CASSANDRA-10242)
 * (cqlsh) show partial trace if incomplete after max_trace_wait (CASSANDRA-7645)
 * Allow LOCAL_JMX to be easily overridden (CASSANDRA-10275)
 * Mark nodes as dead even if they've already left (CASSANDRA-10205)


3.0.0-rc1
 * Fix mixed version read request compatibility for compact static tables
   (CASSANDRA-10373)
 * Fix paging of DISTINCT with static and IN (CASSANDRA-10354)
 * Allow MATERIALIZED VIEW's SELECT statement to restrict primary key
   columns (CASSANDRA-9664)
 * Move crc_check_chance out of compression options (CASSANDRA-9839)
 * Fix descending iteration past end of BTreeSearchIterator (CASSANDRA-10301)
 * Transfer hints to a different node on decommission (CASSANDRA-10198)
 * Check partition keys for CAS operations during stmt validation (CASSANDRA-10338)
 * Add custom query expressions to SELECT (CASSANDRA-10217)
 * Fix minor bugs in MV handling (CASSANDRA-10362)
 * Allow custom indexes with 0,1 or multiple target columns (CASSANDRA-10124)
 * Improve MV schema representation (CASSANDRA-9921)
 * Add flag to enable/disable coordinator batchlog for MV writes (CASSANDRA-10230)
 * Update cqlsh COPY for new internal driver serialization interface (CASSANDRA-10318)
 * Give index implementations more control over rebuild operations (CASSANDRA-10312)
 * Update index file format (CASSANDRA-10314)
 * Add "shadowable" row tombstones to deal with mv timestamp issues (CASSANDRA-10261)
 * CFS.loadNewSSTables() broken for pre-3.0 sstables
 * Cache selected index in read command to reduce lookups (CASSANDRA-10215)
 * Small optimizations of sstable index serialization (CASSANDRA-10232)
 * Support for both encrypted and unencrypted native transport connections (CASSANDRA-9590)
Merged from 2.2:
 * Configurable page size in cqlsh (CASSANDRA-9855)
 * Defer default role manager setup until all nodes are on 2.2+ (CASSANDRA-9761)
 * Handle missing RoleManager in config after upgrade to 2.2 (CASSANDRA-10209)
Merged from 2.1:
 * Bulk Loader API could not tolerate even node failure (CASSANDRA-10347)
 * Avoid misleading pushed notifications when multiple nodes
   share an rpc_address (CASSANDRA-10052)
 * Fix dropping undroppable when message queue is full (CASSANDRA-10113)
 * Fix potential ClassCastException during paging (CASSANDRA-10352)
 * Prevent ALTER TYPE from creating circular references (CASSANDRA-10339)
 * Fix cache handling of 2i and base tables (CASSANDRA-10155, 10359)
 * Fix NPE in nodetool compactionhistory (CASSANDRA-9758)
 * (Pig) support BulkOutputFormat as a URL parameter (CASSANDRA-7410)
 * BATCH statement is broken in cqlsh (CASSANDRA-10272)
 * (cqlsh) Make cqlsh PEP8 Compliant (CASSANDRA-10066)
 * (cqlsh) Fix error when starting cqlsh with --debug (CASSANDRA-10282)
 * Scrub, Cleanup and Upgrade do not unmark compacting until all operations
   have completed, regardless of the occurence of exceptions (CASSANDRA-10274)


3.0.0-beta2
 * Fix columns returned by AbstractBtreePartitions (CASSANDRA-10220)
 * Fix backward compatibility issue due to AbstractBounds serialization bug (CASSANDRA-9857)
 * Fix startup error when upgrading nodes (CASSANDRA-10136)
 * Base table PRIMARY KEY can be assumed to be NOT NULL in MV creation (CASSANDRA-10147)
 * Improve batchlog write patch (CASSANDRA-9673)
 * Re-apply MaterializedView updates on commitlog replay (CASSANDRA-10164)
 * Require AbstractType.isByteOrderComparable declaration in constructor (CASSANDRA-9901)
 * Avoid digest mismatch on upgrade to 3.0 (CASSANDRA-9554)
 * Fix Materialized View builder when adding multiple MVs (CASSANDRA-10156)
 * Choose better poolingOptions for protocol v4 in cassandra-stress (CASSANDRA-10182)
 * Fix LWW bug affecting Materialized Views (CASSANDRA-10197)
 * Ensures frozen sets and maps are always sorted (CASSANDRA-10162)
 * Don't deadlock when flushing CFS backed custom indexes (CASSANDRA-10181)
 * Fix double flushing of secondary index tables (CASSANDRA-10180)
 * Fix incorrect handling of range tombstones in thrift (CASSANDRA-10046)
 * Only use batchlog when paired materialized view replica is remote (CASSANDRA-10061)
 * Reuse TemporalRow when updating multiple MaterializedViews (CASSANDRA-10060)
 * Validate gc_grace_seconds for batchlog writes and MVs (CASSANDRA-9917)
 * Fix sstablerepairedset (CASSANDRA-10132)
Merged from 2.2:
 * Cancel transaction for sstables we wont redistribute index summary
   for (CASSANDRA-10270)
 * Retry snapshot deletion after compaction and gc on Windows (CASSANDRA-10222)
 * Fix failure to start with space in directory path on Windows (CASSANDRA-10239)
 * Fix repair hang when snapshot failed (CASSANDRA-10057)
 * Fall back to 1/4 commitlog volume for commitlog_total_space on small disks
   (CASSANDRA-10199)
Merged from 2.1:
 * Added configurable warning threshold for GC duration (CASSANDRA-8907)
 * Fix handling of streaming EOF (CASSANDRA-10206)
 * Only check KeyCache when it is enabled
 * Change streaming_socket_timeout_in_ms default to 1 hour (CASSANDRA-8611)
 * (cqlsh) update list of CQL keywords (CASSANDRA-9232)
 * Add nodetool gettraceprobability command (CASSANDRA-10234)
Merged from 2.0:
 * Fix rare race where older gossip states can be shadowed (CASSANDRA-10366)
 * Fix consolidating racks violating the RF contract (CASSANDRA-10238)
 * Disallow decommission when node is in drained state (CASSANDRA-8741)


2.2.1
 * Fix race during construction of commit log (CASSANDRA-10049)
 * Fix LeveledCompactionStrategyTest (CASSANDRA-9757)
 * Fix broken UnbufferedDataOutputStreamPlus.writeUTF (CASSANDRA-10203)
 * (cqlsh) default load-from-file encoding to utf-8 (CASSANDRA-9898)
 * Avoid returning Permission.NONE when failing to query users table (CASSANDRA-10168)
 * (cqlsh) add CLEAR command (CASSANDRA-10086)
 * Support string literals as Role names for compatibility (CASSANDRA-10135)
Merged from 2.1:
 * Only check KeyCache when it is enabled
 * Change streaming_socket_timeout_in_ms default to 1 hour (CASSANDRA-8611)
 * (cqlsh) update list of CQL keywords (CASSANDRA-9232)


3.0.0-beta1
 * Redesign secondary index API (CASSANDRA-9459, 7771, 9041)
 * Fix throwing ReadFailure instead of ReadTimeout on range queries (CASSANDRA-10125)
 * Rewrite hinted handoff (CASSANDRA-6230)
 * Fix query on static compact tables (CASSANDRA-10093)
 * Fix race during construction of commit log (CASSANDRA-10049)
 * Add option to only purge repaired tombstones (CASSANDRA-6434)
 * Change authorization handling for MVs (CASSANDRA-9927)
 * Add custom JMX enabled executor for UDF sandbox (CASSANDRA-10026)
 * Fix row deletion bug for Materialized Views (CASSANDRA-10014)
 * Support mixed-version clusters with Cassandra 2.1 and 2.2 (CASSANDRA-9704)
 * Fix multiple slices on RowSearchers (CASSANDRA-10002)
 * Fix bug in merging of collections (CASSANDRA-10001)
 * Optimize batchlog replay to avoid full scans (CASSANDRA-7237)
 * Repair improvements when using vnodes (CASSANDRA-5220)
 * Disable scripted UDFs by default (CASSANDRA-9889)
 * Bytecode inspection for Java-UDFs (CASSANDRA-9890)
 * Use byte to serialize MT hash length (CASSANDRA-9792)
 * Replace usage of Adler32 with CRC32 (CASSANDRA-8684)
 * Fix migration to new format from 2.1 SSTable (CASSANDRA-10006)
 * SequentialWriter should extend BufferedDataOutputStreamPlus (CASSANDRA-9500)
 * Use the same repairedAt timestamp within incremental repair session (CASSANDRA-9111)
Merged from 2.2:
 * Allow count(*) and count(1) to be use as normal aggregation (CASSANDRA-10114)
 * An NPE is thrown if the column name is unknown for an IN relation (CASSANDRA-10043)
 * Apply commit_failure_policy to more errors on startup (CASSANDRA-9749)
 * Fix histogram overflow exception (CASSANDRA-9973)
 * Route gossip messages over dedicated socket (CASSANDRA-9237)
 * Add checksum to saved cache files (CASSANDRA-9265)
 * Log warning when using an aggregate without partition key (CASSANDRA-9737)
Merged from 2.1:
 * (cqlsh) Allow encoding to be set through command line (CASSANDRA-10004)
 * Add new JMX methods to change local compaction strategy (CASSANDRA-9965)
 * Write hints for paxos commits (CASSANDRA-7342)
 * (cqlsh) Fix timestamps before 1970 on Windows, always
   use UTC for timestamp display (CASSANDRA-10000)
 * (cqlsh) Avoid overwriting new config file with old config
   when both exist (CASSANDRA-9777)
 * Release snapshot selfRef when doing snapshot repair (CASSANDRA-9998)
 * Cannot replace token does not exist - DN node removed as Fat Client (CASSANDRA-9871)
Merged from 2.0:
 * Don't cast expected bf size to an int (CASSANDRA-9959)
 * Make getFullyExpiredSSTables less expensive (CASSANDRA-9882)


3.0.0-alpha1
 * Implement proper sandboxing for UDFs (CASSANDRA-9402)
 * Simplify (and unify) cleanup of compaction leftovers (CASSANDRA-7066)
 * Allow extra schema definitions in cassandra-stress yaml (CASSANDRA-9850)
 * Metrics should use up to date nomenclature (CASSANDRA-9448)
 * Change CREATE/ALTER TABLE syntax for compression (CASSANDRA-8384)
 * Cleanup crc and adler code for java 8 (CASSANDRA-9650)
 * Storage engine refactor (CASSANDRA-8099, 9743, 9746, 9759, 9781, 9808, 9825,
   9848, 9705, 9859, 9867, 9874, 9828, 9801)
 * Update Guava to 18.0 (CASSANDRA-9653)
 * Bloom filter false positive ratio is not honoured (CASSANDRA-8413)
 * New option for cassandra-stress to leave a ratio of columns null (CASSANDRA-9522)
 * Change hinted_handoff_enabled yaml setting, JMX (CASSANDRA-9035)
 * Add algorithmic token allocation (CASSANDRA-7032)
 * Add nodetool command to replay batchlog (CASSANDRA-9547)
 * Make file buffer cache independent of paths being read (CASSANDRA-8897)
 * Remove deprecated legacy Hadoop code (CASSANDRA-9353)
 * Decommissioned nodes will not rejoin the cluster (CASSANDRA-8801)
 * Change gossip stabilization to use endpoit size (CASSANDRA-9401)
 * Change default garbage collector to G1 (CASSANDRA-7486)
 * Populate TokenMetadata early during startup (CASSANDRA-9317)
 * Undeprecate cache recentHitRate (CASSANDRA-6591)
 * Add support for selectively varint encoding fields (CASSANDRA-9499, 9865)
 * Materialized Views (CASSANDRA-6477)
Merged from 2.2:
 * Avoid grouping sstables for anticompaction with DTCS (CASSANDRA-9900)
 * UDF / UDA execution time in trace (CASSANDRA-9723)
 * Fix broken internode SSL (CASSANDRA-9884)
Merged from 2.1:
 * Add new JMX methods to change local compaction strategy (CASSANDRA-9965)
 * Fix handling of enable/disable autocompaction (CASSANDRA-9899)
 * Add consistency level to tracing ouput (CASSANDRA-9827)
 * Remove repair snapshot leftover on startup (CASSANDRA-7357)
 * Use random nodes for batch log when only 2 racks (CASSANDRA-8735)
 * Ensure atomicity inside thrift and stream session (CASSANDRA-7757)
 * Fix nodetool info error when the node is not joined (CASSANDRA-9031)
Merged from 2.0:
 * Log when messages are dropped due to cross_node_timeout (CASSANDRA-9793)
 * Don't track hotness when opening from snapshot for validation (CASSANDRA-9382)


2.2.0
 * Allow the selection of columns together with aggregates (CASSANDRA-9767)
 * Fix cqlsh copy methods and other windows specific issues (CASSANDRA-9795)
 * Don't wrap byte arrays in SequentialWriter (CASSANDRA-9797)
 * sum() and avg() functions missing for smallint and tinyint types (CASSANDRA-9671)
 * Revert CASSANDRA-9542 (allow native functions in UDA) (CASSANDRA-9771)
Merged from 2.1:
 * Fix MarshalException when upgrading superColumn family (CASSANDRA-9582)
 * Fix broken logging for "empty" flushes in Memtable (CASSANDRA-9837)
 * Handle corrupt files on startup (CASSANDRA-9686)
 * Fix clientutil jar and tests (CASSANDRA-9760)
 * (cqlsh) Allow the SSL protocol version to be specified through the
    config file or environment variables (CASSANDRA-9544)
Merged from 2.0:
 * Add tool to find why expired sstables are not getting dropped (CASSANDRA-10015)
 * Remove erroneous pending HH tasks from tpstats/jmx (CASSANDRA-9129)
 * Don't cast expected bf size to an int (CASSANDRA-9959)
 * checkForEndpointCollision fails for legitimate collisions (CASSANDRA-9765)
 * Complete CASSANDRA-8448 fix (CASSANDRA-9519)
 * Don't include auth credentials in debug log (CASSANDRA-9682)
 * Can't transition from write survey to normal mode (CASSANDRA-9740)
 * Scrub (recover) sstables even when -Index.db is missing (CASSANDRA-9591)
 * Fix growing pending background compaction (CASSANDRA-9662)


2.2.0-rc2
 * Re-enable memory-mapped I/O on Windows (CASSANDRA-9658)
 * Warn when an extra-large partition is compacted (CASSANDRA-9643)
 * (cqlsh) Allow setting the initial connection timeout (CASSANDRA-9601)
 * BulkLoader has --transport-factory option but does not use it (CASSANDRA-9675)
 * Allow JMX over SSL directly from nodetool (CASSANDRA-9090)
 * Update cqlsh for UDFs (CASSANDRA-7556)
 * Change Windows kernel default timer resolution (CASSANDRA-9634)
 * Deprected sstable2json and json2sstable (CASSANDRA-9618)
 * Allow native functions in user-defined aggregates (CASSANDRA-9542)
 * Don't repair system_distributed by default (CASSANDRA-9621)
 * Fix mixing min, max, and count aggregates for blob type (CASSANRA-9622)
 * Rename class for DATE type in Java driver (CASSANDRA-9563)
 * Duplicate compilation of UDFs on coordinator (CASSANDRA-9475)
 * Fix connection leak in CqlRecordWriter (CASSANDRA-9576)
 * Mlockall before opening system sstables & remove boot_without_jna option (CASSANDRA-9573)
 * Add functions to convert timeuuid to date or time, deprecate dateOf and unixTimestampOf (CASSANDRA-9229)
 * Make sure we cancel non-compacting sstables from LifecycleTransaction (CASSANDRA-9566)
 * Fix deprecated repair JMX API (CASSANDRA-9570)
 * Add logback metrics (CASSANDRA-9378)
 * Update and refactor ant test/test-compression to run the tests in parallel (CASSANDRA-9583)
 * Fix upgrading to new directory for secondary index (CASSANDRA-9687)
Merged from 2.1:
 * (cqlsh) Fix bad check for CQL compatibility when DESCRIBE'ing
   COMPACT STORAGE tables with no clustering columns
 * Eliminate strong self-reference chains in sstable ref tidiers (CASSANDRA-9656)
 * Ensure StreamSession uses canonical sstable reader instances (CASSANDRA-9700)
 * Ensure memtable book keeping is not corrupted in the event we shrink usage (CASSANDRA-9681)
 * Update internal python driver for cqlsh (CASSANDRA-9064)
 * Fix IndexOutOfBoundsException when inserting tuple with too many
   elements using the string literal notation (CASSANDRA-9559)
 * Enable describe on indices (CASSANDRA-7814)
 * Fix incorrect result for IN queries where column not found (CASSANDRA-9540)
 * ColumnFamilyStore.selectAndReference may block during compaction (CASSANDRA-9637)
 * Fix bug in cardinality check when compacting (CASSANDRA-9580)
 * Fix memory leak in Ref due to ConcurrentLinkedQueue.remove() behaviour (CASSANDRA-9549)
 * Make rebuild only run one at a time (CASSANDRA-9119)
Merged from 2.0:
 * Avoid NPE in AuthSuccess#decode (CASSANDRA-9727)
 * Add listen_address to system.local (CASSANDRA-9603)
 * Bug fixes to resultset metadata construction (CASSANDRA-9636)
 * Fix setting 'durable_writes' in ALTER KEYSPACE (CASSANDRA-9560)
 * Avoids ballot clash in Paxos (CASSANDRA-9649)
 * Improve trace messages for RR (CASSANDRA-9479)
 * Fix suboptimal secondary index selection when restricted
   clustering column is also indexed (CASSANDRA-9631)
 * (cqlsh) Add min_threshold to DTCS option autocomplete (CASSANDRA-9385)
 * Fix error message when attempting to create an index on a column
   in a COMPACT STORAGE table with clustering columns (CASSANDRA-9527)
 * 'WITH WITH' in alter keyspace statements causes NPE (CASSANDRA-9565)
 * Expose some internals of SelectStatement for inspection (CASSANDRA-9532)
 * ArrivalWindow should use primitives (CASSANDRA-9496)
 * Periodically submit background compaction tasks (CASSANDRA-9592)
 * Set HAS_MORE_PAGES flag to false when PagingState is null (CASSANDRA-9571)


2.2.0-rc1
 * Compressed commit log should measure compressed space used (CASSANDRA-9095)
 * Fix comparison bug in CassandraRoleManager#collectRoles (CASSANDRA-9551)
 * Add tinyint,smallint,time,date support for UDFs (CASSANDRA-9400)
 * Deprecates SSTableSimpleWriter and SSTableSimpleUnsortedWriter (CASSANDRA-9546)
 * Empty INITCOND treated as null in aggregate (CASSANDRA-9457)
 * Remove use of Cell in Thrift MapReduce classes (CASSANDRA-8609)
 * Integrate pre-release Java Driver 2.2-rc1, custom build (CASSANDRA-9493)
 * Clean up gossiper logic for old versions (CASSANDRA-9370)
 * Fix custom payload coding/decoding to match the spec (CASSANDRA-9515)
 * ant test-all results incomplete when parsed (CASSANDRA-9463)
 * Disallow frozen<> types in function arguments and return types for
   clarity (CASSANDRA-9411)
 * Static Analysis to warn on unsafe use of Autocloseable instances (CASSANDRA-9431)
 * Update commitlog archiving examples now that commitlog segments are
   not recycled (CASSANDRA-9350)
 * Extend Transactional API to sstable lifecycle management (CASSANDRA-8568)
 * (cqlsh) Add support for native protocol 4 (CASSANDRA-9399)
 * Ensure that UDF and UDAs are keyspace-isolated (CASSANDRA-9409)
 * Revert CASSANDRA-7807 (tracing completion client notifications) (CASSANDRA-9429)
 * Add ability to stop compaction by ID (CASSANDRA-7207)
 * Let CassandraVersion handle SNAPSHOT version (CASSANDRA-9438)
Merged from 2.1:
 * (cqlsh) Fix using COPY through SOURCE or -f (CASSANDRA-9083)
 * Fix occasional lack of `system` keyspace in schema tables (CASSANDRA-8487)
 * Use ProtocolError code instead of ServerError code for native protocol
   error responses to unsupported protocol versions (CASSANDRA-9451)
 * Default commitlog_sync_batch_window_in_ms changed to 2ms (CASSANDRA-9504)
 * Fix empty partition assertion in unsorted sstable writing tools (CASSANDRA-9071)
 * Ensure truncate without snapshot cannot produce corrupt responses (CASSANDRA-9388)
 * Consistent error message when a table mixes counter and non-counter
   columns (CASSANDRA-9492)
 * Avoid getting unreadable keys during anticompaction (CASSANDRA-9508)
 * (cqlsh) Better float precision by default (CASSANDRA-9224)
 * Improve estimated row count (CASSANDRA-9107)
 * Optimize range tombstone memory footprint (CASSANDRA-8603)
 * Use configured gcgs in anticompaction (CASSANDRA-9397)
Merged from 2.0:
 * Don't accumulate more range than necessary in RangeTombstone.Tracker (CASSANDRA-9486)
 * Add broadcast and rpc addresses to system.local (CASSANDRA-9436)
 * Always mark sstable suspect when corrupted (CASSANDRA-9478)
 * Add database users and permissions to CQL3 documentation (CASSANDRA-7558)
 * Allow JVM_OPTS to be passed to standalone tools (CASSANDRA-5969)
 * Fix bad condition in RangeTombstoneList (CASSANDRA-9485)
 * Fix potential StackOverflow when setting CrcCheckChance over JMX (CASSANDRA-9488)
 * Fix null static columns in pages after the first, paged reversed
   queries (CASSANDRA-8502)
 * Fix counting cache serialization in request metrics (CASSANDRA-9466)
 * Add option not to validate atoms during scrub (CASSANDRA-9406)


2.2.0-beta1
 * Introduce Transactional API for internal state changes (CASSANDRA-8984)
 * Add a flag in cassandra.yaml to enable UDFs (CASSANDRA-9404)
 * Better support of null for UDF (CASSANDRA-8374)
 * Use ecj instead of javassist for UDFs (CASSANDRA-8241)
 * faster async logback configuration for tests (CASSANDRA-9376)
 * Add `smallint` and `tinyint` data types (CASSANDRA-8951)
 * Avoid thrift schema creation when native driver is used in stress tool (CASSANDRA-9374)
 * Make Functions.declared thread-safe
 * Add client warnings to native protocol v4 (CASSANDRA-8930)
 * Allow roles cache to be invalidated (CASSANDRA-8967)
 * Upgrade Snappy (CASSANDRA-9063)
 * Don't start Thrift rpc by default (CASSANDRA-9319)
 * Only stream from unrepaired sstables with incremental repair (CASSANDRA-8267)
 * Aggregate UDFs allow SFUNC return type to differ from STYPE if FFUNC specified (CASSANDRA-9321)
 * Remove Thrift dependencies in bundled tools (CASSANDRA-8358)
 * Disable memory mapping of hsperfdata file for JVM statistics (CASSANDRA-9242)
 * Add pre-startup checks to detect potential incompatibilities (CASSANDRA-8049)
 * Distinguish between null and unset in protocol v4 (CASSANDRA-7304)
 * Add user/role permissions for user-defined functions (CASSANDRA-7557)
 * Allow cassandra config to be updated to restart daemon without unloading classes (CASSANDRA-9046)
 * Don't initialize compaction writer before checking if iter is empty (CASSANDRA-9117)
 * Don't execute any functions at prepare-time (CASSANDRA-9037)
 * Share file handles between all instances of a SegmentedFile (CASSANDRA-8893)
 * Make it possible to major compact LCS (CASSANDRA-7272)
 * Make FunctionExecutionException extend RequestExecutionException
   (CASSANDRA-9055)
 * Add support for SELECT JSON, INSERT JSON syntax and new toJson(), fromJson()
   functions (CASSANDRA-7970)
 * Optimise max purgeable timestamp calculation in compaction (CASSANDRA-8920)
 * Constrain internode message buffer sizes, and improve IO class hierarchy (CASSANDRA-8670)
 * New tool added to validate all sstables in a node (CASSANDRA-5791)
 * Push notification when tracing completes for an operation (CASSANDRA-7807)
 * Delay "node up" and "node added" notifications until native protocol server is started (CASSANDRA-8236)
 * Compressed Commit Log (CASSANDRA-6809)
 * Optimise IntervalTree (CASSANDRA-8988)
 * Add a key-value payload for third party usage (CASSANDRA-8553, 9212)
 * Bump metrics-reporter-config dependency for metrics 3.0 (CASSANDRA-8149)
 * Partition intra-cluster message streams by size, not type (CASSANDRA-8789)
 * Add WriteFailureException to native protocol, notify coordinator of
   write failures (CASSANDRA-8592)
 * Convert SequentialWriter to nio (CASSANDRA-8709)
 * Add role based access control (CASSANDRA-7653, 8650, 7216, 8760, 8849, 8761, 8850)
 * Record client ip address in tracing sessions (CASSANDRA-8162)
 * Indicate partition key columns in response metadata for prepared
   statements (CASSANDRA-7660)
 * Merge UUIDType and TimeUUIDType parse logic (CASSANDRA-8759)
 * Avoid memory allocation when searching index summary (CASSANDRA-8793)
 * Optimise (Time)?UUIDType Comparisons (CASSANDRA-8730)
 * Make CRC32Ex into a separate maven dependency (CASSANDRA-8836)
 * Use preloaded jemalloc w/ Unsafe (CASSANDRA-8714, 9197)
 * Avoid accessing partitioner through StorageProxy (CASSANDRA-8244, 8268)
 * Upgrade Metrics library and remove depricated metrics (CASSANDRA-5657)
 * Serializing Row cache alternative, fully off heap (CASSANDRA-7438)
 * Duplicate rows returned when in clause has repeated values (CASSANDRA-6706)
 * Make CassandraException unchecked, extend RuntimeException (CASSANDRA-8560)
 * Support direct buffer decompression for reads (CASSANDRA-8464)
 * DirectByteBuffer compatible LZ4 methods (CASSANDRA-7039)
 * Group sstables for anticompaction correctly (CASSANDRA-8578)
 * Add ReadFailureException to native protocol, respond
   immediately when replicas encounter errors while handling
   a read request (CASSANDRA-7886)
 * Switch CommitLogSegment from RandomAccessFile to nio (CASSANDRA-8308)
 * Allow mixing token and partition key restrictions (CASSANDRA-7016)
 * Support index key/value entries on map collections (CASSANDRA-8473)
 * Modernize schema tables (CASSANDRA-8261)
 * Support for user-defined aggregation functions (CASSANDRA-8053)
 * Fix NPE in SelectStatement with empty IN values (CASSANDRA-8419)
 * Refactor SelectStatement, return IN results in natural order instead
   of IN value list order and ignore duplicate values in partition key IN restrictions (CASSANDRA-7981)
 * Support UDTs, tuples, and collections in user-defined
   functions (CASSANDRA-7563)
 * Fix aggregate fn results on empty selection, result column name,
   and cqlsh parsing (CASSANDRA-8229)
 * Mark sstables as repaired after full repair (CASSANDRA-7586)
 * Extend Descriptor to include a format value and refactor reader/writer
   APIs (CASSANDRA-7443)
 * Integrate JMH for microbenchmarks (CASSANDRA-8151)
 * Keep sstable levels when bootstrapping (CASSANDRA-7460)
 * Add Sigar library and perform basic OS settings check on startup (CASSANDRA-7838)
 * Support for aggregation functions (CASSANDRA-4914)
 * Remove cassandra-cli (CASSANDRA-7920)
 * Accept dollar quoted strings in CQL (CASSANDRA-7769)
 * Make assassinate a first class command (CASSANDRA-7935)
 * Support IN clause on any partition key column (CASSANDRA-7855)
 * Support IN clause on any clustering column (CASSANDRA-4762)
 * Improve compaction logging (CASSANDRA-7818)
 * Remove YamlFileNetworkTopologySnitch (CASSANDRA-7917)
 * Do anticompaction in groups (CASSANDRA-6851)
 * Support user-defined functions (CASSANDRA-7395, 7526, 7562, 7740, 7781, 7929,
   7924, 7812, 8063, 7813, 7708)
 * Permit configurable timestamps with cassandra-stress (CASSANDRA-7416)
 * Move sstable RandomAccessReader to nio2, which allows using the
   FILE_SHARE_DELETE flag on Windows (CASSANDRA-4050)
 * Remove CQL2 (CASSANDRA-5918)
 * Optimize fetching multiple cells by name (CASSANDRA-6933)
 * Allow compilation in java 8 (CASSANDRA-7028)
 * Make incremental repair default (CASSANDRA-7250)
 * Enable code coverage thru JaCoCo (CASSANDRA-7226)
 * Switch external naming of 'column families' to 'tables' (CASSANDRA-4369)
 * Shorten SSTable path (CASSANDRA-6962)
 * Use unsafe mutations for most unit tests (CASSANDRA-6969)
 * Fix race condition during calculation of pending ranges (CASSANDRA-7390)
 * Fail on very large batch sizes (CASSANDRA-8011)
 * Improve concurrency of repair (CASSANDRA-6455, 8208, 9145)
 * Select optimal CRC32 implementation at runtime (CASSANDRA-8614)
 * Evaluate MurmurHash of Token once per query (CASSANDRA-7096)
 * Generalize progress reporting (CASSANDRA-8901)
 * Resumable bootstrap streaming (CASSANDRA-8838, CASSANDRA-8942)
 * Allow scrub for secondary index (CASSANDRA-5174)
 * Save repair data to system table (CASSANDRA-5839)
 * fix nodetool names that reference column families (CASSANDRA-8872)
 Merged from 2.1:
 * Warn on misuse of unlogged batches (CASSANDRA-9282)
 * Failure detector detects and ignores local pauses (CASSANDRA-9183)
 * Add utility class to support for rate limiting a given log statement (CASSANDRA-9029)
 * Add missing consistency levels to cassandra-stess (CASSANDRA-9361)
 * Fix commitlog getCompletedTasks to not increment (CASSANDRA-9339)
 * Fix for harmless exceptions logged as ERROR (CASSANDRA-8564)
 * Delete processed sstables in sstablesplit/sstableupgrade (CASSANDRA-8606)
 * Improve sstable exclusion from partition tombstones (CASSANDRA-9298)
 * Validate the indexed column rather than the cell's contents for 2i (CASSANDRA-9057)
 * Add support for top-k custom 2i queries (CASSANDRA-8717)
 * Fix error when dropping table during compaction (CASSANDRA-9251)
 * cassandra-stress supports validation operations over user profiles (CASSANDRA-8773)
 * Add support for rate limiting log messages (CASSANDRA-9029)
 * Log the partition key with tombstone warnings (CASSANDRA-8561)
 * Reduce runWithCompactionsDisabled poll interval to 1ms (CASSANDRA-9271)
 * Fix PITR commitlog replay (CASSANDRA-9195)
 * GCInspector logs very different times (CASSANDRA-9124)
 * Fix deleting from an empty list (CASSANDRA-9198)
 * Update tuple and collection types that use a user-defined type when that UDT
   is modified (CASSANDRA-9148, CASSANDRA-9192)
 * Use higher timeout for prepair and snapshot in repair (CASSANDRA-9261)
 * Fix anticompaction blocking ANTI_ENTROPY stage (CASSANDRA-9151)
 * Repair waits for anticompaction to finish (CASSANDRA-9097)
 * Fix streaming not holding ref when stream error (CASSANDRA-9295)
 * Fix canonical view returning early opened SSTables (CASSANDRA-9396)
Merged from 2.0:
 * (cqlsh) Add LOGIN command to switch users (CASSANDRA-7212)
 * Clone SliceQueryFilter in AbstractReadCommand implementations (CASSANDRA-8940)
 * Push correct protocol notification for DROP INDEX (CASSANDRA-9310)
 * token-generator - generated tokens too long (CASSANDRA-9300)
 * Fix counting of tombstones for TombstoneOverwhelmingException (CASSANDRA-9299)
 * Fix ReconnectableSnitch reconnecting to peers during upgrade (CASSANDRA-6702)
 * Include keyspace and table name in error log for collections over the size
   limit (CASSANDRA-9286)
 * Avoid potential overlap in LCS with single-partition sstables (CASSANDRA-9322)
 * Log warning message when a table is queried before the schema has fully
   propagated (CASSANDRA-9136)
 * Overload SecondaryIndex#indexes to accept the column definition (CASSANDRA-9314)
 * (cqlsh) Add SERIAL and LOCAL_SERIAL consistency levels (CASSANDRA-8051)
 * Fix index selection during rebuild with certain table layouts (CASSANDRA-9281)
 * Fix partition-level-delete-only workload accounting (CASSANDRA-9194)
 * Allow scrub to handle corrupted compressed chunks (CASSANDRA-9140)
 * Fix assertion error when resetlocalschema is run during repair (CASSANDRA-9249)
 * Disable single sstable tombstone compactions for DTCS by default (CASSANDRA-9234)
 * IncomingTcpConnection thread is not named (CASSANDRA-9262)
 * Close incoming connections when MessagingService is stopped (CASSANDRA-9238)
 * Fix streaming hang when retrying (CASSANDRA-9132)


2.1.5
 * Re-add deprecated cold_reads_to_omit param for backwards compat (CASSANDRA-9203)
 * Make anticompaction visible in compactionstats (CASSANDRA-9098)
 * Improve nodetool getendpoints documentation about the partition
   key parameter (CASSANDRA-6458)
 * Don't check other keyspaces for schema changes when an user-defined
   type is altered (CASSANDRA-9187)
 * Add generate-idea-files target to build.xml (CASSANDRA-9123)
 * Allow takeColumnFamilySnapshot to take a list of tables (CASSANDRA-8348)
 * Limit major sstable operations to their canonical representation (CASSANDRA-8669)
 * cqlsh: Add tests for INSERT and UPDATE tab completion (CASSANDRA-9125)
 * cqlsh: quote column names when needed in COPY FROM inserts (CASSANDRA-9080)
 * Do not load read meter for offline operations (CASSANDRA-9082)
 * cqlsh: Make CompositeType data readable (CASSANDRA-8919)
 * cqlsh: Fix display of triggers (CASSANDRA-9081)
 * Fix NullPointerException when deleting or setting an element by index on
   a null list collection (CASSANDRA-9077)
 * Buffer bloom filter serialization (CASSANDRA-9066)
 * Fix anti-compaction target bloom filter size (CASSANDRA-9060)
 * Make FROZEN and TUPLE unreserved keywords in CQL (CASSANDRA-9047)
 * Prevent AssertionError from SizeEstimatesRecorder (CASSANDRA-9034)
 * Avoid overwriting index summaries for sstables with an older format that
   does not support downsampling; rebuild summaries on startup when this
   is detected (CASSANDRA-8993)
 * Fix potential data loss in CompressedSequentialWriter (CASSANDRA-8949)
 * Make PasswordAuthenticator number of hashing rounds configurable (CASSANDRA-8085)
 * Fix AssertionError when binding nested collections in DELETE (CASSANDRA-8900)
 * Check for overlap with non-early sstables in LCS (CASSANDRA-8739)
 * Only calculate max purgable timestamp if we have to (CASSANDRA-8914)
 * (cqlsh) Greatly improve performance of COPY FROM (CASSANDRA-8225)
 * IndexSummary effectiveIndexInterval is now a guideline, not a rule (CASSANDRA-8993)
 * Use correct bounds for page cache eviction of compressed files (CASSANDRA-8746)
 * SSTableScanner enforces its bounds (CASSANDRA-8946)
 * Cleanup cell equality (CASSANDRA-8947)
 * Introduce intra-cluster message coalescing (CASSANDRA-8692)
 * DatabaseDescriptor throws NPE when rpc_interface is used (CASSANDRA-8839)
 * Don't check if an sstable is live for offline compactions (CASSANDRA-8841)
 * Don't set clientMode in SSTableLoader (CASSANDRA-8238)
 * Fix SSTableRewriter with disabled early open (CASSANDRA-8535)
 * Fix cassandra-stress so it respects the CL passed in user mode (CASSANDRA-8948)
 * Fix rare NPE in ColumnDefinition#hasIndexOption() (CASSANDRA-8786)
 * cassandra-stress reports per-operation statistics, plus misc (CASSANDRA-8769)
 * Add SimpleDate (cql date) and Time (cql time) types (CASSANDRA-7523)
 * Use long for key count in cfstats (CASSANDRA-8913)
 * Make SSTableRewriter.abort() more robust to failure (CASSANDRA-8832)
 * Remove cold_reads_to_omit from STCS (CASSANDRA-8860)
 * Make EstimatedHistogram#percentile() use ceil instead of floor (CASSANDRA-8883)
 * Fix top partitions reporting wrong cardinality (CASSANDRA-8834)
 * Fix rare NPE in KeyCacheSerializer (CASSANDRA-8067)
 * Pick sstables for validation as late as possible inc repairs (CASSANDRA-8366)
 * Fix commitlog getPendingTasks to not increment (CASSANDRA-8862)
 * Fix parallelism adjustment in range and secondary index queries
   when the first fetch does not satisfy the limit (CASSANDRA-8856)
 * Check if the filtered sstables is non-empty in STCS (CASSANDRA-8843)
 * Upgrade java-driver used for cassandra-stress (CASSANDRA-8842)
 * Fix CommitLog.forceRecycleAllSegments() memory access error (CASSANDRA-8812)
 * Improve assertions in Memory (CASSANDRA-8792)
 * Fix SSTableRewriter cleanup (CASSANDRA-8802)
 * Introduce SafeMemory for CompressionMetadata.Writer (CASSANDRA-8758)
 * 'nodetool info' prints exception against older node (CASSANDRA-8796)
 * Ensure SSTableReader.last corresponds exactly with the file end (CASSANDRA-8750)
 * Make SSTableWriter.openEarly more robust and obvious (CASSANDRA-8747)
 * Enforce SSTableReader.first/last (CASSANDRA-8744)
 * Cleanup SegmentedFile API (CASSANDRA-8749)
 * Avoid overlap with early compaction replacement (CASSANDRA-8683)
 * Safer Resource Management++ (CASSANDRA-8707)
 * Write partition size estimates into a system table (CASSANDRA-7688)
 * cqlsh: Fix keys() and full() collection indexes in DESCRIBE output
   (CASSANDRA-8154)
 * Show progress of streaming in nodetool netstats (CASSANDRA-8886)
 * IndexSummaryBuilder utilises offheap memory, and shares data between
   each IndexSummary opened from it (CASSANDRA-8757)
 * markCompacting only succeeds if the exact SSTableReader instances being
   marked are in the live set (CASSANDRA-8689)
 * cassandra-stress support for varint (CASSANDRA-8882)
 * Fix Adler32 digest for compressed sstables (CASSANDRA-8778)
 * Add nodetool statushandoff/statusbackup (CASSANDRA-8912)
 * Use stdout for progress and stats in sstableloader (CASSANDRA-8982)
 * Correctly identify 2i datadir from older versions (CASSANDRA-9116)
Merged from 2.0:
 * Ignore gossip SYNs after shutdown (CASSANDRA-9238)
 * Avoid overflow when calculating max sstable size in LCS (CASSANDRA-9235)
 * Make sstable blacklisting work with compression (CASSANDRA-9138)
 * Do not attempt to rebuild indexes if no index accepts any column (CASSANDRA-9196)
 * Don't initiate snitch reconnection for dead states (CASSANDRA-7292)
 * Fix ArrayIndexOutOfBoundsException in CQLSSTableWriter (CASSANDRA-8978)
 * Add shutdown gossip state to prevent timeouts during rolling restarts (CASSANDRA-8336)
 * Fix running with java.net.preferIPv6Addresses=true (CASSANDRA-9137)
 * Fix failed bootstrap/replace attempts being persisted in system.peers (CASSANDRA-9180)
 * Flush system.IndexInfo after marking index built (CASSANDRA-9128)
 * Fix updates to min/max_compaction_threshold through cassandra-cli
   (CASSANDRA-8102)
 * Don't include tmp files when doing offline relevel (CASSANDRA-9088)
 * Use the proper CAS WriteType when finishing a previous round during Paxos
   preparation (CASSANDRA-8672)
 * Avoid race in cancelling compactions (CASSANDRA-9070)
 * More aggressive check for expired sstables in DTCS (CASSANDRA-8359)
 * Fix ignored index_interval change in ALTER TABLE statements (CASSANDRA-7976)
 * Do more aggressive compaction in old time windows in DTCS (CASSANDRA-8360)
 * java.lang.AssertionError when reading saved cache (CASSANDRA-8740)
 * "disk full" when running cleanup (CASSANDRA-9036)
 * Lower logging level from ERROR to DEBUG when a scheduled schema pull
   cannot be completed due to a node being down (CASSANDRA-9032)
 * Fix MOVED_NODE client event (CASSANDRA-8516)
 * Allow overriding MAX_OUTSTANDING_REPLAY_COUNT (CASSANDRA-7533)
 * Fix malformed JMX ObjectName containing IPv6 addresses (CASSANDRA-9027)
 * (cqlsh) Allow increasing CSV field size limit through
   cqlshrc config option (CASSANDRA-8934)
 * Stop logging range tombstones when exceeding the threshold
   (CASSANDRA-8559)
 * Fix NullPointerException when nodetool getendpoints is run
   against invalid keyspaces or tables (CASSANDRA-8950)
 * Allow specifying the tmp dir (CASSANDRA-7712)
 * Improve compaction estimated tasks estimation (CASSANDRA-8904)
 * Fix duplicate up/down messages sent to native clients (CASSANDRA-7816)
 * Expose commit log archive status via JMX (CASSANDRA-8734)
 * Provide better exceptions for invalid replication strategy parameters
   (CASSANDRA-8909)
 * Fix regression in mixed single and multi-column relation support for
   SELECT statements (CASSANDRA-8613)
 * Add ability to limit number of native connections (CASSANDRA-8086)
 * Fix CQLSSTableWriter throwing exception and spawning threads
   (CASSANDRA-8808)
 * Fix MT mismatch between empty and GC-able data (CASSANDRA-8979)
 * Fix incorrect validation when snapshotting single table (CASSANDRA-8056)
 * Add offline tool to relevel sstables (CASSANDRA-8301)
 * Preserve stream ID for more protocol errors (CASSANDRA-8848)
 * Fix combining token() function with multi-column relations on
   clustering columns (CASSANDRA-8797)
 * Make CFS.markReferenced() resistant to bad refcounting (CASSANDRA-8829)
 * Fix StreamTransferTask abort/complete bad refcounting (CASSANDRA-8815)
 * Fix AssertionError when querying a DESC clustering ordered
   table with ASC ordering and paging (CASSANDRA-8767)
 * AssertionError: "Memory was freed" when running cleanup (CASSANDRA-8716)
 * Make it possible to set max_sstable_age to fractional days (CASSANDRA-8406)
 * Fix some multi-column relations with indexes on some clustering
   columns (CASSANDRA-8275)
 * Fix memory leak in SSTableSimple*Writer and SSTableReader.validate()
   (CASSANDRA-8748)
 * Throw OOM if allocating memory fails to return a valid pointer (CASSANDRA-8726)
 * Fix SSTableSimpleUnsortedWriter ConcurrentModificationException (CASSANDRA-8619)
 * 'nodetool info' prints exception against older node (CASSANDRA-8796)
 * Ensure SSTableSimpleUnsortedWriter.close() terminates if
   disk writer has crashed (CASSANDRA-8807)


2.1.4
 * Bind JMX to localhost unless explicitly configured otherwise (CASSANDRA-9085)


2.1.3
 * Fix HSHA/offheap_objects corruption (CASSANDRA-8719)
 * Upgrade libthrift to 0.9.2 (CASSANDRA-8685)
 * Don't use the shared ref in sstableloader (CASSANDRA-8704)
 * Purge internal prepared statements if related tables or
   keyspaces are dropped (CASSANDRA-8693)
 * (cqlsh) Handle unicode BOM at start of files (CASSANDRA-8638)
 * Stop compactions before exiting offline tools (CASSANDRA-8623)
 * Update tools/stress/README.txt to match current behaviour (CASSANDRA-7933)
 * Fix schema from Thrift conversion with empty metadata (CASSANDRA-8695)
 * Safer Resource Management (CASSANDRA-7705)
 * Make sure we compact highly overlapping cold sstables with
   STCS (CASSANDRA-8635)
 * rpc_interface and listen_interface generate NPE on startup when specified
   interface doesn't exist (CASSANDRA-8677)
 * Fix ArrayIndexOutOfBoundsException in nodetool cfhistograms (CASSANDRA-8514)
 * Switch from yammer metrics for nodetool cf/proxy histograms (CASSANDRA-8662)
 * Make sure we don't add tmplink files to the compaction
   strategy (CASSANDRA-8580)
 * (cqlsh) Handle maps with blob keys (CASSANDRA-8372)
 * (cqlsh) Handle DynamicCompositeType schemas correctly (CASSANDRA-8563)
 * Duplicate rows returned when in clause has repeated values (CASSANDRA-6706)
 * Add tooling to detect hot partitions (CASSANDRA-7974)
 * Fix cassandra-stress user-mode truncation of partition generation (CASSANDRA-8608)
 * Only stream from unrepaired sstables during inc repair (CASSANDRA-8267)
 * Don't allow starting multiple inc repairs on the same sstables (CASSANDRA-8316)
 * Invalidate prepared BATCH statements when related tables
   or keyspaces are dropped (CASSANDRA-8652)
 * Fix missing results in secondary index queries on collections
   with ALLOW FILTERING (CASSANDRA-8421)
 * Expose EstimatedHistogram metrics for range slices (CASSANDRA-8627)
 * (cqlsh) Escape clqshrc passwords properly (CASSANDRA-8618)
 * Fix NPE when passing wrong argument in ALTER TABLE statement (CASSANDRA-8355)
 * Pig: Refactor and deprecate CqlStorage (CASSANDRA-8599)
 * Don't reuse the same cleanup strategy for all sstables (CASSANDRA-8537)
 * Fix case-sensitivity of index name on CREATE and DROP INDEX
   statements (CASSANDRA-8365)
 * Better detection/logging for corruption in compressed sstables (CASSANDRA-8192)
 * Use the correct repairedAt value when closing writer (CASSANDRA-8570)
 * (cqlsh) Handle a schema mismatch being detected on startup (CASSANDRA-8512)
 * Properly calculate expected write size during compaction (CASSANDRA-8532)
 * Invalidate affected prepared statements when a table's columns
   are altered (CASSANDRA-7910)
 * Stress - user defined writes should populate sequentally (CASSANDRA-8524)
 * Fix regression in SSTableRewriter causing some rows to become unreadable
   during compaction (CASSANDRA-8429)
 * Run major compactions for repaired/unrepaired in parallel (CASSANDRA-8510)
 * (cqlsh) Fix compression options in DESCRIBE TABLE output when compression
   is disabled (CASSANDRA-8288)
 * (cqlsh) Fix DESCRIBE output after keyspaces are altered (CASSANDRA-7623)
 * Make sure we set lastCompactedKey correctly (CASSANDRA-8463)
 * (cqlsh) Fix output of CONSISTENCY command (CASSANDRA-8507)
 * (cqlsh) Fixed the handling of LIST statements (CASSANDRA-8370)
 * Make sstablescrub check leveled manifest again (CASSANDRA-8432)
 * Check first/last keys in sstable when giving out positions (CASSANDRA-8458)
 * Disable mmap on Windows (CASSANDRA-6993)
 * Add missing ConsistencyLevels to cassandra-stress (CASSANDRA-8253)
 * Add auth support to cassandra-stress (CASSANDRA-7985)
 * Fix ArrayIndexOutOfBoundsException when generating error message
   for some CQL syntax errors (CASSANDRA-8455)
 * Scale memtable slab allocation logarithmically (CASSANDRA-7882)
 * cassandra-stress simultaneous inserts over same seed (CASSANDRA-7964)
 * Reduce cassandra-stress sampling memory requirements (CASSANDRA-7926)
 * Ensure memtable flush cannot expire commit log entries from its future (CASSANDRA-8383)
 * Make read "defrag" async to reclaim memtables (CASSANDRA-8459)
 * Remove tmplink files for offline compactions (CASSANDRA-8321)
 * Reduce maxHintsInProgress (CASSANDRA-8415)
 * BTree updates may call provided update function twice (CASSANDRA-8018)
 * Release sstable references after anticompaction (CASSANDRA-8386)
 * Handle abort() in SSTableRewriter properly (CASSANDRA-8320)
 * Centralize shared executors (CASSANDRA-8055)
 * Fix filtering for CONTAINS (KEY) relations on frozen collection
   clustering columns when the query is restricted to a single
   partition (CASSANDRA-8203)
 * Do more aggressive entire-sstable TTL expiry checks (CASSANDRA-8243)
 * Add more log info if readMeter is null (CASSANDRA-8238)
 * add check of the system wall clock time at startup (CASSANDRA-8305)
 * Support for frozen collections (CASSANDRA-7859)
 * Fix overflow on histogram computation (CASSANDRA-8028)
 * Have paxos reuse the timestamp generation of normal queries (CASSANDRA-7801)
 * Fix incremental repair not remove parent session on remote (CASSANDRA-8291)
 * Improve JBOD disk utilization (CASSANDRA-7386)
 * Log failed host when preparing incremental repair (CASSANDRA-8228)
 * Force config client mode in CQLSSTableWriter (CASSANDRA-8281)
 * Fix sstableupgrade throws exception (CASSANDRA-8688)
 * Fix hang when repairing empty keyspace (CASSANDRA-8694)
Merged from 2.0:
 * Fix IllegalArgumentException in dynamic snitch (CASSANDRA-8448)
 * Add support for UPDATE ... IF EXISTS (CASSANDRA-8610)
 * Fix reversal of list prepends (CASSANDRA-8733)
 * Prevent non-zero default_time_to_live on tables with counters
   (CASSANDRA-8678)
 * Fix SSTableSimpleUnsortedWriter ConcurrentModificationException
   (CASSANDRA-8619)
 * Round up time deltas lower than 1ms in BulkLoader (CASSANDRA-8645)
 * Add batch remove iterator to ABSC (CASSANDRA-8414, 8666)
 * Round up time deltas lower than 1ms in BulkLoader (CASSANDRA-8645)
 * Fix isClientMode check in Keyspace (CASSANDRA-8687)
 * Use more efficient slice size for querying internal secondary
   index tables (CASSANDRA-8550)
 * Fix potentially returning deleted rows with range tombstone (CASSANDRA-8558)
 * Check for available disk space before starting a compaction (CASSANDRA-8562)
 * Fix DISTINCT queries with LIMITs or paging when some partitions
   contain only tombstones (CASSANDRA-8490)
 * Introduce background cache refreshing to permissions cache
   (CASSANDRA-8194)
 * Fix race condition in StreamTransferTask that could lead to
   infinite loops and premature sstable deletion (CASSANDRA-7704)
 * Add an extra version check to MigrationTask (CASSANDRA-8462)
 * Ensure SSTableWriter cleans up properly after failure (CASSANDRA-8499)
 * Increase bf true positive count on key cache hit (CASSANDRA-8525)
 * Move MeteredFlusher to its own thread (CASSANDRA-8485)
 * Fix non-distinct results in DISTNCT queries on static columns when
   paging is enabled (CASSANDRA-8087)
 * Move all hints related tasks to hints internal executor (CASSANDRA-8285)
 * Fix paging for multi-partition IN queries (CASSANDRA-8408)
 * Fix MOVED_NODE topology event never being emitted when a node
   moves its token (CASSANDRA-8373)
 * Fix validation of indexes in COMPACT tables (CASSANDRA-8156)
 * Avoid StackOverflowError when a large list of IN values
   is used for a clustering column (CASSANDRA-8410)
 * Fix NPE when writetime() or ttl() calls are wrapped by
   another function call (CASSANDRA-8451)
 * Fix NPE after dropping a keyspace (CASSANDRA-8332)
 * Fix error message on read repair timeouts (CASSANDRA-7947)
 * Default DTCS base_time_seconds changed to 60 (CASSANDRA-8417)
 * Refuse Paxos operation with more than one pending endpoint (CASSANDRA-8346, 8640)
 * Throw correct exception when trying to bind a keyspace or table
   name (CASSANDRA-6952)
 * Make HHOM.compact synchronized (CASSANDRA-8416)
 * cancel latency-sampling task when CF is dropped (CASSANDRA-8401)
 * don't block SocketThread for MessagingService (CASSANDRA-8188)
 * Increase quarantine delay on replacement (CASSANDRA-8260)
 * Expose off-heap memory usage stats (CASSANDRA-7897)
 * Ignore Paxos commits for truncated tables (CASSANDRA-7538)
 * Validate size of indexed column values (CASSANDRA-8280)
 * Make LCS split compaction results over all data directories (CASSANDRA-8329)
 * Fix some failing queries that use multi-column relations
   on COMPACT STORAGE tables (CASSANDRA-8264)
 * Fix InvalidRequestException with ORDER BY (CASSANDRA-8286)
 * Disable SSLv3 for POODLE (CASSANDRA-8265)
 * Fix millisecond timestamps in Tracing (CASSANDRA-8297)
 * Include keyspace name in error message when there are insufficient
   live nodes to stream from (CASSANDRA-8221)
 * Avoid overlap in L1 when L0 contains many nonoverlapping
   sstables (CASSANDRA-8211)
 * Improve PropertyFileSnitch logging (CASSANDRA-8183)
 * Add DC-aware sequential repair (CASSANDRA-8193)
 * Use live sstables in snapshot repair if possible (CASSANDRA-8312)
 * Fix hints serialized size calculation (CASSANDRA-8587)


2.1.2
 * (cqlsh) parse_for_table_meta errors out on queries with undefined
   grammars (CASSANDRA-8262)
 * (cqlsh) Fix SELECT ... TOKEN() function broken in C* 2.1.1 (CASSANDRA-8258)
 * Fix Cassandra crash when running on JDK8 update 40 (CASSANDRA-8209)
 * Optimize partitioner tokens (CASSANDRA-8230)
 * Improve compaction of repaired/unrepaired sstables (CASSANDRA-8004)
 * Make cache serializers pluggable (CASSANDRA-8096)
 * Fix issues with CONTAINS (KEY) queries on secondary indexes
   (CASSANDRA-8147)
 * Fix read-rate tracking of sstables for some queries (CASSANDRA-8239)
 * Fix default timestamp in QueryOptions (CASSANDRA-8246)
 * Set socket timeout when reading remote version (CASSANDRA-8188)
 * Refactor how we track live size (CASSANDRA-7852)
 * Make sure unfinished compaction files are removed (CASSANDRA-8124)
 * Fix shutdown when run as Windows service (CASSANDRA-8136)
 * Fix DESCRIBE TABLE with custom indexes (CASSANDRA-8031)
 * Fix race in RecoveryManagerTest (CASSANDRA-8176)
 * Avoid IllegalArgumentException while sorting sstables in
   IndexSummaryManager (CASSANDRA-8182)
 * Shutdown JVM on file descriptor exhaustion (CASSANDRA-7579)
 * Add 'die' policy for commit log and disk failure (CASSANDRA-7927)
 * Fix installing as service on Windows (CASSANDRA-8115)
 * Fix CREATE TABLE for CQL2 (CASSANDRA-8144)
 * Avoid boxing in ColumnStats min/max trackers (CASSANDRA-8109)
Merged from 2.0:
 * Correctly handle non-text column names in cql3 (CASSANDRA-8178)
 * Fix deletion for indexes on primary key columns (CASSANDRA-8206)
 * Add 'nodetool statusgossip' (CASSANDRA-8125)
 * Improve client notification that nodes are ready for requests (CASSANDRA-7510)
 * Handle negative timestamp in writetime method (CASSANDRA-8139)
 * Pig: Remove errant LIMIT clause in CqlNativeStorage (CASSANDRA-8166)
 * Throw ConfigurationException when hsha is used with the default
   rpc_max_threads setting of 'unlimited' (CASSANDRA-8116)
 * Allow concurrent writing of the same table in the same JVM using
   CQLSSTableWriter (CASSANDRA-7463)
 * Fix totalDiskSpaceUsed calculation (CASSANDRA-8205)


2.1.1
 * Fix spin loop in AtomicSortedColumns (CASSANDRA-7546)
 * Dont notify when replacing tmplink files (CASSANDRA-8157)
 * Fix validation with multiple CONTAINS clause (CASSANDRA-8131)
 * Fix validation of collections in TriggerExecutor (CASSANDRA-8146)
 * Fix IllegalArgumentException when a list of IN values containing tuples
   is passed as a single arg to a prepared statement with the v1 or v2
   protocol (CASSANDRA-8062)
 * Fix ClassCastException in DISTINCT query on static columns with
   query paging (CASSANDRA-8108)
 * Fix NPE on null nested UDT inside a set (CASSANDRA-8105)
 * Fix exception when querying secondary index on set items or map keys
   when some clustering columns are specified (CASSANDRA-8073)
 * Send proper error response when there is an error during native
   protocol message decode (CASSANDRA-8118)
 * Gossip should ignore generation numbers too far in the future (CASSANDRA-8113)
 * Fix NPE when creating a table with frozen sets, lists (CASSANDRA-8104)
 * Fix high memory use due to tracking reads on incrementally opened sstable
   readers (CASSANDRA-8066)
 * Fix EXECUTE request with skipMetadata=false returning no metadata
   (CASSANDRA-8054)
 * Allow concurrent use of CQLBulkOutputFormat (CASSANDRA-7776)
 * Shutdown JVM on OOM (CASSANDRA-7507)
 * Upgrade netty version and enable epoll event loop (CASSANDRA-7761)
 * Don't duplicate sstables smaller than split size when using
   the sstablesplitter tool (CASSANDRA-7616)
 * Avoid re-parsing already prepared statements (CASSANDRA-7923)
 * Fix some Thrift slice deletions and updates of COMPACT STORAGE
   tables with some clustering columns omitted (CASSANDRA-7990)
 * Fix filtering for CONTAINS on sets (CASSANDRA-8033)
 * Properly track added size (CASSANDRA-7239)
 * Allow compilation in java 8 (CASSANDRA-7208)
 * Fix Assertion error on RangeTombstoneList diff (CASSANDRA-8013)
 * Release references to overlapping sstables during compaction (CASSANDRA-7819)
 * Send notification when opening compaction results early (CASSANDRA-8034)
 * Make native server start block until properly bound (CASSANDRA-7885)
 * (cqlsh) Fix IPv6 support (CASSANDRA-7988)
 * Ignore fat clients when checking for endpoint collision (CASSANDRA-7939)
 * Make sstablerepairedset take a list of files (CASSANDRA-7995)
 * (cqlsh) Tab completeion for indexes on map keys (CASSANDRA-7972)
 * (cqlsh) Fix UDT field selection in select clause (CASSANDRA-7891)
 * Fix resource leak in event of corrupt sstable
 * (cqlsh) Add command line option for cqlshrc file path (CASSANDRA-7131)
 * Provide visibility into prepared statements churn (CASSANDRA-7921, CASSANDRA-7930)
 * Invalidate prepared statements when their keyspace or table is
   dropped (CASSANDRA-7566)
 * cassandra-stress: fix support for NetworkTopologyStrategy (CASSANDRA-7945)
 * Fix saving caches when a table is dropped (CASSANDRA-7784)
 * Add better error checking of new stress profile (CASSANDRA-7716)
 * Use ThreadLocalRandom and remove FBUtilities.threadLocalRandom (CASSANDRA-7934)
 * Prevent operator mistakes due to simultaneous bootstrap (CASSANDRA-7069)
 * cassandra-stress supports whitelist mode for node config (CASSANDRA-7658)
 * GCInspector more closely tracks GC; cassandra-stress and nodetool report it (CASSANDRA-7916)
 * nodetool won't output bogus ownership info without a keyspace (CASSANDRA-7173)
 * Add human readable option to nodetool commands (CASSANDRA-5433)
 * Don't try to set repairedAt on old sstables (CASSANDRA-7913)
 * Add metrics for tracking PreparedStatement use (CASSANDRA-7719)
 * (cqlsh) tab-completion for triggers (CASSANDRA-7824)
 * (cqlsh) Support for query paging (CASSANDRA-7514)
 * (cqlsh) Show progress of COPY operations (CASSANDRA-7789)
 * Add syntax to remove multiple elements from a map (CASSANDRA-6599)
 * Support non-equals conditions in lightweight transactions (CASSANDRA-6839)
 * Add IF [NOT] EXISTS to create/drop triggers (CASSANDRA-7606)
 * (cqlsh) Display the current logged-in user (CASSANDRA-7785)
 * (cqlsh) Don't ignore CTRL-C during COPY FROM execution (CASSANDRA-7815)
 * (cqlsh) Order UDTs according to cross-type dependencies in DESCRIBE
   output (CASSANDRA-7659)
 * (cqlsh) Fix handling of CAS statement results (CASSANDRA-7671)
 * (cqlsh) COPY TO/FROM improvements (CASSANDRA-7405)
 * Support list index operations with conditions (CASSANDRA-7499)
 * Add max live/tombstoned cells to nodetool cfstats output (CASSANDRA-7731)
 * Validate IPv6 wildcard addresses properly (CASSANDRA-7680)
 * (cqlsh) Error when tracing query (CASSANDRA-7613)
 * Avoid IOOBE when building SyntaxError message snippet (CASSANDRA-7569)
 * SSTableExport uses correct validator to create string representation of partition
   keys (CASSANDRA-7498)
 * Avoid NPEs when receiving type changes for an unknown keyspace (CASSANDRA-7689)
 * Add support for custom 2i validation (CASSANDRA-7575)
 * Pig support for hadoop CqlInputFormat (CASSANDRA-6454)
 * Add duration mode to cassandra-stress (CASSANDRA-7468)
 * Add listen_interface and rpc_interface options (CASSANDRA-7417)
 * Improve schema merge performance (CASSANDRA-7444)
 * Adjust MT depth based on # of partition validating (CASSANDRA-5263)
 * Optimise NativeCell comparisons (CASSANDRA-6755)
 * Configurable client timeout for cqlsh (CASSANDRA-7516)
 * Include snippet of CQL query near syntax error in messages (CASSANDRA-7111)
 * Make repair -pr work with -local (CASSANDRA-7450)
 * Fix error in sstableloader with -cph > 1 (CASSANDRA-8007)
 * Fix snapshot repair error on indexed tables (CASSANDRA-8020)
 * Do not exit nodetool repair when receiving JMX NOTIF_LOST (CASSANDRA-7909)
 * Stream to private IP when available (CASSANDRA-8084)
Merged from 2.0:
 * Reject conditions on DELETE unless full PK is given (CASSANDRA-6430)
 * Properly reject the token function DELETE (CASSANDRA-7747)
 * Force batchlog replay before decommissioning a node (CASSANDRA-7446)
 * Fix hint replay with many accumulated expired hints (CASSANDRA-6998)
 * Fix duplicate results in DISTINCT queries on static columns with query
   paging (CASSANDRA-8108)
 * Add DateTieredCompactionStrategy (CASSANDRA-6602)
 * Properly validate ascii and utf8 string literals in CQL queries (CASSANDRA-8101)
 * (cqlsh) Fix autocompletion for alter keyspace (CASSANDRA-8021)
 * Create backup directories for commitlog archiving during startup (CASSANDRA-8111)
 * Reduce totalBlockFor() for LOCAL_* consistency levels (CASSANDRA-8058)
 * Fix merging schemas with re-dropped keyspaces (CASSANDRA-7256)
 * Fix counters in supercolumns during live upgrades from 1.2 (CASSANDRA-7188)
 * Notify DT subscribers when a column family is truncated (CASSANDRA-8088)
 * Add sanity check of $JAVA on startup (CASSANDRA-7676)
 * Schedule fat client schema pull on join (CASSANDRA-7993)
 * Don't reset nodes' versions when closing IncomingTcpConnections
   (CASSANDRA-7734)
 * Record the real messaging version in all cases in OutboundTcpConnection
   (CASSANDRA-8057)
 * SSL does not work in cassandra-cli (CASSANDRA-7899)
 * Fix potential exception when using ReversedType in DynamicCompositeType
   (CASSANDRA-7898)
 * Better validation of collection values (CASSANDRA-7833)
 * Track min/max timestamps correctly (CASSANDRA-7969)
 * Fix possible overflow while sorting CL segments for replay (CASSANDRA-7992)
 * Increase nodetool Xmx (CASSANDRA-7956)
 * Archive any commitlog segments present at startup (CASSANDRA-6904)
 * CrcCheckChance should adjust based on live CFMetadata not
   sstable metadata (CASSANDRA-7978)
 * token() should only accept columns in the partitioning
   key order (CASSANDRA-6075)
 * Add method to invalidate permission cache via JMX (CASSANDRA-7977)
 * Allow propagating multiple gossip states atomically (CASSANDRA-6125)
 * Log exceptions related to unclean native protocol client disconnects
   at DEBUG or INFO (CASSANDRA-7849)
 * Allow permissions cache to be set via JMX (CASSANDRA-7698)
 * Include schema_triggers CF in readable system resources (CASSANDRA-7967)
 * Fix RowIndexEntry to report correct serializedSize (CASSANDRA-7948)
 * Make CQLSSTableWriter sync within partitions (CASSANDRA-7360)
 * Potentially use non-local replicas in CqlConfigHelper (CASSANDRA-7906)
 * Explicitly disallow mixing multi-column and single-column
   relations on clustering columns (CASSANDRA-7711)
 * Better error message when condition is set on PK column (CASSANDRA-7804)
 * Don't send schema change responses and events for no-op DDL
   statements (CASSANDRA-7600)
 * (Hadoop) fix cluster initialisation for a split fetching (CASSANDRA-7774)
 * Throw InvalidRequestException when queries contain relations on entire
   collection columns (CASSANDRA-7506)
 * (cqlsh) enable CTRL-R history search with libedit (CASSANDRA-7577)
 * (Hadoop) allow ACFRW to limit nodes to local DC (CASSANDRA-7252)
 * (cqlsh) cqlsh should automatically disable tracing when selecting
   from system_traces (CASSANDRA-7641)
 * (Hadoop) Add CqlOutputFormat (CASSANDRA-6927)
 * Don't depend on cassandra config for nodetool ring (CASSANDRA-7508)
 * (cqlsh) Fix failing cqlsh formatting tests (CASSANDRA-7703)
 * Fix IncompatibleClassChangeError from hadoop2 (CASSANDRA-7229)
 * Add 'nodetool sethintedhandoffthrottlekb' (CASSANDRA-7635)
 * (cqlsh) Add tab-completion for CREATE/DROP USER IF [NOT] EXISTS (CASSANDRA-7611)
 * Catch errors when the JVM pulls the rug out from GCInspector (CASSANDRA-5345)
 * cqlsh fails when version number parts are not int (CASSANDRA-7524)
 * Fix NPE when table dropped during streaming (CASSANDRA-7946)
 * Fix wrong progress when streaming uncompressed (CASSANDRA-7878)
 * Fix possible infinite loop in creating repair range (CASSANDRA-7983)
 * Fix unit in nodetool for streaming throughput (CASSANDRA-7375)
Merged from 1.2:
 * Don't index tombstones (CASSANDRA-7828)
 * Improve PasswordAuthenticator default super user setup (CASSANDRA-7788)


2.1.0
 * (cqlsh) Removed "ALTER TYPE <name> RENAME TO <name>" from tab-completion
   (CASSANDRA-7895)
 * Fixed IllegalStateException in anticompaction (CASSANDRA-7892)
 * cqlsh: DESCRIBE support for frozen UDTs, tuples (CASSANDRA-7863)
 * Avoid exposing internal classes over JMX (CASSANDRA-7879)
 * Add null check for keys when freezing collection (CASSANDRA-7869)
 * Improve stress workload realism (CASSANDRA-7519)
Merged from 2.0:
 * Configure system.paxos with LeveledCompactionStrategy (CASSANDRA-7753)
 * Fix ALTER clustering column type from DateType to TimestampType when
   using DESC clustering order (CASSANRDA-7797)
 * Throw EOFException if we run out of chunks in compressed datafile
   (CASSANDRA-7664)
 * Fix PRSI handling of CQL3 row markers for row cleanup (CASSANDRA-7787)
 * Fix dropping collection when it's the last regular column (CASSANDRA-7744)
 * Make StreamReceiveTask thread safe and gc friendly (CASSANDRA-7795)
 * Validate empty cell names from counter updates (CASSANDRA-7798)
Merged from 1.2:
 * Don't allow compacted sstables to be marked as compacting (CASSANDRA-7145)
 * Track expired tombstones (CASSANDRA-7810)


2.1.0-rc7
 * Add frozen keyword and require UDT to be frozen (CASSANDRA-7857)
 * Track added sstable size correctly (CASSANDRA-7239)
 * (cqlsh) Fix case insensitivity (CASSANDRA-7834)
 * Fix failure to stream ranges when moving (CASSANDRA-7836)
 * Correctly remove tmplink files (CASSANDRA-7803)
 * (cqlsh) Fix column name formatting for functions, CAS operations,
   and UDT field selections (CASSANDRA-7806)
 * (cqlsh) Fix COPY FROM handling of null/empty primary key
   values (CASSANDRA-7792)
 * Fix ordering of static cells (CASSANDRA-7763)
Merged from 2.0:
 * Forbid re-adding dropped counter columns (CASSANDRA-7831)
 * Fix CFMetaData#isThriftCompatible() for PK-only tables (CASSANDRA-7832)
 * Always reject inequality on the partition key without token()
   (CASSANDRA-7722)
 * Always send Paxos commit to all replicas (CASSANDRA-7479)
 * Make disruptor_thrift_server invocation pool configurable (CASSANDRA-7594)
 * Make repair no-op when RF=1 (CASSANDRA-7864)


2.1.0-rc6
 * Fix OOM issue from netty caching over time (CASSANDRA-7743)
 * json2sstable couldn't import JSON for CQL table (CASSANDRA-7477)
 * Invalidate all caches on table drop (CASSANDRA-7561)
 * Skip strict endpoint selection for ranges if RF == nodes (CASSANRA-7765)
 * Fix Thrift range filtering without 2ary index lookups (CASSANDRA-7741)
 * Add tracing entries about concurrent range requests (CASSANDRA-7599)
 * (cqlsh) Fix DESCRIBE for NTS keyspaces (CASSANDRA-7729)
 * Remove netty buffer ref-counting (CASSANDRA-7735)
 * Pass mutated cf to index updater for use by PRSI (CASSANDRA-7742)
 * Include stress yaml example in release and deb (CASSANDRA-7717)
 * workaround for netty issue causing corrupted data off the wire (CASSANDRA-7695)
 * cqlsh DESC CLUSTER fails retrieving ring information (CASSANDRA-7687)
 * Fix binding null values inside UDT (CASSANDRA-7685)
 * Fix UDT field selection with empty fields (CASSANDRA-7670)
 * Bogus deserialization of static cells from sstable (CASSANDRA-7684)
 * Fix NPE on compaction leftover cleanup for dropped table (CASSANDRA-7770)
Merged from 2.0:
 * Fix race condition in StreamTransferTask that could lead to
   infinite loops and premature sstable deletion (CASSANDRA-7704)
 * (cqlsh) Wait up to 10 sec for a tracing session (CASSANDRA-7222)
 * Fix NPE in FileCacheService.sizeInBytes (CASSANDRA-7756)
 * Remove duplicates from StorageService.getJoiningNodes (CASSANDRA-7478)
 * Clone token map outside of hot gossip loops (CASSANDRA-7758)
 * Fix MS expiring map timeout for Paxos messages (CASSANDRA-7752)
 * Do not flush on truncate if durable_writes is false (CASSANDRA-7750)
 * Give CRR a default input_cql Statement (CASSANDRA-7226)
 * Better error message when adding a collection with the same name
   than a previously dropped one (CASSANDRA-6276)
 * Fix validation when adding static columns (CASSANDRA-7730)
 * (Thrift) fix range deletion of supercolumns (CASSANDRA-7733)
 * Fix potential AssertionError in RangeTombstoneList (CASSANDRA-7700)
 * Validate arguments of blobAs* functions (CASSANDRA-7707)
 * Fix potential AssertionError with 2ndary indexes (CASSANDRA-6612)
 * Avoid logging CompactionInterrupted at ERROR (CASSANDRA-7694)
 * Minor leak in sstable2jon (CASSANDRA-7709)
 * Add cassandra.auto_bootstrap system property (CASSANDRA-7650)
 * Update java driver (for hadoop) (CASSANDRA-7618)
 * Remove CqlPagingRecordReader/CqlPagingInputFormat (CASSANDRA-7570)
 * Support connecting to ipv6 jmx with nodetool (CASSANDRA-7669)


2.1.0-rc5
 * Reject counters inside user types (CASSANDRA-7672)
 * Switch to notification-based GCInspector (CASSANDRA-7638)
 * (cqlsh) Handle nulls in UDTs and tuples correctly (CASSANDRA-7656)
 * Don't use strict consistency when replacing (CASSANDRA-7568)
 * Fix min/max cell name collection on 2.0 SSTables with range
   tombstones (CASSANDRA-7593)
 * Tolerate min/max cell names of different lengths (CASSANDRA-7651)
 * Filter cached results correctly (CASSANDRA-7636)
 * Fix tracing on the new SEPExecutor (CASSANDRA-7644)
 * Remove shuffle and taketoken (CASSANDRA-7601)
 * Clean up Windows batch scripts (CASSANDRA-7619)
 * Fix native protocol drop user type notification (CASSANDRA-7571)
 * Give read access to system.schema_usertypes to all authenticated users
   (CASSANDRA-7578)
 * (cqlsh) Fix cqlsh display when zero rows are returned (CASSANDRA-7580)
 * Get java version correctly when JAVA_TOOL_OPTIONS is set (CASSANDRA-7572)
 * Fix NPE when dropping index from non-existent keyspace, AssertionError when
   dropping non-existent index with IF EXISTS (CASSANDRA-7590)
 * Fix sstablelevelresetter hang (CASSANDRA-7614)
 * (cqlsh) Fix deserialization of blobs (CASSANDRA-7603)
 * Use "keyspace updated" schema change message for UDT changes in v1 and
   v2 protocols (CASSANDRA-7617)
 * Fix tracing of range slices and secondary index lookups that are local
   to the coordinator (CASSANDRA-7599)
 * Set -Dcassandra.storagedir for all tool shell scripts (CASSANDRA-7587)
 * Don't swap max/min col names when mutating sstable metadata (CASSANDRA-7596)
 * (cqlsh) Correctly handle paged result sets (CASSANDRA-7625)
 * (cqlsh) Improve waiting for a trace to complete (CASSANDRA-7626)
 * Fix tracing of concurrent range slices and 2ary index queries (CASSANDRA-7626)
 * Fix scrub against collection type (CASSANDRA-7665)
Merged from 2.0:
 * Set gc_grace_seconds to seven days for system schema tables (CASSANDRA-7668)
 * SimpleSeedProvider no longer caches seeds forever (CASSANDRA-7663)
 * Always flush on truncate (CASSANDRA-7511)
 * Fix ReversedType(DateType) mapping to native protocol (CASSANDRA-7576)
 * Always merge ranges owned by a single node (CASSANDRA-6930)
 * Track max/min timestamps for range tombstones (CASSANDRA-7647)
 * Fix NPE when listing saved caches dir (CASSANDRA-7632)


2.1.0-rc4
 * Fix word count hadoop example (CASSANDRA-7200)
 * Updated memtable_cleanup_threshold and memtable_flush_writers defaults
   (CASSANDRA-7551)
 * (Windows) fix startup when WMI memory query fails (CASSANDRA-7505)
 * Anti-compaction proceeds if any part of the repair failed (CASSANDRA-7521)
 * Add missing table name to DROP INDEX responses and notifications (CASSANDRA-7539)
 * Bump CQL version to 3.2.0 and update CQL documentation (CASSANDRA-7527)
 * Fix configuration error message when running nodetool ring (CASSANDRA-7508)
 * Support conditional updates, tuple type, and the v3 protocol in cqlsh (CASSANDRA-7509)
 * Handle queries on multiple secondary index types (CASSANDRA-7525)
 * Fix cqlsh authentication with v3 native protocol (CASSANDRA-7564)
 * Fix NPE when unknown prepared statement ID is used (CASSANDRA-7454)
Merged from 2.0:
 * (Windows) force range-based repair to non-sequential mode (CASSANDRA-7541)
 * Fix range merging when DES scores are zero (CASSANDRA-7535)
 * Warn when SSL certificates have expired (CASSANDRA-7528)
 * Fix error when doing reversed queries with static columns (CASSANDRA-7490)
Merged from 1.2:
 * Set correct stream ID on responses when non-Exception Throwables
   are thrown while handling native protocol messages (CASSANDRA-7470)


2.1.0-rc3
 * Consider expiry when reconciling otherwise equal cells (CASSANDRA-7403)
 * Introduce CQL support for stress tool (CASSANDRA-6146)
 * Fix ClassCastException processing expired messages (CASSANDRA-7496)
 * Fix prepared marker for collections inside UDT (CASSANDRA-7472)
 * Remove left-over populate_io_cache_on_flush and replicate_on_write
   uses (CASSANDRA-7493)
 * (Windows) handle spaces in path names (CASSANDRA-7451)
 * Ensure writes have completed after dropping a table, before recycling
   commit log segments (CASSANDRA-7437)
 * Remove left-over rows_per_partition_to_cache (CASSANDRA-7493)
 * Fix error when CONTAINS is used with a bind marker (CASSANDRA-7502)
 * Properly reject unknown UDT field (CASSANDRA-7484)
Merged from 2.0:
 * Fix CC#collectTimeOrderedData() tombstone optimisations (CASSANDRA-7394)
 * Support DISTINCT for static columns and fix behaviour when DISTINC is
   not use (CASSANDRA-7305).
 * Workaround JVM NPE on JMX bind failure (CASSANDRA-7254)
 * Fix race in FileCacheService RemovalListener (CASSANDRA-7278)
 * Fix inconsistent use of consistencyForCommit that allowed LOCAL_QUORUM
   operations to incorrect become full QUORUM (CASSANDRA-7345)
 * Properly handle unrecognized opcodes and flags (CASSANDRA-7440)
 * (Hadoop) close CqlRecordWriter clients when finished (CASSANDRA-7459)
 * Commit disk failure policy (CASSANDRA-7429)
 * Make sure high level sstables get compacted (CASSANDRA-7414)
 * Fix AssertionError when using empty clustering columns and static columns
   (CASSANDRA-7455)
 * Add option to disable STCS in L0 (CASSANDRA-6621)
 * Upgrade to snappy-java 1.0.5.2 (CASSANDRA-7476)


2.1.0-rc2
 * Fix heap size calculation for CompoundSparseCellName and
   CompoundSparseCellName.WithCollection (CASSANDRA-7421)
 * Allow counter mutations in UNLOGGED batches (CASSANDRA-7351)
 * Modify reconcile logic to always pick a tombstone over a counter cell
   (CASSANDRA-7346)
 * Avoid incremental compaction on Windows (CASSANDRA-7365)
 * Fix exception when querying a composite-keyed table with a collection index
   (CASSANDRA-7372)
 * Use node's host id in place of counter ids (CASSANDRA-7366)
 * Fix error when doing reversed queries with static columns (CASSANDRA-7490)
 * Backport CASSANDRA-6747 (CASSANDRA-7560)
 * Track max/min timestamps for range tombstones (CASSANDRA-7647)
 * Fix NPE when listing saved caches dir (CASSANDRA-7632)
 * Fix sstableloader unable to connect encrypted node (CASSANDRA-7585)
Merged from 1.2:
 * Clone token map outside of hot gossip loops (CASSANDRA-7758)
 * Add stop method to EmbeddedCassandraService (CASSANDRA-7595)
 * Support connecting to ipv6 jmx with nodetool (CASSANDRA-7669)
 * Set gc_grace_seconds to seven days for system schema tables (CASSANDRA-7668)
 * SimpleSeedProvider no longer caches seeds forever (CASSANDRA-7663)
 * Set correct stream ID on responses when non-Exception Throwables
   are thrown while handling native protocol messages (CASSANDRA-7470)
 * Fix row size miscalculation in LazilyCompactedRow (CASSANDRA-7543)
 * Fix race in background compaction check (CASSANDRA-7745)
 * Don't clear out range tombstones during compaction (CASSANDRA-7808)


2.1.0-rc1
 * Revert flush directory (CASSANDRA-6357)
 * More efficient executor service for fast operations (CASSANDRA-4718)
 * Move less common tools into a new cassandra-tools package (CASSANDRA-7160)
 * Support more concurrent requests in native protocol (CASSANDRA-7231)
 * Add tab-completion to debian nodetool packaging (CASSANDRA-6421)
 * Change concurrent_compactors defaults (CASSANDRA-7139)
 * Add PowerShell Windows launch scripts (CASSANDRA-7001)
 * Make commitlog archive+restore more robust (CASSANDRA-6974)
 * Fix marking commitlogsegments clean (CASSANDRA-6959)
 * Add snapshot "manifest" describing files included (CASSANDRA-6326)
 * Parallel streaming for sstableloader (CASSANDRA-3668)
 * Fix bugs in supercolumns handling (CASSANDRA-7138)
 * Fix ClassClassException on composite dense tables (CASSANDRA-7112)
 * Cleanup and optimize collation and slice iterators (CASSANDRA-7107)
 * Upgrade NBHM lib (CASSANDRA-7128)
 * Optimize netty server (CASSANDRA-6861)
 * Fix repair hang when given CF does not exist (CASSANDRA-7189)
 * Allow c* to be shutdown in an embedded mode (CASSANDRA-5635)
 * Add server side batching to native transport (CASSANDRA-5663)
 * Make batchlog replay asynchronous (CASSANDRA-6134)
 * remove unused classes (CASSANDRA-7197)
 * Limit user types to the keyspace they are defined in (CASSANDRA-6643)
 * Add validate method to CollectionType (CASSANDRA-7208)
 * New serialization format for UDT values (CASSANDRA-7209, CASSANDRA-7261)
 * Fix nodetool netstats (CASSANDRA-7270)
 * Fix potential ClassCastException in HintedHandoffManager (CASSANDRA-7284)
 * Use prepared statements internally (CASSANDRA-6975)
 * Fix broken paging state with prepared statement (CASSANDRA-7120)
 * Fix IllegalArgumentException in CqlStorage (CASSANDRA-7287)
 * Allow nulls/non-existant fields in UDT (CASSANDRA-7206)
 * Add Thrift MultiSliceRequest (CASSANDRA-6757, CASSANDRA-7027)
 * Handle overlapping MultiSlices (CASSANDRA-7279)
 * Fix DataOutputTest on Windows (CASSANDRA-7265)
 * Embedded sets in user defined data-types are not updating (CASSANDRA-7267)
 * Add tuple type to CQL/native protocol (CASSANDRA-7248)
 * Fix CqlPagingRecordReader on tables with few rows (CASSANDRA-7322)
Merged from 2.0:
 * Copy compaction options to make sure they are reloaded (CASSANDRA-7290)
 * Add option to do more aggressive tombstone compactions (CASSANDRA-6563)
 * Don't try to compact already-compacting files in HHOM (CASSANDRA-7288)
 * Always reallocate buffers in HSHA (CASSANDRA-6285)
 * (Hadoop) support authentication in CqlRecordReader (CASSANDRA-7221)
 * (Hadoop) Close java driver Cluster in CQLRR.close (CASSANDRA-7228)
 * Warn when 'USING TIMESTAMP' is used on a CAS BATCH (CASSANDRA-7067)
 * return all cpu values from BackgroundActivityMonitor.readAndCompute (CASSANDRA-7183)
 * Correctly delete scheduled range xfers (CASSANDRA-7143)
 * return all cpu values from BackgroundActivityMonitor.readAndCompute (CASSANDRA-7183)
 * reduce garbage creation in calculatePendingRanges (CASSANDRA-7191)
 * fix c* launch issues on Russian os's due to output of linux 'free' cmd (CASSANDRA-6162)
 * Fix disabling autocompaction (CASSANDRA-7187)
 * Fix potential NumberFormatException when deserializing IntegerType (CASSANDRA-7088)
 * cqlsh can't tab-complete disabling compaction (CASSANDRA-7185)
 * cqlsh: Accept and execute CQL statement(s) from command-line parameter (CASSANDRA-7172)
 * Fix IllegalStateException in CqlPagingRecordReader (CASSANDRA-7198)
 * Fix the InvertedIndex trigger example (CASSANDRA-7211)
 * Add --resolve-ip option to 'nodetool ring' (CASSANDRA-7210)
 * reduce garbage on codec flag deserialization (CASSANDRA-7244)
 * Fix duplicated error messages on directory creation error at startup (CASSANDRA-5818)
 * Proper null handle for IF with map element access (CASSANDRA-7155)
 * Improve compaction visibility (CASSANDRA-7242)
 * Correctly delete scheduled range xfers (CASSANDRA-7143)
 * Make batchlog replica selection rack-aware (CASSANDRA-6551)
 * Fix CFMetaData#getColumnDefinitionFromColumnName() (CASSANDRA-7074)
 * Fix writetime/ttl functions for static columns (CASSANDRA-7081)
 * Suggest CTRL-C or semicolon after three blank lines in cqlsh (CASSANDRA-7142)
 * Fix 2ndary index queries with DESC clustering order (CASSANDRA-6950)
 * Invalid key cache entries on DROP (CASSANDRA-6525)
 * Fix flapping RecoveryManagerTest (CASSANDRA-7084)
 * Add missing iso8601 patterns for date strings (CASSANDRA-6973)
 * Support selecting multiple rows in a partition using IN (CASSANDRA-6875)
 * Add authentication support to shuffle (CASSANDRA-6484)
 * Swap local and global default read repair chances (CASSANDRA-7320)
 * Add conditional CREATE/DROP USER support (CASSANDRA-7264)
 * Cqlsh counts non-empty lines for "Blank lines" warning (CASSANDRA-7325)
Merged from 1.2:
 * Add Cloudstack snitch (CASSANDRA-7147)
 * Update system.peers correctly when relocating tokens (CASSANDRA-7126)
 * Add Google Compute Engine snitch (CASSANDRA-7132)
 * remove duplicate query for local tokens (CASSANDRA-7182)
 * exit CQLSH with error status code if script fails (CASSANDRA-6344)
 * Fix bug with some IN queries missig results (CASSANDRA-7105)
 * Fix availability validation for LOCAL_ONE CL (CASSANDRA-7319)
 * Hint streaming can cause decommission to fail (CASSANDRA-7219)


2.1.0-beta2
 * Increase default CL space to 8GB (CASSANDRA-7031)
 * Add range tombstones to read repair digests (CASSANDRA-6863)
 * Fix BTree.clear for large updates (CASSANDRA-6943)
 * Fail write instead of logging a warning when unable to append to CL
   (CASSANDRA-6764)
 * Eliminate possibility of CL segment appearing twice in active list
   (CASSANDRA-6557)
 * Apply DONTNEED fadvise to commitlog segments (CASSANDRA-6759)
 * Switch CRC component to Adler and include it for compressed sstables
   (CASSANDRA-4165)
 * Allow cassandra-stress to set compaction strategy options (CASSANDRA-6451)
 * Add broadcast_rpc_address option to cassandra.yaml (CASSANDRA-5899)
 * Auto reload GossipingPropertyFileSnitch config (CASSANDRA-5897)
 * Fix overflow of memtable_total_space_in_mb (CASSANDRA-6573)
 * Fix ABTC NPE and apply update function correctly (CASSANDRA-6692)
 * Allow nodetool to use a file or prompt for password (CASSANDRA-6660)
 * Fix AIOOBE when concurrently accessing ABSC (CASSANDRA-6742)
 * Fix assertion error in ALTER TYPE RENAME (CASSANDRA-6705)
 * Scrub should not always clear out repaired status (CASSANDRA-5351)
 * Improve handling of range tombstone for wide partitions (CASSANDRA-6446)
 * Fix ClassCastException for compact table with composites (CASSANDRA-6738)
 * Fix potentially repairing with wrong nodes (CASSANDRA-6808)
 * Change caching option syntax (CASSANDRA-6745)
 * Fix stress to do proper counter reads (CASSANDRA-6835)
 * Fix help message for stress counter_write (CASSANDRA-6824)
 * Fix stress smart Thrift client to pick servers correctly (CASSANDRA-6848)
 * Add logging levels (minimal, normal or verbose) to stress tool (CASSANDRA-6849)
 * Fix race condition in Batch CLE (CASSANDRA-6860)
 * Improve cleanup/scrub/upgradesstables failure handling (CASSANDRA-6774)
 * ByteBuffer write() methods for serializing sstables (CASSANDRA-6781)
 * Proper compare function for CollectionType (CASSANDRA-6783)
 * Update native server to Netty 4 (CASSANDRA-6236)
 * Fix off-by-one error in stress (CASSANDRA-6883)
 * Make OpOrder AutoCloseable (CASSANDRA-6901)
 * Remove sync repair JMX interface (CASSANDRA-6900)
 * Add multiple memory allocation options for memtables (CASSANDRA-6689, 6694)
 * Remove adjusted op rate from stress output (CASSANDRA-6921)
 * Add optimized CF.hasColumns() implementations (CASSANDRA-6941)
 * Serialize batchlog mutations with the version of the target node
   (CASSANDRA-6931)
 * Optimize CounterColumn#reconcile() (CASSANDRA-6953)
 * Properly remove 1.2 sstable support in 2.1 (CASSANDRA-6869)
 * Lock counter cells, not partitions (CASSANDRA-6880)
 * Track presence of legacy counter shards in sstables (CASSANDRA-6888)
 * Ensure safe resource cleanup when replacing sstables (CASSANDRA-6912)
 * Add failure handler to async callback (CASSANDRA-6747)
 * Fix AE when closing SSTable without releasing reference (CASSANDRA-7000)
 * Clean up IndexInfo on keyspace/table drops (CASSANDRA-6924)
 * Only snapshot relative SSTables when sequential repair (CASSANDRA-7024)
 * Require nodetool rebuild_index to specify index names (CASSANDRA-7038)
 * fix cassandra stress errors on reads with native protocol (CASSANDRA-7033)
 * Use OpOrder to guard sstable references for reads (CASSANDRA-6919)
 * Preemptive opening of compaction result (CASSANDRA-6916)
 * Multi-threaded scrub/cleanup/upgradesstables (CASSANDRA-5547)
 * Optimize cellname comparison (CASSANDRA-6934)
 * Native protocol v3 (CASSANDRA-6855)
 * Optimize Cell liveness checks and clean up Cell (CASSANDRA-7119)
 * Support consistent range movements (CASSANDRA-2434)
 * Display min timestamp in sstablemetadata viewer (CASSANDRA-6767)
Merged from 2.0:
 * Avoid race-prone second "scrub" of system keyspace (CASSANDRA-6797)
 * Pool CqlRecordWriter clients by inetaddress rather than Range
   (CASSANDRA-6665)
 * Fix compaction_history timestamps (CASSANDRA-6784)
 * Compare scores of full replica ordering in DES (CASSANDRA-6683)
 * fix CME in SessionInfo updateProgress affecting netstats (CASSANDRA-6577)
 * Allow repairing between specific replicas (CASSANDRA-6440)
 * Allow per-dc enabling of hints (CASSANDRA-6157)
 * Add compatibility for Hadoop 0.2.x (CASSANDRA-5201)
 * Fix EstimatedHistogram races (CASSANDRA-6682)
 * Failure detector correctly converts initial value to nanos (CASSANDRA-6658)
 * Add nodetool taketoken to relocate vnodes (CASSANDRA-4445)
 * Expose bulk loading progress over JMX (CASSANDRA-4757)
 * Correctly handle null with IF conditions and TTL (CASSANDRA-6623)
 * Account for range/row tombstones in tombstone drop
   time histogram (CASSANDRA-6522)
 * Stop CommitLogSegment.close() from calling sync() (CASSANDRA-6652)
 * Make commitlog failure handling configurable (CASSANDRA-6364)
 * Avoid overlaps in LCS (CASSANDRA-6688)
 * Improve support for paginating over composites (CASSANDRA-4851)
 * Fix count(*) queries in a mixed cluster (CASSANDRA-6707)
 * Improve repair tasks(snapshot, differencing) concurrency (CASSANDRA-6566)
 * Fix replaying pre-2.0 commit logs (CASSANDRA-6714)
 * Add static columns to CQL3 (CASSANDRA-6561)
 * Optimize single partition batch statements (CASSANDRA-6737)
 * Disallow post-query re-ordering when paging (CASSANDRA-6722)
 * Fix potential paging bug with deleted columns (CASSANDRA-6748)
 * Fix NPE on BulkLoader caused by losing StreamEvent (CASSANDRA-6636)
 * Fix truncating compression metadata (CASSANDRA-6791)
 * Add CMSClassUnloadingEnabled JVM option (CASSANDRA-6541)
 * Catch memtable flush exceptions during shutdown (CASSANDRA-6735)
 * Fix upgradesstables NPE for non-CF-based indexes (CASSANDRA-6645)
 * Fix UPDATE updating PRIMARY KEY columns implicitly (CASSANDRA-6782)
 * Fix IllegalArgumentException when updating from 1.2 with SuperColumns
   (CASSANDRA-6733)
 * FBUtilities.singleton() should use the CF comparator (CASSANDRA-6778)
 * Fix CQLSStableWriter.addRow(Map<String, Object>) (CASSANDRA-6526)
 * Fix HSHA server introducing corrupt data (CASSANDRA-6285)
 * Fix CAS conditions for COMPACT STORAGE tables (CASSANDRA-6813)
 * Starting threads in OutboundTcpConnectionPool constructor causes race conditions (CASSANDRA-7177)
 * Allow overriding cassandra-rackdc.properties file (CASSANDRA-7072)
 * Set JMX RMI port to 7199 (CASSANDRA-7087)
 * Use LOCAL_QUORUM for data reads at LOCAL_SERIAL (CASSANDRA-6939)
 * Log a warning for large batches (CASSANDRA-6487)
 * Put nodes in hibernate when join_ring is false (CASSANDRA-6961)
 * Avoid early loading of non-system keyspaces before compaction-leftovers
   cleanup at startup (CASSANDRA-6913)
 * Restrict Windows to parallel repairs (CASSANDRA-6907)
 * (Hadoop) Allow manually specifying start/end tokens in CFIF (CASSANDRA-6436)
 * Fix NPE in MeteredFlusher (CASSANDRA-6820)
 * Fix race processing range scan responses (CASSANDRA-6820)
 * Allow deleting snapshots from dropped keyspaces (CASSANDRA-6821)
 * Add uuid() function (CASSANDRA-6473)
 * Omit tombstones from schema digests (CASSANDRA-6862)
 * Include correct consistencyLevel in LWT timeout (CASSANDRA-6884)
 * Lower chances for losing new SSTables during nodetool refresh and
   ColumnFamilyStore.loadNewSSTables (CASSANDRA-6514)
 * Add support for DELETE ... IF EXISTS to CQL3 (CASSANDRA-5708)
 * Update hadoop_cql3_word_count example (CASSANDRA-6793)
 * Fix handling of RejectedExecution in sync Thrift server (CASSANDRA-6788)
 * Log more information when exceeding tombstone_warn_threshold (CASSANDRA-6865)
 * Fix truncate to not abort due to unreachable fat clients (CASSANDRA-6864)
 * Fix schema concurrency exceptions (CASSANDRA-6841)
 * Fix leaking validator FH in StreamWriter (CASSANDRA-6832)
 * Fix saving triggers to schema (CASSANDRA-6789)
 * Fix trigger mutations when base mutation list is immutable (CASSANDRA-6790)
 * Fix accounting in FileCacheService to allow re-using RAR (CASSANDRA-6838)
 * Fix static counter columns (CASSANDRA-6827)
 * Restore expiring->deleted (cell) compaction optimization (CASSANDRA-6844)
 * Fix CompactionManager.needsCleanup (CASSANDRA-6845)
 * Correctly compare BooleanType values other than 0 and 1 (CASSANDRA-6779)
 * Read message id as string from earlier versions (CASSANDRA-6840)
 * Properly use the Paxos consistency for (non-protocol) batch (CASSANDRA-6837)
 * Add paranoid disk failure option (CASSANDRA-6646)
 * Improve PerRowSecondaryIndex performance (CASSANDRA-6876)
 * Extend triggers to support CAS updates (CASSANDRA-6882)
 * Static columns with IF NOT EXISTS don't always work as expected (CASSANDRA-6873)
 * Fix paging with SELECT DISTINCT (CASSANDRA-6857)
 * Fix UnsupportedOperationException on CAS timeout (CASSANDRA-6923)
 * Improve MeteredFlusher handling of MF-unaffected column families
   (CASSANDRA-6867)
 * Add CqlRecordReader using native pagination (CASSANDRA-6311)
 * Add QueryHandler interface (CASSANDRA-6659)
 * Track liveRatio per-memtable, not per-CF (CASSANDRA-6945)
 * Make sure upgradesstables keeps sstable level (CASSANDRA-6958)
 * Fix LIMIT with static columns (CASSANDRA-6956)
 * Fix clash with CQL column name in thrift validation (CASSANDRA-6892)
 * Fix error with super columns in mixed 1.2-2.0 clusters (CASSANDRA-6966)
 * Fix bad skip of sstables on slice query with composite start/finish (CASSANDRA-6825)
 * Fix unintended update with conditional statement (CASSANDRA-6893)
 * Fix map element access in IF (CASSANDRA-6914)
 * Avoid costly range calculations for range queries on system keyspaces
   (CASSANDRA-6906)
 * Fix SSTable not released if stream session fails (CASSANDRA-6818)
 * Avoid build failure due to ANTLR timeout (CASSANDRA-6991)
 * Queries on compact tables can return more rows that requested (CASSANDRA-7052)
 * USING TIMESTAMP for batches does not work (CASSANDRA-7053)
 * Fix performance regression from CASSANDRA-5614 (CASSANDRA-6949)
 * Ensure that batchlog and hint timeouts do not produce hints (CASSANDRA-7058)
 * Merge groupable mutations in TriggerExecutor#execute() (CASSANDRA-7047)
 * Plug holes in resource release when wiring up StreamSession (CASSANDRA-7073)
 * Re-add parameter columns to tracing session (CASSANDRA-6942)
 * Preserves CQL metadata when updating table from thrift (CASSANDRA-6831)
Merged from 1.2:
 * Fix nodetool display with vnodes (CASSANDRA-7082)
 * Add UNLOGGED, COUNTER options to BATCH documentation (CASSANDRA-6816)
 * add extra SSL cipher suites (CASSANDRA-6613)
 * fix nodetool getsstables for blob PK (CASSANDRA-6803)
 * Fix BatchlogManager#deleteBatch() use of millisecond timestamps
   (CASSANDRA-6822)
 * Continue assassinating even if the endpoint vanishes (CASSANDRA-6787)
 * Schedule schema pulls on change (CASSANDRA-6971)
 * Non-droppable verbs shouldn't be dropped from OTC (CASSANDRA-6980)
 * Shutdown batchlog executor in SS#drain() (CASSANDRA-7025)
 * Fix batchlog to account for CF truncation records (CASSANDRA-6999)
 * Fix CQLSH parsing of functions and BLOB literals (CASSANDRA-7018)
 * Properly load trustore in the native protocol (CASSANDRA-6847)
 * Always clean up references in SerializingCache (CASSANDRA-6994)
 * Don't shut MessagingService down when replacing a node (CASSANDRA-6476)
 * fix npe when doing -Dcassandra.fd_initial_value_ms (CASSANDRA-6751)


2.1.0-beta1
 * Add flush directory distinct from compaction directories (CASSANDRA-6357)
 * Require JNA by default (CASSANDRA-6575)
 * add listsnapshots command to nodetool (CASSANDRA-5742)
 * Introduce AtomicBTreeColumns (CASSANDRA-6271, 6692)
 * Multithreaded commitlog (CASSANDRA-3578)
 * allocate fixed index summary memory pool and resample cold index summaries
   to use less memory (CASSANDRA-5519)
 * Removed multithreaded compaction (CASSANDRA-6142)
 * Parallelize fetching rows for low-cardinality indexes (CASSANDRA-1337)
 * change logging from log4j to logback (CASSANDRA-5883)
 * switch to LZ4 compression for internode communication (CASSANDRA-5887)
 * Stop using Thrift-generated Index* classes internally (CASSANDRA-5971)
 * Remove 1.2 network compatibility code (CASSANDRA-5960)
 * Remove leveled json manifest migration code (CASSANDRA-5996)
 * Remove CFDefinition (CASSANDRA-6253)
 * Use AtomicIntegerFieldUpdater in RefCountedMemory (CASSANDRA-6278)
 * User-defined types for CQL3 (CASSANDRA-5590)
 * Use of o.a.c.metrics in nodetool (CASSANDRA-5871, 6406)
 * Batch read from OTC's queue and cleanup (CASSANDRA-1632)
 * Secondary index support for collections (CASSANDRA-4511, 6383)
 * SSTable metadata(Stats.db) format change (CASSANDRA-6356)
 * Push composites support in the storage engine
   (CASSANDRA-5417, CASSANDRA-6520)
 * Add snapshot space used to cfstats (CASSANDRA-6231)
 * Add cardinality estimator for key count estimation (CASSANDRA-5906)
 * CF id is changed to be non-deterministic. Data dir/key cache are created
   uniquely for CF id (CASSANDRA-5202)
 * New counters implementation (CASSANDRA-6504)
 * Replace UnsortedColumns, EmptyColumns, TreeMapBackedSortedColumns with new
   ArrayBackedSortedColumns (CASSANDRA-6630, CASSANDRA-6662, CASSANDRA-6690)
 * Add option to use row cache with a given amount of rows (CASSANDRA-5357)
 * Avoid repairing already repaired data (CASSANDRA-5351)
 * Reject counter updates with USING TTL/TIMESTAMP (CASSANDRA-6649)
 * Replace index_interval with min/max_index_interval (CASSANDRA-6379)
 * Lift limitation that order by columns must be selected for IN queries (CASSANDRA-4911)


2.0.5
 * Reduce garbage generated by bloom filter lookups (CASSANDRA-6609)
 * Add ks.cf names to tombstone logging (CASSANDRA-6597)
 * Use LOCAL_QUORUM for LWT operations at LOCAL_SERIAL (CASSANDRA-6495)
 * Wait for gossip to settle before accepting client connections (CASSANDRA-4288)
 * Delete unfinished compaction incrementally (CASSANDRA-6086)
 * Allow specifying custom secondary index options in CQL3 (CASSANDRA-6480)
 * Improve replica pinning for cache efficiency in DES (CASSANDRA-6485)
 * Fix LOCAL_SERIAL from thrift (CASSANDRA-6584)
 * Don't special case received counts in CAS timeout exceptions (CASSANDRA-6595)
 * Add support for 2.1 global counter shards (CASSANDRA-6505)
 * Fix NPE when streaming connection is not yet established (CASSANDRA-6210)
 * Avoid rare duplicate read repair triggering (CASSANDRA-6606)
 * Fix paging discardFirst (CASSANDRA-6555)
 * Fix ArrayIndexOutOfBoundsException in 2ndary index query (CASSANDRA-6470)
 * Release sstables upon rebuilding 2i (CASSANDRA-6635)
 * Add AbstractCompactionStrategy.startup() method (CASSANDRA-6637)
 * SSTableScanner may skip rows during cleanup (CASSANDRA-6638)
 * sstables from stalled repair sessions can resurrect deleted data (CASSANDRA-6503)
 * Switch stress to use ITransportFactory (CASSANDRA-6641)
 * Fix IllegalArgumentException during prepare (CASSANDRA-6592)
 * Fix possible loss of 2ndary index entries during compaction (CASSANDRA-6517)
 * Fix direct Memory on architectures that do not support unaligned long access
   (CASSANDRA-6628)
 * Let scrub optionally skip broken counter partitions (CASSANDRA-5930)
Merged from 1.2:
 * fsync compression metadata (CASSANDRA-6531)
 * Validate CF existence on execution for prepared statement (CASSANDRA-6535)
 * Add ability to throttle batchlog replay (CASSANDRA-6550)
 * Fix executing LOCAL_QUORUM with SimpleStrategy (CASSANDRA-6545)
 * Avoid StackOverflow when using large IN queries (CASSANDRA-6567)
 * Nodetool upgradesstables includes secondary indexes (CASSANDRA-6598)
 * Paginate batchlog replay (CASSANDRA-6569)
 * skip blocking on streaming during drain (CASSANDRA-6603)
 * Improve error message when schema doesn't match loaded sstable (CASSANDRA-6262)
 * Add properties to adjust FD initial value and max interval (CASSANDRA-4375)
 * Fix preparing with batch and delete from collection (CASSANDRA-6607)
 * Fix ABSC reverse iterator's remove() method (CASSANDRA-6629)
 * Handle host ID conflicts properly (CASSANDRA-6615)
 * Move handling of migration event source to solve bootstrap race. (CASSANDRA-6648)
 * Make sure compaction throughput value doesn't overflow with int math (CASSANDRA-6647)


2.0.4
 * Allow removing snapshots of no-longer-existing CFs (CASSANDRA-6418)
 * add StorageService.stopDaemon() (CASSANDRA-4268)
 * add IRE for invalid CF supplied to get_count (CASSANDRA-5701)
 * add client encryption support to sstableloader (CASSANDRA-6378)
 * Fix accept() loop for SSL sockets post-shutdown (CASSANDRA-6468)
 * Fix size-tiered compaction in LCS L0 (CASSANDRA-6496)
 * Fix assertion failure in filterColdSSTables (CASSANDRA-6483)
 * Fix row tombstones in larger-than-memory compactions (CASSANDRA-6008)
 * Fix cleanup ClassCastException (CASSANDRA-6462)
 * Reduce gossip memory use by interning VersionedValue strings (CASSANDRA-6410)
 * Allow specifying datacenters to participate in a repair (CASSANDRA-6218)
 * Fix divide-by-zero in PCI (CASSANDRA-6403)
 * Fix setting last compacted key in the wrong level for LCS (CASSANDRA-6284)
 * Add millisecond precision formats to the timestamp parser (CASSANDRA-6395)
 * Expose a total memtable size metric for a CF (CASSANDRA-6391)
 * cqlsh: handle symlinks properly (CASSANDRA-6425)
 * Fix potential infinite loop when paging query with IN (CASSANDRA-6464)
 * Fix assertion error in AbstractQueryPager.discardFirst (CASSANDRA-6447)
 * Fix streaming older SSTable yields unnecessary tombstones (CASSANDRA-6527)
Merged from 1.2:
 * Improved error message on bad properties in DDL queries (CASSANDRA-6453)
 * Randomize batchlog candidates selection (CASSANDRA-6481)
 * Fix thundering herd on endpoint cache invalidation (CASSANDRA-6345, 6485)
 * Improve batchlog write performance with vnodes (CASSANDRA-6488)
 * cqlsh: quote single quotes in strings inside collections (CASSANDRA-6172)
 * Improve gossip performance for typical messages (CASSANDRA-6409)
 * Throw IRE if a prepared statement has more markers than supported
   (CASSANDRA-5598)
 * Expose Thread metrics for the native protocol server (CASSANDRA-6234)
 * Change snapshot response message verb to INTERNAL to avoid dropping it
   (CASSANDRA-6415)
 * Warn when collection read has > 65K elements (CASSANDRA-5428)
 * Fix cache persistence when both row and key cache are enabled
   (CASSANDRA-6413)
 * (Hadoop) add describe_local_ring (CASSANDRA-6268)
 * Fix handling of concurrent directory creation failure (CASSANDRA-6459)
 * Allow executing CREATE statements multiple times (CASSANDRA-6471)
 * Don't send confusing info with timeouts (CASSANDRA-6491)
 * Don't resubmit counter mutation runnables internally (CASSANDRA-6427)
 * Don't drop local mutations without a hint (CASSANDRA-6510)
 * Don't allow null max_hint_window_in_ms (CASSANDRA-6419)
 * Validate SliceRange start and finish lengths (CASSANDRA-6521)


2.0.3
 * Fix FD leak on slice read path (CASSANDRA-6275)
 * Cancel read meter task when closing SSTR (CASSANDRA-6358)
 * free off-heap IndexSummary during bulk (CASSANDRA-6359)
 * Recover from IOException in accept() thread (CASSANDRA-6349)
 * Improve Gossip tolerance of abnormally slow tasks (CASSANDRA-6338)
 * Fix trying to hint timed out counter writes (CASSANDRA-6322)
 * Allow restoring specific columnfamilies from archived CL (CASSANDRA-4809)
 * Avoid flushing compaction_history after each operation (CASSANDRA-6287)
 * Fix repair assertion error when tombstones expire (CASSANDRA-6277)
 * Skip loading corrupt key cache (CASSANDRA-6260)
 * Fixes for compacting larger-than-memory rows (CASSANDRA-6274)
 * Compact hottest sstables first and optionally omit coldest from
   compaction entirely (CASSANDRA-6109)
 * Fix modifying column_metadata from thrift (CASSANDRA-6182)
 * cqlsh: fix LIST USERS output (CASSANDRA-6242)
 * Add IRequestSink interface (CASSANDRA-6248)
 * Update memtable size while flushing (CASSANDRA-6249)
 * Provide hooks around CQL2/CQL3 statement execution (CASSANDRA-6252)
 * Require Permission.SELECT for CAS updates (CASSANDRA-6247)
 * New CQL-aware SSTableWriter (CASSANDRA-5894)
 * Reject CAS operation when the protocol v1 is used (CASSANDRA-6270)
 * Correctly throw error when frame too large (CASSANDRA-5981)
 * Fix serialization bug in PagedRange with 2ndary indexes (CASSANDRA-6299)
 * Fix CQL3 table validation in Thrift (CASSANDRA-6140)
 * Fix bug missing results with IN clauses (CASSANDRA-6327)
 * Fix paging with reversed slices (CASSANDRA-6343)
 * Set minTimestamp correctly to be able to drop expired sstables (CASSANDRA-6337)
 * Support NaN and Infinity as float literals (CASSANDRA-6003)
 * Remove RF from nodetool ring output (CASSANDRA-6289)
 * Fix attempting to flush empty rows (CASSANDRA-6374)
 * Fix potential out of bounds exception when paging (CASSANDRA-6333)
Merged from 1.2:
 * Optimize FD phi calculation (CASSANDRA-6386)
 * Improve initial FD phi estimate when starting up (CASSANDRA-6385)
 * Don't list CQL3 table in CLI describe even if named explicitely
   (CASSANDRA-5750)
 * Invalidate row cache when dropping CF (CASSANDRA-6351)
 * add non-jamm path for cached statements (CASSANDRA-6293)
 * add windows bat files for shell commands (CASSANDRA-6145)
 * Require logging in for Thrift CQL2/3 statement preparation (CASSANDRA-6254)
 * restrict max_num_tokens to 1536 (CASSANDRA-6267)
 * Nodetool gets default JMX port from cassandra-env.sh (CASSANDRA-6273)
 * make calculatePendingRanges asynchronous (CASSANDRA-6244)
 * Remove blocking flushes in gossip thread (CASSANDRA-6297)
 * Fix potential socket leak in connectionpool creation (CASSANDRA-6308)
 * Allow LOCAL_ONE/LOCAL_QUORUM to work with SimpleStrategy (CASSANDRA-6238)
 * cqlsh: handle 'null' as session duration (CASSANDRA-6317)
 * Fix json2sstable handling of range tombstones (CASSANDRA-6316)
 * Fix missing one row in reverse query (CASSANDRA-6330)
 * Fix reading expired row value from row cache (CASSANDRA-6325)
 * Fix AssertionError when doing set element deletion (CASSANDRA-6341)
 * Make CL code for the native protocol match the one in C* 2.0
   (CASSANDRA-6347)
 * Disallow altering CQL3 table from thrift (CASSANDRA-6370)
 * Fix size computation of prepared statement (CASSANDRA-6369)


2.0.2
 * Update FailureDetector to use nanontime (CASSANDRA-4925)
 * Fix FileCacheService regressions (CASSANDRA-6149)
 * Never return WriteTimeout for CL.ANY (CASSANDRA-6132)
 * Fix race conditions in bulk loader (CASSANDRA-6129)
 * Add configurable metrics reporting (CASSANDRA-4430)
 * drop queries exceeding a configurable number of tombstones (CASSANDRA-6117)
 * Track and persist sstable read activity (CASSANDRA-5515)
 * Fixes for speculative retry (CASSANDRA-5932, CASSANDRA-6194)
 * Improve memory usage of metadata min/max column names (CASSANDRA-6077)
 * Fix thrift validation refusing row markers on CQL3 tables (CASSANDRA-6081)
 * Fix insertion of collections with CAS (CASSANDRA-6069)
 * Correctly send metadata on SELECT COUNT (CASSANDRA-6080)
 * Track clients' remote addresses in ClientState (CASSANDRA-6070)
 * Create snapshot dir if it does not exist when migrating
   leveled manifest (CASSANDRA-6093)
 * make sequential nodetool repair the default (CASSANDRA-5950)
 * Add more hooks for compaction strategy implementations (CASSANDRA-6111)
 * Fix potential NPE on composite 2ndary indexes (CASSANDRA-6098)
 * Delete can potentially be skipped in batch (CASSANDRA-6115)
 * Allow alter keyspace on system_traces (CASSANDRA-6016)
 * Disallow empty column names in cql (CASSANDRA-6136)
 * Use Java7 file-handling APIs and fix file moving on Windows (CASSANDRA-5383)
 * Save compaction history to system keyspace (CASSANDRA-5078)
 * Fix NPE if StorageService.getOperationMode() is executed before full startup (CASSANDRA-6166)
 * CQL3: support pre-epoch longs for TimestampType (CASSANDRA-6212)
 * Add reloadtriggers command to nodetool (CASSANDRA-4949)
 * cqlsh: ignore empty 'value alias' in DESCRIBE (CASSANDRA-6139)
 * Fix sstable loader (CASSANDRA-6205)
 * Reject bootstrapping if the node already exists in gossip (CASSANDRA-5571)
 * Fix NPE while loading paxos state (CASSANDRA-6211)
 * cqlsh: add SHOW SESSION <tracing-session> command (CASSANDRA-6228)
Merged from 1.2:
 * (Hadoop) Require CFRR batchSize to be at least 2 (CASSANDRA-6114)
 * Add a warning for small LCS sstable size (CASSANDRA-6191)
 * Add ability to list specific KS/CF combinations in nodetool cfstats (CASSANDRA-4191)
 * Mark CF clean if a mutation raced the drop and got it marked dirty (CASSANDRA-5946)
 * Add a LOCAL_ONE consistency level (CASSANDRA-6202)
 * Limit CQL prepared statement cache by size instead of count (CASSANDRA-6107)
 * Tracing should log write failure rather than raw exceptions (CASSANDRA-6133)
 * lock access to TM.endpointToHostIdMap (CASSANDRA-6103)
 * Allow estimated memtable size to exceed slab allocator size (CASSANDRA-6078)
 * Start MeteredFlusher earlier to prevent OOM during CL replay (CASSANDRA-6087)
 * Avoid sending Truncate command to fat clients (CASSANDRA-6088)
 * Allow where clause conditions to be in parenthesis (CASSANDRA-6037)
 * Do not open non-ssl storage port if encryption option is all (CASSANDRA-3916)
 * Move batchlog replay to its own executor (CASSANDRA-6079)
 * Add tombstone debug threshold and histogram (CASSANDRA-6042, 6057)
 * Enable tcp keepalive on incoming connections (CASSANDRA-4053)
 * Fix fat client schema pull NPE (CASSANDRA-6089)
 * Fix memtable flushing for indexed tables (CASSANDRA-6112)
 * Fix skipping columns with multiple slices (CASSANDRA-6119)
 * Expose connected thrift + native client counts (CASSANDRA-5084)
 * Optimize auth setup (CASSANDRA-6122)
 * Trace index selection (CASSANDRA-6001)
 * Update sstablesPerReadHistogram to use biased sampling (CASSANDRA-6164)
 * Log UnknownColumnfamilyException when closing socket (CASSANDRA-5725)
 * Properly error out on CREATE INDEX for counters table (CASSANDRA-6160)
 * Handle JMX notification failure for repair (CASSANDRA-6097)
 * (Hadoop) Fetch no more than 128 splits in parallel (CASSANDRA-6169)
 * stress: add username/password authentication support (CASSANDRA-6068)
 * Fix indexed queries with row cache enabled on parent table (CASSANDRA-5732)
 * Fix compaction race during columnfamily drop (CASSANDRA-5957)
 * Fix validation of empty column names for compact tables (CASSANDRA-6152)
 * Skip replaying mutations that pass CRC but fail to deserialize (CASSANDRA-6183)
 * Rework token replacement to use replace_address (CASSANDRA-5916)
 * Fix altering column types (CASSANDRA-6185)
 * cqlsh: fix CREATE/ALTER WITH completion (CASSANDRA-6196)
 * add windows bat files for shell commands (CASSANDRA-6145)
 * Fix potential stack overflow during range tombstones insertion (CASSANDRA-6181)
 * (Hadoop) Make LOCAL_ONE the default consistency level (CASSANDRA-6214)


2.0.1
 * Fix bug that could allow reading deleted data temporarily (CASSANDRA-6025)
 * Improve memory use defaults (CASSANDRA-6059)
 * Make ThriftServer more easlly extensible (CASSANDRA-6058)
 * Remove Hadoop dependency from ITransportFactory (CASSANDRA-6062)
 * add file_cache_size_in_mb setting (CASSANDRA-5661)
 * Improve error message when yaml contains invalid properties (CASSANDRA-5958)
 * Improve leveled compaction's ability to find non-overlapping L0 compactions
   to work on concurrently (CASSANDRA-5921)
 * Notify indexer of columns shadowed by range tombstones (CASSANDRA-5614)
 * Log Merkle tree stats (CASSANDRA-2698)
 * Switch from crc32 to adler32 for compressed sstable checksums (CASSANDRA-5862)
 * Improve offheap memcpy performance (CASSANDRA-5884)
 * Use a range aware scanner for cleanup (CASSANDRA-2524)
 * Cleanup doesn't need to inspect sstables that contain only local data
   (CASSANDRA-5722)
 * Add ability for CQL3 to list partition keys (CASSANDRA-4536)
 * Improve native protocol serialization (CASSANDRA-5664)
 * Upgrade Thrift to 0.9.1 (CASSANDRA-5923)
 * Require superuser status for adding triggers (CASSANDRA-5963)
 * Make standalone scrubber handle old and new style leveled manifest
   (CASSANDRA-6005)
 * Fix paxos bugs (CASSANDRA-6012, 6013, 6023)
 * Fix paged ranges with multiple replicas (CASSANDRA-6004)
 * Fix potential AssertionError during tracing (CASSANDRA-6041)
 * Fix NPE in sstablesplit (CASSANDRA-6027)
 * Migrate pre-2.0 key/value/column aliases to system.schema_columns
   (CASSANDRA-6009)
 * Paging filter empty rows too agressively (CASSANDRA-6040)
 * Support variadic parameters for IN clauses (CASSANDRA-4210)
 * cqlsh: return the result of CAS writes (CASSANDRA-5796)
 * Fix validation of IN clauses with 2ndary indexes (CASSANDRA-6050)
 * Support named bind variables in CQL (CASSANDRA-6033)
Merged from 1.2:
 * Allow cache-keys-to-save to be set at runtime (CASSANDRA-5980)
 * Avoid second-guessing out-of-space state (CASSANDRA-5605)
 * Tuning knobs for dealing with large blobs and many CFs (CASSANDRA-5982)
 * (Hadoop) Fix CQLRW for thrift tables (CASSANDRA-6002)
 * Fix possible divide-by-zero in HHOM (CASSANDRA-5990)
 * Allow local batchlog writes for CL.ANY (CASSANDRA-5967)
 * Upgrade metrics-core to version 2.2.0 (CASSANDRA-5947)
 * Fix CqlRecordWriter with composite keys (CASSANDRA-5949)
 * Add snitch, schema version, cluster, partitioner to JMX (CASSANDRA-5881)
 * Allow disabling SlabAllocator (CASSANDRA-5935)
 * Make user-defined compaction JMX blocking (CASSANDRA-4952)
 * Fix streaming does not transfer wrapped range (CASSANDRA-5948)
 * Fix loading index summary containing empty key (CASSANDRA-5965)
 * Correctly handle limits in CompositesSearcher (CASSANDRA-5975)
 * Pig: handle CQL collections (CASSANDRA-5867)
 * Pass the updated cf to the PRSI index() method (CASSANDRA-5999)
 * Allow empty CQL3 batches (as no-op) (CASSANDRA-5994)
 * Support null in CQL3 functions (CASSANDRA-5910)
 * Replace the deprecated MapMaker with CacheLoader (CASSANDRA-6007)
 * Add SSTableDeletingNotification to DataTracker (CASSANDRA-6010)
 * Fix snapshots in use get deleted during snapshot repair (CASSANDRA-6011)
 * Move hints and exception count to o.a.c.metrics (CASSANDRA-6017)
 * Fix memory leak in snapshot repair (CASSANDRA-6047)
 * Fix sstable2sjon for CQL3 tables (CASSANDRA-5852)


2.0.0
 * Fix thrift validation when inserting into CQL3 tables (CASSANDRA-5138)
 * Fix periodic memtable flushing behavior with clean memtables (CASSANDRA-5931)
 * Fix dateOf() function for pre-2.0 timestamp columns (CASSANDRA-5928)
 * Fix SSTable unintentionally loads BF when opened for batch (CASSANDRA-5938)
 * Add stream session progress to JMX (CASSANDRA-4757)
 * Fix NPE during CAS operation (CASSANDRA-5925)
Merged from 1.2:
 * Fix getBloomFilterDiskSpaceUsed for AlwaysPresentFilter (CASSANDRA-5900)
 * Don't announce schema version until we've loaded the changes locally
   (CASSANDRA-5904)
 * Fix to support off heap bloom filters size greater than 2 GB (CASSANDRA-5903)
 * Properly handle parsing huge map and set literals (CASSANDRA-5893)


2.0.0-rc2
 * enable vnodes by default (CASSANDRA-5869)
 * fix CAS contention timeout (CASSANDRA-5830)
 * fix HsHa to respect max frame size (CASSANDRA-4573)
 * Fix (some) 2i on composite components omissions (CASSANDRA-5851)
 * cqlsh: add DESCRIBE FULL SCHEMA variant (CASSANDRA-5880)
Merged from 1.2:
 * Correctly validate sparse composite cells in scrub (CASSANDRA-5855)
 * Add KeyCacheHitRate metric to CF metrics (CASSANDRA-5868)
 * cqlsh: add support for multiline comments (CASSANDRA-5798)
 * Handle CQL3 SELECT duplicate IN restrictions on clustering columns
   (CASSANDRA-5856)


2.0.0-rc1
 * improve DecimalSerializer performance (CASSANDRA-5837)
 * fix potential spurious wakeup in AsyncOneResponse (CASSANDRA-5690)
 * fix schema-related trigger issues (CASSANDRA-5774)
 * Better validation when accessing CQL3 table from thrift (CASSANDRA-5138)
 * Fix assertion error during repair (CASSANDRA-5801)
 * Fix range tombstone bug (CASSANDRA-5805)
 * DC-local CAS (CASSANDRA-5797)
 * Add a native_protocol_version column to the system.local table (CASSANRDA-5819)
 * Use index_interval from cassandra.yaml when upgraded (CASSANDRA-5822)
 * Fix buffer underflow on socket close (CASSANDRA-5792)
Merged from 1.2:
 * Fix reading DeletionTime from 1.1-format sstables (CASSANDRA-5814)
 * cqlsh: add collections support to COPY (CASSANDRA-5698)
 * retry important messages for any IOException (CASSANDRA-5804)
 * Allow empty IN relations in SELECT/UPDATE/DELETE statements (CASSANDRA-5626)
 * cqlsh: fix crashing on Windows due to libedit detection (CASSANDRA-5812)
 * fix bulk-loading compressed sstables (CASSANDRA-5820)
 * (Hadoop) fix quoting in CqlPagingRecordReader and CqlRecordWriter
   (CASSANDRA-5824)
 * update default LCS sstable size to 160MB (CASSANDRA-5727)
 * Allow compacting 2Is via nodetool (CASSANDRA-5670)
 * Hex-encode non-String keys in OPP (CASSANDRA-5793)
 * nodetool history logging (CASSANDRA-5823)
 * (Hadoop) fix support for Thrift tables in CqlPagingRecordReader
   (CASSANDRA-5752)
 * add "all time blocked" to StatusLogger output (CASSANDRA-5825)
 * Future-proof inter-major-version schema migrations (CASSANDRA-5845)
 * (Hadoop) add CqlPagingRecordReader support for ReversedType in Thrift table
   (CASSANDRA-5718)
 * Add -no-snapshot option to scrub (CASSANDRA-5891)
 * Fix to support off heap bloom filters size greater than 2 GB (CASSANDRA-5903)
 * Properly handle parsing huge map and set literals (CASSANDRA-5893)
 * Fix LCS L0 compaction may overlap in L1 (CASSANDRA-5907)
 * New sstablesplit tool to split large sstables offline (CASSANDRA-4766)
 * Fix potential deadlock in native protocol server (CASSANDRA-5926)
 * Disallow incompatible type change in CQL3 (CASSANDRA-5882)
Merged from 1.1:
 * Correctly validate sparse composite cells in scrub (CASSANDRA-5855)


2.0.0-beta2
 * Replace countPendingHints with Hints Created metric (CASSANDRA-5746)
 * Allow nodetool with no args, and with help to run without a server (CASSANDRA-5734)
 * Cleanup AbstractType/TypeSerializer classes (CASSANDRA-5744)
 * Remove unimplemented cli option schema-mwt (CASSANDRA-5754)
 * Support range tombstones in thrift (CASSANDRA-5435)
 * Normalize table-manipulating CQL3 statements' class names (CASSANDRA-5759)
 * cqlsh: add missing table options to DESCRIBE output (CASSANDRA-5749)
 * Fix assertion error during repair (CASSANDRA-5757)
 * Fix bulkloader (CASSANDRA-5542)
 * Add LZ4 compression to the native protocol (CASSANDRA-5765)
 * Fix bugs in the native protocol v2 (CASSANDRA-5770)
 * CAS on 'primary key only' table (CASSANDRA-5715)
 * Support streaming SSTables of old versions (CASSANDRA-5772)
 * Always respect protocol version in native protocol (CASSANDRA-5778)
 * Fix ConcurrentModificationException during streaming (CASSANDRA-5782)
 * Update deletion timestamp in Commit#updatesWithPaxosTime (CASSANDRA-5787)
 * Thrift cas() method crashes if input columns are not sorted (CASSANDRA-5786)
 * Order columns names correctly when querying for CAS (CASSANDRA-5788)
 * Fix streaming retry (CASSANDRA-5775)
Merged from 1.2:
 * if no seeds can be a reached a node won't start in a ring by itself (CASSANDRA-5768)
 * add cassandra.unsafesystem property (CASSANDRA-5704)
 * (Hadoop) quote identifiers in CqlPagingRecordReader (CASSANDRA-5763)
 * Add replace_node functionality for vnodes (CASSANDRA-5337)
 * Add timeout events to query traces (CASSANDRA-5520)
 * Fix serialization of the LEFT gossip value (CASSANDRA-5696)
 * Pig: support for cql3 tables (CASSANDRA-5234)
 * Fix skipping range tombstones with reverse queries (CASSANDRA-5712)
 * Expire entries out of ThriftSessionManager (CASSANDRA-5719)
 * Don't keep ancestor information in memory (CASSANDRA-5342)
 * Expose native protocol server status in nodetool info (CASSANDRA-5735)
 * Fix pathetic performance of range tombstones (CASSANDRA-5677)
 * Fix querying with an empty (impossible) range (CASSANDRA-5573)
 * cqlsh: handle CUSTOM 2i in DESCRIBE output (CASSANDRA-5760)
 * Fix minor bug in Range.intersects(Bound) (CASSANDRA-5771)
 * cqlsh: handle disabled compression in DESCRIBE output (CASSANDRA-5766)
 * Ensure all UP events are notified on the native protocol (CASSANDRA-5769)
 * Fix formatting of sstable2json with multiple -k arguments (CASSANDRA-5781)
 * Don't rely on row marker for queries in general to hide lost markers
   after TTL expires (CASSANDRA-5762)
 * Sort nodetool help output (CASSANDRA-5776)
 * Fix column expiring during 2 phases compaction (CASSANDRA-5799)
 * now() is being rejected in INSERTs when inside collections (CASSANDRA-5795)


2.0.0-beta1
 * Add support for indexing clustered columns (CASSANDRA-5125)
 * Removed on-heap row cache (CASSANDRA-5348)
 * use nanotime consistently for node-local timeouts (CASSANDRA-5581)
 * Avoid unnecessary second pass on name-based queries (CASSANDRA-5577)
 * Experimental triggers (CASSANDRA-1311)
 * JEMalloc support for off-heap allocation (CASSANDRA-3997)
 * Single-pass compaction (CASSANDRA-4180)
 * Removed token range bisection (CASSANDRA-5518)
 * Removed compatibility with pre-1.2.5 sstables and network messages
   (CASSANDRA-5511)
 * removed PBSPredictor (CASSANDRA-5455)
 * CAS support (CASSANDRA-5062, 5441, 5442, 5443, 5619, 5667)
 * Leveled compaction performs size-tiered compactions in L0
   (CASSANDRA-5371, 5439)
 * Add yaml network topology snitch for mixed ec2/other envs (CASSANDRA-5339)
 * Log when a node is down longer than the hint window (CASSANDRA-4554)
 * Optimize tombstone creation for ExpiringColumns (CASSANDRA-4917)
 * Improve LeveledScanner work estimation (CASSANDRA-5250, 5407)
 * Replace compaction lock with runWithCompactionsDisabled (CASSANDRA-3430)
 * Change Message IDs to ints (CASSANDRA-5307)
 * Move sstable level information into the Stats component, removing the
   need for a separate Manifest file (CASSANDRA-4872)
 * avoid serializing to byte[] on commitlog append (CASSANDRA-5199)
 * make index_interval configurable per columnfamily (CASSANDRA-3961, CASSANDRA-5650)
 * add default_time_to_live (CASSANDRA-3974)
 * add memtable_flush_period_in_ms (CASSANDRA-4237)
 * replace supercolumns internally by composites (CASSANDRA-3237, 5123)
 * upgrade thrift to 0.9.0 (CASSANDRA-3719)
 * drop unnecessary keyspace parameter from user-defined compaction API
   (CASSANDRA-5139)
 * more robust solution to incomplete compactions + counters (CASSANDRA-5151)
 * Change order of directory searching for c*.in.sh (CASSANDRA-3983)
 * Add tool to reset SSTable compaction level for LCS (CASSANDRA-5271)
 * Allow custom configuration loader (CASSANDRA-5045)
 * Remove memory emergency pressure valve logic (CASSANDRA-3534)
 * Reduce request latency with eager retry (CASSANDRA-4705)
 * cqlsh: Remove ASSUME command (CASSANDRA-5331)
 * Rebuild BF when loading sstables if bloom_filter_fp_chance
   has changed since compaction (CASSANDRA-5015)
 * remove row-level bloom filters (CASSANDRA-4885)
 * Change Kernel Page Cache skipping into row preheating (disabled by default)
   (CASSANDRA-4937)
 * Improve repair by deciding on a gcBefore before sending
   out TreeRequests (CASSANDRA-4932)
 * Add an official way to disable compactions (CASSANDRA-5074)
 * Reenable ALTER TABLE DROP with new semantics (CASSANDRA-3919)
 * Add binary protocol versioning (CASSANDRA-5436)
 * Swap THshaServer for TThreadedSelectorServer (CASSANDRA-5530)
 * Add alias support to SELECT statement (CASSANDRA-5075)
 * Don't create empty RowMutations in CommitLogReplayer (CASSANDRA-5541)
 * Use range tombstones when dropping cfs/columns from schema (CASSANDRA-5579)
 * cqlsh: drop CQL2/CQL3-beta support (CASSANDRA-5585)
 * Track max/min column names in sstables to be able to optimize slice
   queries (CASSANDRA-5514, CASSANDRA-5595, CASSANDRA-5600)
 * Binary protocol: allow batching already prepared statements (CASSANDRA-4693)
 * Allow preparing timestamp, ttl and limit in CQL3 queries (CASSANDRA-4450)
 * Support native link w/o JNA in Java7 (CASSANDRA-3734)
 * Use SASL authentication in binary protocol v2 (CASSANDRA-5545)
 * Replace Thrift HsHa with LMAX Disruptor based implementation (CASSANDRA-5582)
 * cqlsh: Add row count to SELECT output (CASSANDRA-5636)
 * Include a timestamp with all read commands to determine column expiration
   (CASSANDRA-5149)
 * Streaming 2.0 (CASSANDRA-5286, 5699)
 * Conditional create/drop ks/table/index statements in CQL3 (CASSANDRA-2737)
 * more pre-table creation property validation (CASSANDRA-5693)
 * Redesign repair messages (CASSANDRA-5426)
 * Fix ALTER RENAME post-5125 (CASSANDRA-5702)
 * Disallow renaming a 2ndary indexed column (CASSANDRA-5705)
 * Rename Table to Keyspace (CASSANDRA-5613)
 * Ensure changing column_index_size_in_kb on different nodes don't corrupt the
   sstable (CASSANDRA-5454)
 * Move resultset type information into prepare, not execute (CASSANDRA-5649)
 * Auto paging in binary protocol (CASSANDRA-4415, 5714)
 * Don't tie client side use of AbstractType to JDBC (CASSANDRA-4495)
 * Adds new TimestampType to replace DateType (CASSANDRA-5723, CASSANDRA-5729)
Merged from 1.2:
 * make starting native protocol server idempotent (CASSANDRA-5728)
 * Fix loading key cache when a saved entry is no longer valid (CASSANDRA-5706)
 * Fix serialization of the LEFT gossip value (CASSANDRA-5696)
 * cqlsh: Don't show 'null' in place of empty values (CASSANDRA-5675)
 * Race condition in detecting version on a mixed 1.1/1.2 cluster
   (CASSANDRA-5692)
 * Fix skipping range tombstones with reverse queries (CASSANDRA-5712)
 * Expire entries out of ThriftSessionManager (CASSANRDA-5719)
 * Don't keep ancestor information in memory (CASSANDRA-5342)
 * cqlsh: fix handling of semicolons inside BATCH queries (CASSANDRA-5697)


1.2.6
 * Fix tracing when operation completes before all responses arrive
   (CASSANDRA-5668)
 * Fix cross-DC mutation forwarding (CASSANDRA-5632)
 * Reduce SSTableLoader memory usage (CASSANDRA-5555)
 * Scale hinted_handoff_throttle_in_kb to cluster size (CASSANDRA-5272)
 * (Hadoop) Add CQL3 input/output formats (CASSANDRA-4421, 5622)
 * (Hadoop) Fix InputKeyRange in CFIF (CASSANDRA-5536)
 * Fix dealing with ridiculously large max sstable sizes in LCS (CASSANDRA-5589)
 * Ignore pre-truncate hints (CASSANDRA-4655)
 * Move System.exit on OOM into a separate thread (CASSANDRA-5273)
 * Write row markers when serializing schema (CASSANDRA-5572)
 * Check only SSTables for the requested range when streaming (CASSANDRA-5569)
 * Improve batchlog replay behavior and hint ttl handling (CASSANDRA-5314)
 * Exclude localTimestamp from validation for tombstones (CASSANDRA-5398)
 * cqlsh: add custom prompt support (CASSANDRA-5539)
 * Reuse prepared statements in hot auth queries (CASSANDRA-5594)
 * cqlsh: add vertical output option (see EXPAND) (CASSANDRA-5597)
 * Add a rate limit option to stress (CASSANDRA-5004)
 * have BulkLoader ignore snapshots directories (CASSANDRA-5587)
 * fix SnitchProperties logging context (CASSANDRA-5602)
 * Expose whether jna is enabled and memory is locked via JMX (CASSANDRA-5508)
 * cqlsh: fix COPY FROM with ReversedType (CASSANDRA-5610)
 * Allow creating CUSTOM indexes on collections (CASSANDRA-5615)
 * Evaluate now() function at execution time (CASSANDRA-5616)
 * Expose detailed read repair metrics (CASSANDRA-5618)
 * Correct blob literal + ReversedType parsing (CASSANDRA-5629)
 * Allow GPFS to prefer the internal IP like EC2MRS (CASSANDRA-5630)
 * fix help text for -tspw cassandra-cli (CASSANDRA-5643)
 * don't throw away initial causes exceptions for internode encryption issues
   (CASSANDRA-5644)
 * Fix message spelling errors for cql select statements (CASSANDRA-5647)
 * Suppress custom exceptions thru jmx (CASSANDRA-5652)
 * Update CREATE CUSTOM INDEX syntax (CASSANDRA-5639)
 * Fix PermissionDetails.equals() method (CASSANDRA-5655)
 * Never allow partition key ranges in CQL3 without token() (CASSANDRA-5666)
 * Gossiper incorrectly drops AppState for an upgrading node (CASSANDRA-5660)
 * Connection thrashing during multi-region ec2 during upgrade, due to
   messaging version (CASSANDRA-5669)
 * Avoid over reconnecting in EC2MRS (CASSANDRA-5678)
 * Fix ReadResponseSerializer.serializedSize() for digest reads (CASSANDRA-5476)
 * allow sstable2json on 2i CFs (CASSANDRA-5694)
Merged from 1.1:
 * Remove buggy thrift max message length option (CASSANDRA-5529)
 * Fix NPE in Pig's widerow mode (CASSANDRA-5488)
 * Add split size parameter to Pig and disable split combination (CASSANDRA-5544)


1.2.5
 * make BytesToken.toString only return hex bytes (CASSANDRA-5566)
 * Ensure that submitBackground enqueues at least one task (CASSANDRA-5554)
 * fix 2i updates with identical values and timestamps (CASSANDRA-5540)
 * fix compaction throttling bursty-ness (CASSANDRA-4316)
 * reduce memory consumption of IndexSummary (CASSANDRA-5506)
 * remove per-row column name bloom filters (CASSANDRA-5492)
 * Include fatal errors in trace events (CASSANDRA-5447)
 * Ensure that PerRowSecondaryIndex is notified of row-level deletes
   (CASSANDRA-5445)
 * Allow empty blob literals in CQL3 (CASSANDRA-5452)
 * Fix streaming RangeTombstones at column index boundary (CASSANDRA-5418)
 * Fix preparing statements when current keyspace is not set (CASSANDRA-5468)
 * Fix SemanticVersion.isSupportedBy minor/patch handling (CASSANDRA-5496)
 * Don't provide oldCfId for post-1.1 system cfs (CASSANDRA-5490)
 * Fix primary range ignores replication strategy (CASSANDRA-5424)
 * Fix shutdown of binary protocol server (CASSANDRA-5507)
 * Fix repair -snapshot not working (CASSANDRA-5512)
 * Set isRunning flag later in binary protocol server (CASSANDRA-5467)
 * Fix use of CQL3 functions with descending clustering order (CASSANDRA-5472)
 * Disallow renaming columns one at a time for thrift table in CQL3
   (CASSANDRA-5531)
 * cqlsh: add CLUSTERING ORDER BY support to DESCRIBE (CASSANDRA-5528)
 * Add custom secondary index support to CQL3 (CASSANDRA-5484)
 * Fix repair hanging silently on unexpected error (CASSANDRA-5229)
 * Fix Ec2Snitch regression introduced by CASSANDRA-5171 (CASSANDRA-5432)
 * Add nodetool enablebackup/disablebackup (CASSANDRA-5556)
 * cqlsh: fix DESCRIBE after case insensitive USE (CASSANDRA-5567)
Merged from 1.1
 * Add retry mechanism to OTC for non-droppable_verbs (CASSANDRA-5393)
 * Use allocator information to improve memtable memory usage estimate
   (CASSANDRA-5497)
 * Fix trying to load deleted row into row cache on startup (CASSANDRA-4463)
 * fsync leveled manifest to avoid corruption (CASSANDRA-5535)
 * Fix Bound intersection computation (CASSANDRA-5551)
 * sstablescrub now respects max memory size in cassandra.in.sh (CASSANDRA-5562)


1.2.4
 * Ensure that PerRowSecondaryIndex updates see the most recent values
   (CASSANDRA-5397)
 * avoid duplicate index entries ind PrecompactedRow and
   ParallelCompactionIterable (CASSANDRA-5395)
 * remove the index entry on oldColumn when new column is a tombstone
   (CASSANDRA-5395)
 * Change default stream throughput from 400 to 200 mbps (CASSANDRA-5036)
 * Gossiper logs DOWN for symmetry with UP (CASSANDRA-5187)
 * Fix mixing prepared statements between keyspaces (CASSANDRA-5352)
 * Fix consistency level during bootstrap - strike 3 (CASSANDRA-5354)
 * Fix transposed arguments in AlreadyExistsException (CASSANDRA-5362)
 * Improve asynchronous hint delivery (CASSANDRA-5179)
 * Fix Guava dependency version (12.0 -> 13.0.1) for Maven (CASSANDRA-5364)
 * Validate that provided CQL3 collection value are < 64K (CASSANDRA-5355)
 * Make upgradeSSTable skip current version sstables by default (CASSANDRA-5366)
 * Optimize min/max timestamp collection (CASSANDRA-5373)
 * Invalid streamId in cql binary protocol when using invalid CL
   (CASSANDRA-5164)
 * Fix validation for IN where clauses with collections (CASSANDRA-5376)
 * Copy resultSet on count query to avoid ConcurrentModificationException
   (CASSANDRA-5382)
 * Correctly typecheck in CQL3 even with ReversedType (CASSANDRA-5386)
 * Fix streaming compressed files when using encryption (CASSANDRA-5391)
 * cassandra-all 1.2.0 pom missing netty dependency (CASSANDRA-5392)
 * Fix writetime/ttl functions on null values (CASSANDRA-5341)
 * Fix NPE during cql3 select with token() (CASSANDRA-5404)
 * IndexHelper.skipBloomFilters won't skip non-SHA filters (CASSANDRA-5385)
 * cqlsh: Print maps ordered by key, sort sets (CASSANDRA-5413)
 * Add null syntax support in CQL3 for inserts (CASSANDRA-3783)
 * Allow unauthenticated set_keyspace() calls (CASSANDRA-5423)
 * Fix potential incremental backups race (CASSANDRA-5410)
 * Fix prepared BATCH statements with batch-level timestamps (CASSANDRA-5415)
 * Allow overriding superuser setup delay (CASSANDRA-5430)
 * cassandra-shuffle with JMX usernames and passwords (CASSANDRA-5431)
Merged from 1.1:
 * cli: Quote ks and cf names in schema output when needed (CASSANDRA-5052)
 * Fix bad default for min/max timestamp in SSTableMetadata (CASSANDRA-5372)
 * Fix cf name extraction from manifest in Directories.migrateFile()
   (CASSANDRA-5242)
 * Support pluggable internode authentication (CASSANDRA-5401)


1.2.3
 * add check for sstable overlap within a level on startup (CASSANDRA-5327)
 * replace ipv6 colons in jmx object names (CASSANDRA-5298, 5328)
 * Avoid allocating SSTableBoundedScanner during repair when the range does
   not intersect the sstable (CASSANDRA-5249)
 * Don't lowercase property map keys (this breaks NTS) (CASSANDRA-5292)
 * Fix composite comparator with super columns (CASSANDRA-5287)
 * Fix insufficient validation of UPDATE queries against counter cfs
   (CASSANDRA-5300)
 * Fix PropertyFileSnitch default DC/Rack behavior (CASSANDRA-5285)
 * Handle null values when executing prepared statement (CASSANDRA-5081)
 * Add netty to pom dependencies (CASSANDRA-5181)
 * Include type arguments in Thrift CQLPreparedResult (CASSANDRA-5311)
 * Fix compaction not removing columns when bf_fp_ratio is 1 (CASSANDRA-5182)
 * cli: Warn about missing CQL3 tables in schema descriptions (CASSANDRA-5309)
 * Re-enable unknown option in replication/compaction strategies option for
   backward compatibility (CASSANDRA-4795)
 * Add binary protocol support to stress (CASSANDRA-4993)
 * cqlsh: Fix COPY FROM value quoting and null handling (CASSANDRA-5305)
 * Fix repair -pr for vnodes (CASSANDRA-5329)
 * Relax CL for auth queries for non-default users (CASSANDRA-5310)
 * Fix AssertionError during repair (CASSANDRA-5245)
 * Don't announce migrations to pre-1.2 nodes (CASSANDRA-5334)
Merged from 1.1:
 * Update offline scrub for 1.0 -> 1.1 directory structure (CASSANDRA-5195)
 * add tmp flag to Descriptor hashcode (CASSANDRA-4021)
 * fix logging of "Found table data in data directories" when only system tables
   are present (CASSANDRA-5289)
 * cli: Add JMX authentication support (CASSANDRA-5080)
 * nodetool: ability to repair specific range (CASSANDRA-5280)
 * Fix possible assertion triggered in SliceFromReadCommand (CASSANDRA-5284)
 * cqlsh: Add inet type support on Windows (ipv4-only) (CASSANDRA-4801)
 * Fix race when initializing ColumnFamilyStore (CASSANDRA-5350)
 * Add UseTLAB JVM flag (CASSANDRA-5361)


1.2.2
 * fix potential for multiple concurrent compactions of the same sstables
   (CASSANDRA-5256)
 * avoid no-op caching of byte[] on commitlog append (CASSANDRA-5199)
 * fix symlinks under data dir not working (CASSANDRA-5185)
 * fix bug in compact storage metadata handling (CASSANDRA-5189)
 * Validate login for USE queries (CASSANDRA-5207)
 * cli: remove default username and password (CASSANDRA-5208)
 * configure populate_io_cache_on_flush per-CF (CASSANDRA-4694)
 * allow configuration of internode socket buffer (CASSANDRA-3378)
 * Make sstable directory picking blacklist-aware again (CASSANDRA-5193)
 * Correctly expire gossip states for edge cases (CASSANDRA-5216)
 * Improve handling of directory creation failures (CASSANDRA-5196)
 * Expose secondary indicies to the rest of nodetool (CASSANDRA-4464)
 * Binary protocol: avoid sending notification for 0.0.0.0 (CASSANDRA-5227)
 * add UseCondCardMark XX jvm settings on jdk 1.7 (CASSANDRA-4366)
 * CQL3 refactor to allow conversion function (CASSANDRA-5226)
 * Fix drop of sstables in some circumstance (CASSANDRA-5232)
 * Implement caching of authorization results (CASSANDRA-4295)
 * Add support for LZ4 compression (CASSANDRA-5038)
 * Fix missing columns in wide rows queries (CASSANDRA-5225)
 * Simplify auth setup and make system_auth ks alterable (CASSANDRA-5112)
 * Stop compactions from hanging during bootstrap (CASSANDRA-5244)
 * fix compressed streaming sending extra chunk (CASSANDRA-5105)
 * Add CQL3-based implementations of IAuthenticator and IAuthorizer
   (CASSANDRA-4898)
 * Fix timestamp-based tomstone removal logic (CASSANDRA-5248)
 * cli: Add JMX authentication support (CASSANDRA-5080)
 * Fix forceFlush behavior (CASSANDRA-5241)
 * cqlsh: Add username autocompletion (CASSANDRA-5231)
 * Fix CQL3 composite partition key error (CASSANDRA-5240)
 * Allow IN clause on last clustering key (CASSANDRA-5230)
Merged from 1.1:
 * fix start key/end token validation for wide row iteration (CASSANDRA-5168)
 * add ConfigHelper support for Thrift frame and max message sizes (CASSANDRA-5188)
 * fix nodetool repair not fail on node down (CASSANDRA-5203)
 * always collect tombstone hints (CASSANDRA-5068)
 * Fix error when sourcing file in cqlsh (CASSANDRA-5235)


1.2.1
 * stream undelivered hints on decommission (CASSANDRA-5128)
 * GossipingPropertyFileSnitch loads saved dc/rack info if needed (CASSANDRA-5133)
 * drain should flush system CFs too (CASSANDRA-4446)
 * add inter_dc_tcp_nodelay setting (CASSANDRA-5148)
 * re-allow wrapping ranges for start_token/end_token range pairitspwng (CASSANDRA-5106)
 * fix validation compaction of empty rows (CASSANDRA-5136)
 * nodetool methods to enable/disable hint storage/delivery (CASSANDRA-4750)
 * disallow bloom filter false positive chance of 0 (CASSANDRA-5013)
 * add threadpool size adjustment methods to JMXEnabledThreadPoolExecutor and
   CompactionManagerMBean (CASSANDRA-5044)
 * fix hinting for dropped local writes (CASSANDRA-4753)
 * off-heap cache doesn't need mutable column container (CASSANDRA-5057)
 * apply disk_failure_policy to bad disks on initial directory creation
   (CASSANDRA-4847)
 * Optimize name-based queries to use ArrayBackedSortedColumns (CASSANDRA-5043)
 * Fall back to old manifest if most recent is unparseable (CASSANDRA-5041)
 * pool [Compressed]RandomAccessReader objects on the partitioned read path
   (CASSANDRA-4942)
 * Add debug logging to list filenames processed by Directories.migrateFile
   method (CASSANDRA-4939)
 * Expose black-listed directories via JMX (CASSANDRA-4848)
 * Log compaction merge counts (CASSANDRA-4894)
 * Minimize byte array allocation by AbstractData{Input,Output} (CASSANDRA-5090)
 * Add SSL support for the binary protocol (CASSANDRA-5031)
 * Allow non-schema system ks modification for shuffle to work (CASSANDRA-5097)
 * cqlsh: Add default limit to SELECT statements (CASSANDRA-4972)
 * cqlsh: fix DESCRIBE for 1.1 cfs in CQL3 (CASSANDRA-5101)
 * Correctly gossip with nodes >= 1.1.7 (CASSANDRA-5102)
 * Ensure CL guarantees on digest mismatch (CASSANDRA-5113)
 * Validate correctly selects on composite partition key (CASSANDRA-5122)
 * Fix exception when adding collection (CASSANDRA-5117)
 * Handle states for non-vnode clusters correctly (CASSANDRA-5127)
 * Refuse unrecognized replication and compaction strategy options (CASSANDRA-4795)
 * Pick the correct value validator in sstable2json for cql3 tables (CASSANDRA-5134)
 * Validate login for describe_keyspace, describe_keyspaces and set_keyspace
   (CASSANDRA-5144)
 * Fix inserting empty maps (CASSANDRA-5141)
 * Don't remove tokens from System table for node we know (CASSANDRA-5121)
 * fix streaming progress report for compresed files (CASSANDRA-5130)
 * Coverage analysis for low-CL queries (CASSANDRA-4858)
 * Stop interpreting dates as valid timeUUID value (CASSANDRA-4936)
 * Adds E notation for floating point numbers (CASSANDRA-4927)
 * Detect (and warn) unintentional use of the cql2 thrift methods when cql3 was
   intended (CASSANDRA-5172)
 * cli: Quote ks and cf names in schema output when needed (CASSANDRA-5052)
 * Fix cf name extraction from manifest in Directories.migrateFile() (CASSANDRA-5242)
 * Replace mistaken usage of commons-logging with slf4j (CASSANDRA-5464)
 * Ensure Jackson dependency matches lib (CASSANDRA-5126)
 * Expose droppable tombstone ratio stats over JMX (CASSANDRA-5159)
Merged from 1.1:
 * Simplify CompressedRandomAccessReader to work around JDK FD bug (CASSANDRA-5088)
 * Improve handling a changing target throttle rate mid-compaction (CASSANDRA-5087)
 * Pig: correctly decode row keys in widerow mode (CASSANDRA-5098)
 * nodetool repair command now prints progress (CASSANDRA-4767)
 * fix user defined compaction to run against 1.1 data directory (CASSANDRA-5118)
 * Fix CQL3 BATCH authorization caching (CASSANDRA-5145)
 * fix get_count returns incorrect value with TTL (CASSANDRA-5099)
 * better handling for mid-compaction failure (CASSANDRA-5137)
 * convert default marshallers list to map for better readability (CASSANDRA-5109)
 * fix ConcurrentModificationException in getBootstrapSource (CASSANDRA-5170)
 * fix sstable maxtimestamp for row deletes and pre-1.1.1 sstables (CASSANDRA-5153)
 * Fix thread growth on node removal (CASSANDRA-5175)
 * Make Ec2Region's datacenter name configurable (CASSANDRA-5155)


1.2.0
 * Disallow counters in collections (CASSANDRA-5082)
 * cqlsh: add unit tests (CASSANDRA-3920)
 * fix default bloom_filter_fp_chance for LeveledCompactionStrategy (CASSANDRA-5093)
Merged from 1.1:
 * add validation for get_range_slices with start_key and end_token (CASSANDRA-5089)


1.2.0-rc2
 * fix nodetool ownership display with vnodes (CASSANDRA-5065)
 * cqlsh: add DESCRIBE KEYSPACES command (CASSANDRA-5060)
 * Fix potential infinite loop when reloading CFS (CASSANDRA-5064)
 * Fix SimpleAuthorizer example (CASSANDRA-5072)
 * cqlsh: force CL.ONE for tracing and system.schema* queries (CASSANDRA-5070)
 * Includes cassandra-shuffle in the debian package (CASSANDRA-5058)
Merged from 1.1:
 * fix multithreaded compaction deadlock (CASSANDRA-4492)
 * fix temporarily missing schema after upgrade from pre-1.1.5 (CASSANDRA-5061)
 * Fix ALTER TABLE overriding compression options with defaults
   (CASSANDRA-4996, 5066)
 * fix specifying and altering crc_check_chance (CASSANDRA-5053)
 * fix Murmur3Partitioner ownership% calculation (CASSANDRA-5076)
 * Don't expire columns sooner than they should in 2ndary indexes (CASSANDRA-5079)


1.2-rc1
 * rename rpc_timeout settings to request_timeout (CASSANDRA-5027)
 * add BF with 0.1 FP to LCS by default (CASSANDRA-5029)
 * Fix preparing insert queries (CASSANDRA-5016)
 * Fix preparing queries with counter increment (CASSANDRA-5022)
 * Fix preparing updates with collections (CASSANDRA-5017)
 * Don't generate UUID based on other node address (CASSANDRA-5002)
 * Fix message when trying to alter a clustering key type (CASSANDRA-5012)
 * Update IAuthenticator to match the new IAuthorizer (CASSANDRA-5003)
 * Fix inserting only a key in CQL3 (CASSANDRA-5040)
 * Fix CQL3 token() function when used with strings (CASSANDRA-5050)
Merged from 1.1:
 * reduce log spam from invalid counter shards (CASSANDRA-5026)
 * Improve schema propagation performance (CASSANDRA-5025)
 * Fix for IndexHelper.IndexFor throws OOB Exception (CASSANDRA-5030)
 * cqlsh: make it possible to describe thrift CFs (CASSANDRA-4827)
 * cqlsh: fix timestamp formatting on some platforms (CASSANDRA-5046)


1.2-beta3
 * make consistency level configurable in cqlsh (CASSANDRA-4829)
 * fix cqlsh rendering of blob fields (CASSANDRA-4970)
 * fix cqlsh DESCRIBE command (CASSANDRA-4913)
 * save truncation position in system table (CASSANDRA-4906)
 * Move CompressionMetadata off-heap (CASSANDRA-4937)
 * allow CLI to GET cql3 columnfamily data (CASSANDRA-4924)
 * Fix rare race condition in getExpireTimeForEndpoint (CASSANDRA-4402)
 * acquire references to overlapping sstables during compaction so bloom filter
   doesn't get free'd prematurely (CASSANDRA-4934)
 * Don't share slice query filter in CQL3 SelectStatement (CASSANDRA-4928)
 * Separate tracing from Log4J (CASSANDRA-4861)
 * Exclude gcable tombstones from merkle-tree computation (CASSANDRA-4905)
 * Better printing of AbstractBounds for tracing (CASSANDRA-4931)
 * Optimize mostRecentTombstone check in CC.collectAllData (CASSANDRA-4883)
 * Change stream session ID to UUID to avoid collision from same node (CASSANDRA-4813)
 * Use Stats.db when bulk loading if present (CASSANDRA-4957)
 * Skip repair on system_trace and keyspaces with RF=1 (CASSANDRA-4956)
 * (cql3) Remove arbitrary SELECT limit (CASSANDRA-4918)
 * Correctly handle prepared operation on collections (CASSANDRA-4945)
 * Fix CQL3 LIMIT (CASSANDRA-4877)
 * Fix Stress for CQL3 (CASSANDRA-4979)
 * Remove cassandra specific exceptions from JMX interface (CASSANDRA-4893)
 * (CQL3) Force using ALLOW FILTERING on potentially inefficient queries (CASSANDRA-4915)
 * (cql3) Fix adding column when the table has collections (CASSANDRA-4982)
 * (cql3) Fix allowing collections with compact storage (CASSANDRA-4990)
 * (cql3) Refuse ttl/writetime function on collections (CASSANDRA-4992)
 * Replace IAuthority with new IAuthorizer (CASSANDRA-4874)
 * clqsh: fix KEY pseudocolumn escaping when describing Thrift tables
   in CQL3 mode (CASSANDRA-4955)
 * add basic authentication support for Pig CassandraStorage (CASSANDRA-3042)
 * fix CQL2 ALTER TABLE compaction_strategy_class altering (CASSANDRA-4965)
Merged from 1.1:
 * Fall back to old describe_splits if d_s_ex is not available (CASSANDRA-4803)
 * Improve error reporting when streaming ranges fail (CASSANDRA-5009)
 * Fix cqlsh timestamp formatting of timezone info (CASSANDRA-4746)
 * Fix assertion failure with leveled compaction (CASSANDRA-4799)
 * Check for null end_token in get_range_slice (CASSANDRA-4804)
 * Remove all remnants of removed nodes (CASSANDRA-4840)
 * Add aut-reloading of the log4j file in debian package (CASSANDRA-4855)
 * Fix estimated row cache entry size (CASSANDRA-4860)
 * reset getRangeSlice filter after finishing a row for get_paged_slice
   (CASSANDRA-4919)
 * expunge row cache post-truncate (CASSANDRA-4940)
 * Allow static CF definition with compact storage (CASSANDRA-4910)
 * Fix endless loop/compaction of schema_* CFs due to broken timestamps (CASSANDRA-4880)
 * Fix 'wrong class type' assertion in CounterColumn (CASSANDRA-4976)


1.2-beta2
 * fp rate of 1.0 disables BF entirely; LCS defaults to 1.0 (CASSANDRA-4876)
 * off-heap bloom filters for row keys (CASSANDRA_4865)
 * add extension point for sstable components (CASSANDRA-4049)
 * improve tracing output (CASSANDRA-4852, 4862)
 * make TRACE verb droppable (CASSANDRA-4672)
 * fix BulkLoader recognition of CQL3 columnfamilies (CASSANDRA-4755)
 * Sort commitlog segments for replay by id instead of mtime (CASSANDRA-4793)
 * Make hint delivery asynchronous (CASSANDRA-4761)
 * Pluggable Thrift transport factories for CLI and cqlsh (CASSANDRA-4609, 4610)
 * cassandra-cli: allow Double value type to be inserted to a column (CASSANDRA-4661)
 * Add ability to use custom TServerFactory implementations (CASSANDRA-4608)
 * optimize batchlog flushing to skip successful batches (CASSANDRA-4667)
 * include metadata for system keyspace itself in schema tables (CASSANDRA-4416)
 * add check to PropertyFileSnitch to verify presence of location for
   local node (CASSANDRA-4728)
 * add PBSPredictor consistency modeler (CASSANDRA-4261)
 * remove vestiges of Thrift unframed mode (CASSANDRA-4729)
 * optimize single-row PK lookups (CASSANDRA-4710)
 * adjust blockFor calculation to account for pending ranges due to node
   movement (CASSANDRA-833)
 * Change CQL version to 3.0.0 and stop accepting 3.0.0-beta1 (CASSANDRA-4649)
 * (CQL3) Make prepared statement global instead of per connection
   (CASSANDRA-4449)
 * Fix scrubbing of CQL3 created tables (CASSANDRA-4685)
 * (CQL3) Fix validation when using counter and regular columns in the same
   table (CASSANDRA-4706)
 * Fix bug starting Cassandra with simple authentication (CASSANDRA-4648)
 * Add support for batchlog in CQL3 (CASSANDRA-4545, 4738)
 * Add support for multiple column family outputs in CFOF (CASSANDRA-4208)
 * Support repairing only the local DC nodes (CASSANDRA-4747)
 * Use rpc_address for binary protocol and change default port (CASSANDRA-4751)
 * Fix use of collections in prepared statements (CASSANDRA-4739)
 * Store more information into peers table (CASSANDRA-4351, 4814)
 * Configurable bucket size for size tiered compaction (CASSANDRA-4704)
 * Run leveled compaction in parallel (CASSANDRA-4310)
 * Fix potential NPE during CFS reload (CASSANDRA-4786)
 * Composite indexes may miss results (CASSANDRA-4796)
 * Move consistency level to the protocol level (CASSANDRA-4734, 4824)
 * Fix Subcolumn slice ends not respected (CASSANDRA-4826)
 * Fix Assertion error in cql3 select (CASSANDRA-4783)
 * Fix list prepend logic (CQL3) (CASSANDRA-4835)
 * Add booleans as literals in CQL3 (CASSANDRA-4776)
 * Allow renaming PK columns in CQL3 (CASSANDRA-4822)
 * Fix binary protocol NEW_NODE event (CASSANDRA-4679)
 * Fix potential infinite loop in tombstone compaction (CASSANDRA-4781)
 * Remove system tables accounting from schema (CASSANDRA-4850)
 * (cql3) Force provided columns in clustering key order in
   'CLUSTERING ORDER BY' (CASSANDRA-4881)
 * Fix composite index bug (CASSANDRA-4884)
 * Fix short read protection for CQL3 (CASSANDRA-4882)
 * Add tracing support to the binary protocol (CASSANDRA-4699)
 * (cql3) Don't allow prepared marker inside collections (CASSANDRA-4890)
 * Re-allow order by on non-selected columns (CASSANDRA-4645)
 * Bug when composite index is created in a table having collections (CASSANDRA-4909)
 * log index scan subject in CompositesSearcher (CASSANDRA-4904)
Merged from 1.1:
 * add get[Row|Key]CacheEntries to CacheServiceMBean (CASSANDRA-4859)
 * fix get_paged_slice to wrap to next row correctly (CASSANDRA-4816)
 * fix indexing empty column values (CASSANDRA-4832)
 * allow JdbcDate to compose null Date objects (CASSANDRA-4830)
 * fix possible stackoverflow when compacting 1000s of sstables
   (CASSANDRA-4765)
 * fix wrong leveled compaction progress calculation (CASSANDRA-4807)
 * add a close() method to CRAR to prevent leaking file descriptors (CASSANDRA-4820)
 * fix potential infinite loop in get_count (CASSANDRA-4833)
 * fix compositeType.{get/from}String methods (CASSANDRA-4842)
 * (CQL) fix CREATE COLUMNFAMILY permissions check (CASSANDRA-4864)
 * Fix DynamicCompositeType same type comparison (CASSANDRA-4711)
 * Fix duplicate SSTable reference when stream session failed (CASSANDRA-3306)
 * Allow static CF definition with compact storage (CASSANDRA-4910)
 * Fix endless loop/compaction of schema_* CFs due to broken timestamps (CASSANDRA-4880)
 * Fix 'wrong class type' assertion in CounterColumn (CASSANDRA-4976)


1.2-beta1
 * add atomic_batch_mutate (CASSANDRA-4542, -4635)
 * increase default max_hint_window_in_ms to 3h (CASSANDRA-4632)
 * include message initiation time to replicas so they can more
   accurately drop timed-out requests (CASSANDRA-2858)
 * fix clientutil.jar dependencies (CASSANDRA-4566)
 * optimize WriteResponse (CASSANDRA-4548)
 * new metrics (CASSANDRA-4009)
 * redesign KEYS indexes to avoid read-before-write (CASSANDRA-2897)
 * debug tracing (CASSANDRA-1123)
 * parallelize row cache loading (CASSANDRA-4282)
 * Make compaction, flush JBOD-aware (CASSANDRA-4292)
 * run local range scans on the read stage (CASSANDRA-3687)
 * clean up ioexceptions (CASSANDRA-2116)
 * add disk_failure_policy (CASSANDRA-2118)
 * Introduce new json format with row level deletion (CASSANDRA-4054)
 * remove redundant "name" column from schema_keyspaces (CASSANDRA-4433)
 * improve "nodetool ring" handling of multi-dc clusters (CASSANDRA-3047)
 * update NTS calculateNaturalEndpoints to be O(N log N) (CASSANDRA-3881)
 * split up rpc timeout by operation type (CASSANDRA-2819)
 * rewrite key cache save/load to use only sequential i/o (CASSANDRA-3762)
 * update MS protocol with a version handshake + broadcast address id
   (CASSANDRA-4311)
 * multithreaded hint replay (CASSANDRA-4189)
 * add inter-node message compression (CASSANDRA-3127)
 * remove COPP (CASSANDRA-2479)
 * Track tombstone expiration and compact when tombstone content is
   higher than a configurable threshold, default 20% (CASSANDRA-3442, 4234)
 * update MurmurHash to version 3 (CASSANDRA-2975)
 * (CLI) track elapsed time for `delete' operation (CASSANDRA-4060)
 * (CLI) jline version is bumped to 1.0 to properly  support
   'delete' key function (CASSANDRA-4132)
 * Save IndexSummary into new SSTable 'Summary' component (CASSANDRA-2392, 4289)
 * Add support for range tombstones (CASSANDRA-3708)
 * Improve MessagingService efficiency (CASSANDRA-3617)
 * Avoid ID conflicts from concurrent schema changes (CASSANDRA-3794)
 * Set thrift HSHA server thread limit to unlimited by default (CASSANDRA-4277)
 * Avoids double serialization of CF id in RowMutation messages
   (CASSANDRA-4293)
 * stream compressed sstables directly with java nio (CASSANDRA-4297)
 * Support multiple ranges in SliceQueryFilter (CASSANDRA-3885)
 * Add column metadata to system column families (CASSANDRA-4018)
 * (cql3) Always use composite types by default (CASSANDRA-4329)
 * (cql3) Add support for set, map and list (CASSANDRA-3647)
 * Validate date type correctly (CASSANDRA-4441)
 * (cql3) Allow definitions with only a PK (CASSANDRA-4361)
 * (cql3) Add support for row key composites (CASSANDRA-4179)
 * improve DynamicEndpointSnitch by using reservoir sampling (CASSANDRA-4038)
 * (cql3) Add support for 2ndary indexes (CASSANDRA-3680)
 * (cql3) fix defining more than one PK to be invalid (CASSANDRA-4477)
 * remove schema agreement checking from all external APIs (Thrift, CQL and CQL3) (CASSANDRA-4487)
 * add Murmur3Partitioner and make it default for new installations (CASSANDRA-3772, 4621)
 * (cql3) update pseudo-map syntax to use map syntax (CASSANDRA-4497)
 * Finer grained exceptions hierarchy and provides error code with exceptions (CASSANDRA-3979)
 * Adds events push to binary protocol (CASSANDRA-4480)
 * Rewrite nodetool help (CASSANDRA-2293)
 * Make CQL3 the default for CQL (CASSANDRA-4640)
 * update stress tool to be able to use CQL3 (CASSANDRA-4406)
 * Accept all thrift update on CQL3 cf but don't expose their metadata (CASSANDRA-4377)
 * Replace Throttle with Guava's RateLimiter for HintedHandOff (CASSANDRA-4541)
 * fix counter add/get using CQL2 and CQL3 in stress tool (CASSANDRA-4633)
 * Add sstable count per level to cfstats (CASSANDRA-4537)
 * (cql3) Add ALTER KEYSPACE statement (CASSANDRA-4611)
 * (cql3) Allow defining default consistency levels (CASSANDRA-4448)
 * (cql3) Fix queries using LIMIT missing results (CASSANDRA-4579)
 * fix cross-version gossip messaging (CASSANDRA-4576)
 * added inet data type (CASSANDRA-4627)


1.1.6
 * Wait for writes on synchronous read digest mismatch (CASSANDRA-4792)
 * fix commitlog replay for nanotime-infected sstables (CASSANDRA-4782)
 * preflight check ttl for maximum of 20 years (CASSANDRA-4771)
 * (Pig) fix widerow input with single column rows (CASSANDRA-4789)
 * Fix HH to compact with correct gcBefore, which avoids wiping out
   undelivered hints (CASSANDRA-4772)
 * LCS will merge up to 32 L0 sstables as intended (CASSANDRA-4778)
 * NTS will default unconfigured DC replicas to zero (CASSANDRA-4675)
 * use default consistency level in counter validation if none is
   explicitly provide (CASSANDRA-4700)
 * Improve IAuthority interface by introducing fine-grained
   access permissions and grant/revoke commands (CASSANDRA-4490, 4644)
 * fix assumption error in CLI when updating/describing keyspace
   (CASSANDRA-4322)
 * Adds offline sstablescrub to debian packaging (CASSANDRA-4642)
 * Automatic fixing of overlapping leveled sstables (CASSANDRA-4644)
 * fix error when using ORDER BY with extended selections (CASSANDRA-4689)
 * (CQL3) Fix validation for IN queries for non-PK cols (CASSANDRA-4709)
 * fix re-created keyspace disappering after 1.1.5 upgrade
   (CASSANDRA-4698, 4752)
 * (CLI) display elapsed time in 2 fraction digits (CASSANDRA-3460)
 * add authentication support to sstableloader (CASSANDRA-4712)
 * Fix CQL3 'is reversed' logic (CASSANDRA-4716, 4759)
 * (CQL3) Don't return ReversedType in result set metadata (CASSANDRA-4717)
 * Backport adding AlterKeyspace statement (CASSANDRA-4611)
 * (CQL3) Correcty accept upper-case data types (CASSANDRA-4770)
 * Add binary protocol events for schema changes (CASSANDRA-4684)
Merged from 1.0:
 * Switch from NBHM to CHM in MessagingService's callback map, which
   prevents OOM in long-running instances (CASSANDRA-4708)


1.1.5
 * add SecondaryIndex.reload API (CASSANDRA-4581)
 * use millis + atomicint for commitlog segment creation instead of
   nanotime, which has issues under some hypervisors (CASSANDRA-4601)
 * fix FD leak in slice queries (CASSANDRA-4571)
 * avoid recursion in leveled compaction (CASSANDRA-4587)
 * increase stack size under Java7 to 180K
 * Log(info) schema changes (CASSANDRA-4547)
 * Change nodetool setcachecapcity to manipulate global caches (CASSANDRA-4563)
 * (cql3) fix setting compaction strategy (CASSANDRA-4597)
 * fix broken system.schema_* timestamps on system startup (CASSANDRA-4561)
 * fix wrong skip of cache saving (CASSANDRA-4533)
 * Avoid NPE when lost+found is in data dir (CASSANDRA-4572)
 * Respect five-minute flush moratorium after initial CL replay (CASSANDRA-4474)
 * Adds ntp as recommended in debian packaging (CASSANDRA-4606)
 * Configurable transport in CF Record{Reader|Writer} (CASSANDRA-4558)
 * (cql3) fix potential NPE with both equal and unequal restriction (CASSANDRA-4532)
 * (cql3) improves ORDER BY validation (CASSANDRA-4624)
 * Fix potential deadlock during counter writes (CASSANDRA-4578)
 * Fix cql error with ORDER BY when using IN (CASSANDRA-4612)
Merged from 1.0:
 * increase Xss to 160k to accomodate latest 1.6 JVMs (CASSANDRA-4602)
 * fix toString of hint destination tokens (CASSANDRA-4568)
 * Fix multiple values for CurrentLocal NodeID (CASSANDRA-4626)


1.1.4
 * fix offline scrub to catch >= out of order rows (CASSANDRA-4411)
 * fix cassandra-env.sh on RHEL and other non-dash-based systems
   (CASSANDRA-4494)
Merged from 1.0:
 * (Hadoop) fix setting key length for old-style mapred api (CASSANDRA-4534)
 * (Hadoop) fix iterating through a resultset consisting entirely
   of tombstoned rows (CASSANDRA-4466)


1.1.3
 * (cqlsh) add COPY TO (CASSANDRA-4434)
 * munmap commitlog segments before rename (CASSANDRA-4337)
 * (JMX) rename getRangeKeySample to sampleKeyRange to avoid returning
   multi-MB results as an attribute (CASSANDRA-4452)
 * flush based on data size, not throughput; overwritten columns no
   longer artificially inflate liveRatio (CASSANDRA-4399)
 * update default commitlog segment size to 32MB and total commitlog
   size to 32/1024 MB for 32/64 bit JVMs, respectively (CASSANDRA-4422)
 * avoid using global partitioner to estimate ranges in index sstables
   (CASSANDRA-4403)
 * restore pre-CASSANDRA-3862 approach to removing expired tombstones
   from row cache during compaction (CASSANDRA-4364)
 * (stress) support for CQL prepared statements (CASSANDRA-3633)
 * Correctly catch exception when Snappy cannot be loaded (CASSANDRA-4400)
 * (cql3) Support ORDER BY when IN condition is given in WHERE clause (CASSANDRA-4327)
 * (cql3) delete "component_index" column on DROP TABLE call (CASSANDRA-4420)
 * change nanoTime() to currentTimeInMillis() in schema related code (CASSANDRA-4432)
 * add a token generation tool (CASSANDRA-3709)
 * Fix LCS bug with sstable containing only 1 row (CASSANDRA-4411)
 * fix "Can't Modify Index Name" problem on CF update (CASSANDRA-4439)
 * Fix assertion error in getOverlappingSSTables during repair (CASSANDRA-4456)
 * fix nodetool's setcompactionthreshold command (CASSANDRA-4455)
 * Ensure compacted files are never used, to avoid counter overcount (CASSANDRA-4436)
Merged from 1.0:
 * Push the validation of secondary index values to the SecondaryIndexManager (CASSANDRA-4240)
 * allow dropping columns shadowed by not-yet-expired supercolumn or row
   tombstones in PrecompactedRow (CASSANDRA-4396)


1.1.2
 * Fix cleanup not deleting index entries (CASSANDRA-4379)
 * Use correct partitioner when saving + loading caches (CASSANDRA-4331)
 * Check schema before trying to export sstable (CASSANDRA-2760)
 * Raise a meaningful exception instead of NPE when PFS encounters
   an unconfigured node + no default (CASSANDRA-4349)
 * fix bug in sstable blacklisting with LCS (CASSANDRA-4343)
 * LCS no longer promotes tiny sstables out of L0 (CASSANDRA-4341)
 * skip tombstones during hint replay (CASSANDRA-4320)
 * fix NPE in compactionstats (CASSANDRA-4318)
 * enforce 1m min keycache for auto (CASSANDRA-4306)
 * Have DeletedColumn.isMFD always return true (CASSANDRA-4307)
 * (cql3) exeption message for ORDER BY constraints said primary filter can be
    an IN clause, which is misleading (CASSANDRA-4319)
 * (cql3) Reject (not yet supported) creation of 2ndardy indexes on tables with
   composite primary keys (CASSANDRA-4328)
 * Set JVM stack size to 160k for java 7 (CASSANDRA-4275)
 * cqlsh: add COPY command to load data from CSV flat files (CASSANDRA-4012)
 * CFMetaData.fromThrift to throw ConfigurationException upon error (CASSANDRA-4353)
 * Use CF comparator to sort indexed columns in SecondaryIndexManager
   (CASSANDRA-4365)
 * add strategy_options to the KSMetaData.toString() output (CASSANDRA-4248)
 * (cql3) fix range queries containing unqueried results (CASSANDRA-4372)
 * (cql3) allow updating column_alias types (CASSANDRA-4041)
 * (cql3) Fix deletion bug (CASSANDRA-4193)
 * Fix computation of overlapping sstable for leveled compaction (CASSANDRA-4321)
 * Improve scrub and allow to run it offline (CASSANDRA-4321)
 * Fix assertionError in StorageService.bulkLoad (CASSANDRA-4368)
 * (cqlsh) add option to authenticate to a keyspace at startup (CASSANDRA-4108)
 * (cqlsh) fix ASSUME functionality (CASSANDRA-4352)
 * Fix ColumnFamilyRecordReader to not return progress > 100% (CASSANDRA-3942)
Merged from 1.0:
 * Set gc_grace on index CF to 0 (CASSANDRA-4314)


1.1.1
 * add populate_io_cache_on_flush option (CASSANDRA-2635)
 * allow larger cache capacities than 2GB (CASSANDRA-4150)
 * add getsstables command to nodetool (CASSANDRA-4199)
 * apply parent CF compaction settings to secondary index CFs (CASSANDRA-4280)
 * preserve commitlog size cap when recycling segments at startup
   (CASSANDRA-4201)
 * (Hadoop) fix split generation regression (CASSANDRA-4259)
 * ignore min/max compactions settings in LCS, while preserving
   behavior that min=max=0 disables autocompaction (CASSANDRA-4233)
 * log number of rows read from saved cache (CASSANDRA-4249)
 * calculate exact size required for cleanup operations (CASSANDRA-1404)
 * avoid blocking additional writes during flush when the commitlog
   gets behind temporarily (CASSANDRA-1991)
 * enable caching on index CFs based on data CF cache setting (CASSANDRA-4197)
 * warn on invalid replication strategy creation options (CASSANDRA-4046)
 * remove [Freeable]Memory finalizers (CASSANDRA-4222)
 * include tombstone size in ColumnFamily.size, which can prevent OOM
   during sudden mass delete operations by yielding a nonzero liveRatio
   (CASSANDRA-3741)
 * Open 1 sstableScanner per level for leveled compaction (CASSANDRA-4142)
 * Optimize reads when row deletion timestamps allow us to restrict
   the set of sstables we check (CASSANDRA-4116)
 * add support for commitlog archiving and point-in-time recovery
   (CASSANDRA-3690)
 * avoid generating redundant compaction tasks during streaming
   (CASSANDRA-4174)
 * add -cf option to nodetool snapshot, and takeColumnFamilySnapshot to
   StorageService mbean (CASSANDRA-556)
 * optimize cleanup to drop entire sstables where possible (CASSANDRA-4079)
 * optimize truncate when autosnapshot is disabled (CASSANDRA-4153)
 * update caches to use byte[] keys to reduce memory overhead (CASSANDRA-3966)
 * add column limit to cli (CASSANDRA-3012, 4098)
 * clean up and optimize DataOutputBuffer, used by CQL compression and
   CompositeType (CASSANDRA-4072)
 * optimize commitlog checksumming (CASSANDRA-3610)
 * identify and blacklist corrupted SSTables from future compactions
   (CASSANDRA-2261)
 * Move CfDef and KsDef validation out of thrift (CASSANDRA-4037)
 * Expose API to repair a user provided range (CASSANDRA-3912)
 * Add way to force the cassandra-cli to refresh its schema (CASSANDRA-4052)
 * Avoid having replicate on write tasks stacking up at CL.ONE (CASSANDRA-2889)
 * (cql3) Backwards compatibility for composite comparators in non-cql3-aware
   clients (CASSANDRA-4093)
 * (cql3) Fix order by for reversed queries (CASSANDRA-4160)
 * (cql3) Add ReversedType support (CASSANDRA-4004)
 * (cql3) Add timeuuid type (CASSANDRA-4194)
 * (cql3) Minor fixes (CASSANDRA-4185)
 * (cql3) Fix prepared statement in BATCH (CASSANDRA-4202)
 * (cql3) Reduce the list of reserved keywords (CASSANDRA-4186)
 * (cql3) Move max/min compaction thresholds to compaction strategy options
   (CASSANDRA-4187)
 * Fix exception during move when localhost is the only source (CASSANDRA-4200)
 * (cql3) Allow paging through non-ordered partitioner results (CASSANDRA-3771)
 * (cql3) Fix drop index (CASSANDRA-4192)
 * (cql3) Don't return range ghosts anymore (CASSANDRA-3982)
 * fix re-creating Keyspaces/ColumnFamilies with the same name as dropped
   ones (CASSANDRA-4219)
 * fix SecondaryIndex LeveledManifest save upon snapshot (CASSANDRA-4230)
 * fix missing arrayOffset in FBUtilities.hash (CASSANDRA-4250)
 * (cql3) Add name of parameters in CqlResultSet (CASSANDRA-4242)
 * (cql3) Correctly validate order by queries (CASSANDRA-4246)
 * rename stress to cassandra-stress for saner packaging (CASSANDRA-4256)
 * Fix exception on colum metadata with non-string comparator (CASSANDRA-4269)
 * Check for unknown/invalid compression options (CASSANDRA-4266)
 * (cql3) Adds simple access to column timestamp and ttl (CASSANDRA-4217)
 * (cql3) Fix range queries with secondary indexes (CASSANDRA-4257)
 * Better error messages from improper input in cli (CASSANDRA-3865)
 * Try to stop all compaction upon Keyspace or ColumnFamily drop (CASSANDRA-4221)
 * (cql3) Allow keyspace properties to contain hyphens (CASSANDRA-4278)
 * (cql3) Correctly validate keyspace access in create table (CASSANDRA-4296)
 * Avoid deadlock in migration stage (CASSANDRA-3882)
 * Take supercolumn names and deletion info into account in memtable throughput
   (CASSANDRA-4264)
 * Add back backward compatibility for old style replication factor (CASSANDRA-4294)
 * Preserve compatibility with pre-1.1 index queries (CASSANDRA-4262)
Merged from 1.0:
 * Fix super columns bug where cache is not updated (CASSANDRA-4190)
 * fix maxTimestamp to include row tombstones (CASSANDRA-4116)
 * (CLI) properly handle quotes in create/update keyspace commands (CASSANDRA-4129)
 * Avoids possible deadlock during bootstrap (CASSANDRA-4159)
 * fix stress tool that hangs forever on timeout or error (CASSANDRA-4128)
 * stress tool to return appropriate exit code on failure (CASSANDRA-4188)
 * fix compaction NPE when out of disk space and assertions disabled
   (CASSANDRA-3985)
 * synchronize LCS getEstimatedTasks to avoid CME (CASSANDRA-4255)
 * ensure unique streaming session id's (CASSANDRA-4223)
 * kick off background compaction when min/max thresholds change
   (CASSANDRA-4279)
 * improve ability of STCS.getBuckets to deal with 100s of 1000s of
   sstables, such as when convertinb back from LCS (CASSANDRA-4287)
 * Oversize integer in CQL throws NumberFormatException (CASSANDRA-4291)
 * fix 1.0.x node join to mixed version cluster, other nodes >= 1.1 (CASSANDRA-4195)
 * Fix LCS splitting sstable base on uncompressed size (CASSANDRA-4419)
 * Push the validation of secondary index values to the SecondaryIndexManager (CASSANDRA-4240)
 * Don't purge columns during upgradesstables (CASSANDRA-4462)
 * Make cqlsh work with piping (CASSANDRA-4113)
 * Validate arguments for nodetool decommission (CASSANDRA-4061)
 * Report thrift status in nodetool info (CASSANDRA-4010)


1.1.0-final
 * average a reduced liveRatio estimate with the previous one (CASSANDRA-4065)
 * Allow KS and CF names up to 48 characters (CASSANDRA-4157)
 * fix stress build (CASSANDRA-4140)
 * add time remaining estimate to nodetool compactionstats (CASSANDRA-4167)
 * (cql) fix NPE in cql3 ALTER TABLE (CASSANDRA-4163)
 * (cql) Add support for CL.TWO and CL.THREE in CQL (CASSANDRA-4156)
 * (cql) Fix type in CQL3 ALTER TABLE preventing update (CASSANDRA-4170)
 * (cql) Throw invalid exception from CQL3 on obsolete options (CASSANDRA-4171)
 * (cqlsh) fix recognizing uppercase SELECT keyword (CASSANDRA-4161)
 * Pig: wide row support (CASSANDRA-3909)
Merged from 1.0:
 * avoid streaming empty files with bulk loader if sstablewriter errors out
   (CASSANDRA-3946)


1.1-rc1
 * Include stress tool in binary builds (CASSANDRA-4103)
 * (Hadoop) fix wide row iteration when last row read was deleted
   (CASSANDRA-4154)
 * fix read_repair_chance to really default to 0.1 in the cli (CASSANDRA-4114)
 * Adds caching and bloomFilterFpChange to CQL options (CASSANDRA-4042)
 * Adds posibility to autoconfigure size of the KeyCache (CASSANDRA-4087)
 * fix KEYS index from skipping results (CASSANDRA-3996)
 * Remove sliced_buffer_size_in_kb dead option (CASSANDRA-4076)
 * make loadNewSStable preserve sstable version (CASSANDRA-4077)
 * Respect 1.0 cache settings as much as possible when upgrading
   (CASSANDRA-4088)
 * relax path length requirement for sstable files when upgrading on
   non-Windows platforms (CASSANDRA-4110)
 * fix terminination of the stress.java when errors were encountered
   (CASSANDRA-4128)
 * Move CfDef and KsDef validation out of thrift (CASSANDRA-4037)
 * Fix get_paged_slice (CASSANDRA-4136)
 * CQL3: Support slice with exclusive start and stop (CASSANDRA-3785)
Merged from 1.0:
 * support PropertyFileSnitch in bulk loader (CASSANDRA-4145)
 * add auto_snapshot option allowing disabling snapshot before drop/truncate
   (CASSANDRA-3710)
 * allow short snitch names (CASSANDRA-4130)


1.1-beta2
 * rename loaded sstables to avoid conflicts with local snapshots
   (CASSANDRA-3967)
 * start hint replay as soon as FD notifies that the target is back up
   (CASSANDRA-3958)
 * avoid unproductive deserializing of cached rows during compaction
   (CASSANDRA-3921)
 * fix concurrency issues with CQL keyspace creation (CASSANDRA-3903)
 * Show Effective Owership via Nodetool ring <keyspace> (CASSANDRA-3412)
 * Update ORDER BY syntax for CQL3 (CASSANDRA-3925)
 * Fix BulkRecordWriter to not throw NPE if reducer gets no map data from Hadoop (CASSANDRA-3944)
 * Fix bug with counters in super columns (CASSANDRA-3821)
 * Remove deprecated merge_shard_chance (CASSANDRA-3940)
 * add a convenient way to reset a node's schema (CASSANDRA-2963)
 * fix for intermittent SchemaDisagreementException (CASSANDRA-3884)
 * CLI `list <CF>` to limit number of columns and their order (CASSANDRA-3012)
 * ignore deprecated KsDef/CfDef/ColumnDef fields in native schema (CASSANDRA-3963)
 * CLI to report when unsupported column_metadata pair was given (CASSANDRA-3959)
 * reincarnate removed and deprecated KsDef/CfDef attributes (CASSANDRA-3953)
 * Fix race between writes and read for cache (CASSANDRA-3862)
 * perform static initialization of StorageProxy on start-up (CASSANDRA-3797)
 * support trickling fsync() on writes (CASSANDRA-3950)
 * expose counters for unavailable/timeout exceptions given to thrift clients (CASSANDRA-3671)
 * avoid quadratic startup time in LeveledManifest (CASSANDRA-3952)
 * Add type information to new schema_ columnfamilies and remove thrift
   serialization for schema (CASSANDRA-3792)
 * add missing column validator options to the CLI help (CASSANDRA-3926)
 * skip reading saved key cache if CF's caching strategy is NONE or ROWS_ONLY (CASSANDRA-3954)
 * Unify migration code (CASSANDRA-4017)
Merged from 1.0:
 * cqlsh: guess correct version of Python for Arch Linux (CASSANDRA-4090)
 * (CLI) properly handle quotes in create/update keyspace commands (CASSANDRA-4129)
 * Avoids possible deadlock during bootstrap (CASSANDRA-4159)
 * fix stress tool that hangs forever on timeout or error (CASSANDRA-4128)
 * Fix super columns bug where cache is not updated (CASSANDRA-4190)
 * stress tool to return appropriate exit code on failure (CASSANDRA-4188)


1.0.9
 * improve index sampling performance (CASSANDRA-4023)
 * always compact away deleted hints immediately after handoff (CASSANDRA-3955)
 * delete hints from dropped ColumnFamilies on handoff instead of
   erroring out (CASSANDRA-3975)
 * add CompositeType ref to the CLI doc for create/update column family (CASSANDRA-3980)
 * Pig: support Counter ColumnFamilies (CASSANDRA-3973)
 * Pig: Composite column support (CASSANDRA-3684)
 * Avoid NPE during repair when a keyspace has no CFs (CASSANDRA-3988)
 * Fix division-by-zero error on get_slice (CASSANDRA-4000)
 * don't change manifest level for cleanup, scrub, and upgradesstables
   operations under LeveledCompactionStrategy (CASSANDRA-3989, 4112)
 * fix race leading to super columns assertion failure (CASSANDRA-3957)
 * fix NPE on invalid CQL delete command (CASSANDRA-3755)
 * allow custom types in CLI's assume command (CASSANDRA-4081)
 * fix totalBytes count for parallel compactions (CASSANDRA-3758)
 * fix intermittent NPE in get_slice (CASSANDRA-4095)
 * remove unnecessary asserts in native code interfaces (CASSANDRA-4096)
 * Validate blank keys in CQL to avoid assertion errors (CASSANDRA-3612)
 * cqlsh: fix bad decoding of some column names (CASSANDRA-4003)
 * cqlsh: fix incorrect padding with unicode chars (CASSANDRA-4033)
 * Fix EC2 snitch incorrectly reporting region (CASSANDRA-4026)
 * Shut down thrift during decommission (CASSANDRA-4086)
 * Expose nodetool cfhistograms for 2ndary indexes (CASSANDRA-4063)
Merged from 0.8:
 * Fix ConcurrentModificationException in gossiper (CASSANDRA-4019)


1.1-beta1
 * (cqlsh)
   + add SOURCE and CAPTURE commands, and --file option (CASSANDRA-3479)
   + add ALTER COLUMNFAMILY WITH (CASSANDRA-3523)
   + bundle Python dependencies with Cassandra (CASSANDRA-3507)
   + added to Debian package (CASSANDRA-3458)
   + display byte data instead of erroring out on decode failure
     (CASSANDRA-3874)
 * add nodetool rebuild_index (CASSANDRA-3583)
 * add nodetool rangekeysample (CASSANDRA-2917)
 * Fix streaming too much data during move operations (CASSANDRA-3639)
 * Nodetool and CLI connect to localhost by default (CASSANDRA-3568)
 * Reduce memory used by primary index sample (CASSANDRA-3743)
 * (Hadoop) separate input/output configurations (CASSANDRA-3197, 3765)
 * avoid returning internal Cassandra classes over JMX (CASSANDRA-2805)
 * add row-level isolation via SnapTree (CASSANDRA-2893)
 * Optimize key count estimation when opening sstable on startup
   (CASSANDRA-2988)
 * multi-dc replication optimization supporting CL > ONE (CASSANDRA-3577)
 * add command to stop compactions (CASSANDRA-1740, 3566, 3582)
 * multithreaded streaming (CASSANDRA-3494)
 * removed in-tree redhat spec (CASSANDRA-3567)
 * "defragment" rows for name-based queries under STCS, again (CASSANDRA-2503)
 * Recycle commitlog segments for improved performance
   (CASSANDRA-3411, 3543, 3557, 3615)
 * update size-tiered compaction to prioritize small tiers (CASSANDRA-2407)
 * add message expiration logic to OutboundTcpConnection (CASSANDRA-3005)
 * off-heap cache to use sun.misc.Unsafe instead of JNA (CASSANDRA-3271)
 * EACH_QUORUM is only supported for writes (CASSANDRA-3272)
 * replace compactionlock use in schema migration by checking CFS.isValid
   (CASSANDRA-3116)
 * recognize that "SELECT first ... *" isn't really "SELECT *" (CASSANDRA-3445)
 * Use faster bytes comparison (CASSANDRA-3434)
 * Bulk loader is no longer a fat client, (HADOOP) bulk load output format
   (CASSANDRA-3045)
 * (Hadoop) add support for KeyRange.filter
 * remove assumption that keys and token are in bijection
   (CASSANDRA-1034, 3574, 3604)
 * always remove endpoints from delevery queue in HH (CASSANDRA-3546)
 * fix race between cf flush and its 2ndary indexes flush (CASSANDRA-3547)
 * fix potential race in AES when a repair fails (CASSANDRA-3548)
 * Remove columns shadowed by a deleted container even when we cannot purge
   (CASSANDRA-3538)
 * Improve memtable slice iteration performance (CASSANDRA-3545)
 * more efficient allocation of small bloom filters (CASSANDRA-3618)
 * Use separate writer thread in SSTableSimpleUnsortedWriter (CASSANDRA-3619)
 * fsync the directory after new sstable or commitlog segment are created (CASSANDRA-3250)
 * fix minor issues reported by FindBugs (CASSANDRA-3658)
 * global key/row caches (CASSANDRA-3143, 3849)
 * optimize memtable iteration during range scan (CASSANDRA-3638)
 * introduce 'crc_check_chance' in CompressionParameters to support
   a checksum percentage checking chance similarly to read-repair (CASSANDRA-3611)
 * a way to deactivate global key/row cache on per-CF basis (CASSANDRA-3667)
 * fix LeveledCompactionStrategy broken because of generation pre-allocation
   in LeveledManifest (CASSANDRA-3691)
 * finer-grained control over data directories (CASSANDRA-2749)
 * Fix ClassCastException during hinted handoff (CASSANDRA-3694)
 * Upgrade Thrift to 0.7 (CASSANDRA-3213)
 * Make stress.java insert operation to use microseconds (CASSANDRA-3725)
 * Allows (internally) doing a range query with a limit of columns instead of
   rows (CASSANDRA-3742)
 * Allow rangeSlice queries to be start/end inclusive/exclusive (CASSANDRA-3749)
 * Fix BulkLoader to support new SSTable layout and add stream
   throttling to prevent an NPE when there is no yaml config (CASSANDRA-3752)
 * Allow concurrent schema migrations (CASSANDRA-1391, 3832)
 * Add SnapshotCommand to trigger snapshot on remote node (CASSANDRA-3721)
 * Make CFMetaData conversions to/from thrift/native schema inverses
   (CASSANDRA_3559)
 * Add initial code for CQL 3.0-beta (CASSANDRA-2474, 3781, 3753)
 * Add wide row support for ColumnFamilyInputFormat (CASSANDRA-3264)
 * Allow extending CompositeType comparator (CASSANDRA-3657)
 * Avoids over-paging during get_count (CASSANDRA-3798)
 * Add new command to rebuild a node without (repair) merkle tree calculations
   (CASSANDRA-3483, 3922)
 * respect not only row cache capacity but caching mode when
   trying to read data (CASSANDRA-3812)
 * fix system tests (CASSANDRA-3827)
 * CQL support for altering row key type in ALTER TABLE (CASSANDRA-3781)
 * turn compression on by default (CASSANDRA-3871)
 * make hexToBytes refuse invalid input (CASSANDRA-2851)
 * Make secondary indexes CF inherit compression and compaction from their
   parent CF (CASSANDRA-3877)
 * Finish cleanup up tombstone purge code (CASSANDRA-3872)
 * Avoid NPE on aboarted stream-out sessions (CASSANDRA-3904)
 * BulkRecordWriter throws NPE for counter columns (CASSANDRA-3906)
 * Support compression using BulkWriter (CASSANDRA-3907)


1.0.8
 * fix race between cleanup and flush on secondary index CFSes (CASSANDRA-3712)
 * avoid including non-queried nodes in rangeslice read repair
   (CASSANDRA-3843)
 * Only snapshot CF being compacted for snapshot_before_compaction
   (CASSANDRA-3803)
 * Log active compactions in StatusLogger (CASSANDRA-3703)
 * Compute more accurate compaction score per level (CASSANDRA-3790)
 * Return InvalidRequest when using a keyspace that doesn't exist
   (CASSANDRA-3764)
 * disallow user modification of System keyspace (CASSANDRA-3738)
 * allow using sstable2json on secondary index data (CASSANDRA-3738)
 * (cqlsh) add DESCRIBE COLUMNFAMILIES (CASSANDRA-3586)
 * (cqlsh) format blobs correctly and use colors to improve output
   readability (CASSANDRA-3726)
 * synchronize BiMap of bootstrapping tokens (CASSANDRA-3417)
 * show index options in CLI (CASSANDRA-3809)
 * add optional socket timeout for streaming (CASSANDRA-3838)
 * fix truncate not to leave behind non-CFS backed secondary indexes
   (CASSANDRA-3844)
 * make CLI `show schema` to use output stream directly instead
   of StringBuilder (CASSANDRA-3842)
 * remove the wait on hint future during write (CASSANDRA-3870)
 * (cqlsh) ignore missing CfDef opts (CASSANDRA-3933)
 * (cqlsh) look for cqlshlib relative to realpath (CASSANDRA-3767)
 * Fix short read protection (CASSANDRA-3934)
 * Make sure infered and actual schema match (CASSANDRA-3371)
 * Fix NPE during HH delivery (CASSANDRA-3677)
 * Don't put boostrapping node in 'hibernate' status (CASSANDRA-3737)
 * Fix double quotes in windows bat files (CASSANDRA-3744)
 * Fix bad validator lookup (CASSANDRA-3789)
 * Fix soft reset in EC2MultiRegionSnitch (CASSANDRA-3835)
 * Don't leave zombie connections with THSHA thrift server (CASSANDRA-3867)
 * (cqlsh) fix deserialization of data (CASSANDRA-3874)
 * Fix removetoken force causing an inconsistent state (CASSANDRA-3876)
 * Fix ahndling of some types with Pig (CASSANDRA-3886)
 * Don't allow to drop the system keyspace (CASSANDRA-3759)
 * Make Pig deletes disabled by default and configurable (CASSANDRA-3628)
Merged from 0.8:
 * (Pig) fix CassandraStorage to use correct comparator in Super ColumnFamily
   case (CASSANDRA-3251)
 * fix thread safety issues in commitlog replay, primarily affecting
   systems with many (100s) of CF definitions (CASSANDRA-3751)
 * Fix relevant tombstone ignored with super columns (CASSANDRA-3875)


1.0.7
 * fix regression in HH page size calculation (CASSANDRA-3624)
 * retry failed stream on IOException (CASSANDRA-3686)
 * allow configuring bloom_filter_fp_chance (CASSANDRA-3497)
 * attempt hint delivery every ten minutes, or when failure detector
   notifies us that a node is back up, whichever comes first.  hint
   handoff throttle delay default changed to 1ms, from 50 (CASSANDRA-3554)
 * add nodetool setstreamthroughput (CASSANDRA-3571)
 * fix assertion when dropping a columnfamily with no sstables (CASSANDRA-3614)
 * more efficient allocation of small bloom filters (CASSANDRA-3618)
 * CLibrary.createHardLinkWithExec() to check for errors (CASSANDRA-3101)
 * Avoid creating empty and non cleaned writer during compaction (CASSANDRA-3616)
 * stop thrift service in shutdown hook so we can quiesce MessagingService
   (CASSANDRA-3335)
 * (CQL) compaction_strategy_options and compression_parameters for
   CREATE COLUMNFAMILY statement (CASSANDRA-3374)
 * Reset min/max compaction threshold when creating size tiered compaction
   strategy (CASSANDRA-3666)
 * Don't ignore IOException during compaction (CASSANDRA-3655)
 * Fix assertion error for CF with gc_grace=0 (CASSANDRA-3579)
 * Shutdown ParallelCompaction reducer executor after use (CASSANDRA-3711)
 * Avoid < 0 value for pending tasks in leveled compaction (CASSANDRA-3693)
 * (Hadoop) Support TimeUUID in Pig CassandraStorage (CASSANDRA-3327)
 * Check schema is ready before continuing boostrapping (CASSANDRA-3629)
 * Catch overflows during parsing of chunk_length_kb (CASSANDRA-3644)
 * Improve stream protocol mismatch errors (CASSANDRA-3652)
 * Avoid multiple thread doing HH to the same target (CASSANDRA-3681)
 * Add JMX property for rp_timeout_in_ms (CASSANDRA-2940)
 * Allow DynamicCompositeType to compare component of different types
   (CASSANDRA-3625)
 * Flush non-cfs backed secondary indexes (CASSANDRA-3659)
 * Secondary Indexes should report memory consumption (CASSANDRA-3155)
 * fix for SelectStatement start/end key are not set correctly
   when a key alias is involved (CASSANDRA-3700)
 * fix CLI `show schema` command insert of an extra comma in
   column_metadata (CASSANDRA-3714)
Merged from 0.8:
 * avoid logging (harmless) exception when GC takes < 1ms (CASSANDRA-3656)
 * prevent new nodes from thinking down nodes are up forever (CASSANDRA-3626)
 * use correct list of replicas for LOCAL_QUORUM reads when read repair
   is disabled (CASSANDRA-3696)
 * block on flush before compacting hints (may prevent OOM) (CASSANDRA-3733)


1.0.6
 * (CQL) fix cqlsh support for replicate_on_write (CASSANDRA-3596)
 * fix adding to leveled manifest after streaming (CASSANDRA-3536)
 * filter out unavailable cipher suites when using encryption (CASSANDRA-3178)
 * (HADOOP) add old-style api support for CFIF and CFRR (CASSANDRA-2799)
 * Support TimeUUIDType column names in Stress.java tool (CASSANDRA-3541)
 * (CQL) INSERT/UPDATE/DELETE/TRUNCATE commands should allow CF names to
   be qualified by keyspace (CASSANDRA-3419)
 * always remove endpoints from delevery queue in HH (CASSANDRA-3546)
 * fix race between cf flush and its 2ndary indexes flush (CASSANDRA-3547)
 * fix potential race in AES when a repair fails (CASSANDRA-3548)
 * fix default value validation usage in CLI SET command (CASSANDRA-3553)
 * Optimize componentsFor method for compaction and startup time
   (CASSANDRA-3532)
 * (CQL) Proper ColumnFamily metadata validation on CREATE COLUMNFAMILY
   (CASSANDRA-3565)
 * fix compression "chunk_length_kb" option to set correct kb value for
   thrift/avro (CASSANDRA-3558)
 * fix missing response during range slice repair (CASSANDRA-3551)
 * 'describe ring' moved from CLI to nodetool and available through JMX (CASSANDRA-3220)
 * add back partitioner to sstable metadata (CASSANDRA-3540)
 * fix NPE in get_count for counters (CASSANDRA-3601)
Merged from 0.8:
 * remove invalid assertion that table was opened before dropping it
   (CASSANDRA-3580)
 * range and index scans now only send requests to enough replicas to
   satisfy requested CL + RR (CASSANDRA-3598)
 * use cannonical host for local node in nodetool info (CASSANDRA-3556)
 * remove nonlocal DC write optimization since it only worked with
   CL.ONE or CL.LOCAL_QUORUM (CASSANDRA-3577, 3585)
 * detect misuses of CounterColumnType (CASSANDRA-3422)
 * turn off string interning in json2sstable, take 2 (CASSANDRA-2189)
 * validate compression parameters on add/update of the ColumnFamily
   (CASSANDRA-3573)
 * Check for 0.0.0.0 is incorrect in CFIF (CASSANDRA-3584)
 * Increase vm.max_map_count in debian packaging (CASSANDRA-3563)
 * gossiper will never add itself to saved endpoints (CASSANDRA-3485)


1.0.5
 * revert CASSANDRA-3407 (see CASSANDRA-3540)
 * fix assertion error while forwarding writes to local nodes (CASSANDRA-3539)


1.0.4
 * fix self-hinting of timed out read repair updates and make hinted handoff
   less prone to OOMing a coordinator (CASSANDRA-3440)
 * expose bloom filter sizes via JMX (CASSANDRA-3495)
 * enforce RP tokens 0..2**127 (CASSANDRA-3501)
 * canonicalize paths exposed through JMX (CASSANDRA-3504)
 * fix "liveSize" stat when sstables are removed (CASSANDRA-3496)
 * add bloom filter FP rates to nodetool cfstats (CASSANDRA-3347)
 * record partitioner in sstable metadata component (CASSANDRA-3407)
 * add new upgradesstables nodetool command (CASSANDRA-3406)
 * skip --debug requirement to see common exceptions in CLI (CASSANDRA-3508)
 * fix incorrect query results due to invalid max timestamp (CASSANDRA-3510)
 * make sstableloader recognize compressed sstables (CASSANDRA-3521)
 * avoids race in OutboundTcpConnection in multi-DC setups (CASSANDRA-3530)
 * use SETLOCAL in cassandra.bat (CASSANDRA-3506)
 * fix ConcurrentModificationException in Table.all() (CASSANDRA-3529)
Merged from 0.8:
 * fix concurrence issue in the FailureDetector (CASSANDRA-3519)
 * fix array out of bounds error in counter shard removal (CASSANDRA-3514)
 * avoid dropping tombstones when they might still be needed to shadow
   data in a different sstable (CASSANDRA-2786)


1.0.3
 * revert name-based query defragmentation aka CASSANDRA-2503 (CASSANDRA-3491)
 * fix invalidate-related test failures (CASSANDRA-3437)
 * add next-gen cqlsh to bin/ (CASSANDRA-3188, 3131, 3493)
 * (CQL) fix handling of rows with no columns (CASSANDRA-3424, 3473)
 * fix querying supercolumns by name returning only a subset of
   subcolumns or old subcolumn versions (CASSANDRA-3446)
 * automatically compute sha1 sum for uncompressed data files (CASSANDRA-3456)
 * fix reading metadata/statistics component for version < h (CASSANDRA-3474)
 * add sstable forward-compatibility (CASSANDRA-3478)
 * report compression ratio in CFSMBean (CASSANDRA-3393)
 * fix incorrect size exception during streaming of counters (CASSANDRA-3481)
 * (CQL) fix for counter decrement syntax (CASSANDRA-3418)
 * Fix race introduced by CASSANDRA-2503 (CASSANDRA-3482)
 * Fix incomplete deletion of delivered hints (CASSANDRA-3466)
 * Avoid rescheduling compactions when no compaction was executed
   (CASSANDRA-3484)
 * fix handling of the chunk_length_kb compression options (CASSANDRA-3492)
Merged from 0.8:
 * fix updating CF row_cache_provider (CASSANDRA-3414)
 * CFMetaData.convertToThrift method to set RowCacheProvider (CASSANDRA-3405)
 * acquire compactionlock during truncate (CASSANDRA-3399)
 * fix displaying cfdef entries for super columnfamilies (CASSANDRA-3415)
 * Make counter shard merging thread safe (CASSANDRA-3178)
 * Revert CASSANDRA-2855
 * Fix bug preventing the use of efficient cross-DC writes (CASSANDRA-3472)
 * `describe ring` command for CLI (CASSANDRA-3220)
 * (Hadoop) skip empty rows when entire row is requested, redux (CASSANDRA-2855)


1.0.2
 * "defragment" rows for name-based queries under STCS (CASSANDRA-2503)
 * Add timing information to cassandra-cli GET/SET/LIST queries (CASSANDRA-3326)
 * Only create one CompressionMetadata object per sstable (CASSANDRA-3427)
 * cleanup usage of StorageService.setMode() (CASSANDRA-3388)
 * Avoid large array allocation for compressed chunk offsets (CASSANDRA-3432)
 * fix DecimalType bytebuffer marshalling (CASSANDRA-3421)
 * fix bug that caused first column in per row indexes to be ignored
   (CASSANDRA-3441)
 * add JMX call to clean (failed) repair sessions (CASSANDRA-3316)
 * fix sstableloader reference acquisition bug (CASSANDRA-3438)
 * fix estimated row size regression (CASSANDRA-3451)
 * make sure we don't return more columns than asked (CASSANDRA-3303, 3395)
Merged from 0.8:
 * acquire compactionlock during truncate (CASSANDRA-3399)
 * fix displaying cfdef entries for super columnfamilies (CASSANDRA-3415)


1.0.1
 * acquire references during index build to prevent delete problems
   on Windows (CASSANDRA-3314)
 * describe_ring should include datacenter/topology information (CASSANDRA-2882)
 * Thrift sockets are not properly buffered (CASSANDRA-3261)
 * performance improvement for bytebufferutil compare function (CASSANDRA-3286)
 * add system.versions ColumnFamily (CASSANDRA-3140)
 * reduce network copies (CASSANDRA-3333, 3373)
 * limit nodetool to 32MB of heap (CASSANDRA-3124)
 * (CQL) update parser to accept "timestamp" instead of "date" (CASSANDRA-3149)
 * Fix CLI `show schema` to include "compression_options" (CASSANDRA-3368)
 * Snapshot to include manifest under LeveledCompactionStrategy (CASSANDRA-3359)
 * (CQL) SELECT query should allow CF name to be qualified by keyspace (CASSANDRA-3130)
 * (CQL) Fix internal application error specifying 'using consistency ...'
   in lower case (CASSANDRA-3366)
 * fix Deflate compression when compression actually makes the data bigger
   (CASSANDRA-3370)
 * optimize UUIDGen to avoid lock contention on InetAddress.getLocalHost
   (CASSANDRA-3387)
 * tolerate index being dropped mid-mutation (CASSANDRA-3334, 3313)
 * CompactionManager is now responsible for checking for new candidates
   post-task execution, enabling more consistent leveled compaction
   (CASSANDRA-3391)
 * Cache HSHA threads (CASSANDRA-3372)
 * use CF/KS names as snapshot prefix for drop + truncate operations
   (CASSANDRA-2997)
 * Break bloom filters up to avoid heap fragmentation (CASSANDRA-2466)
 * fix cassandra hanging on jsvc stop (CASSANDRA-3302)
 * Avoid leveled compaction getting blocked on errors (CASSANDRA-3408)
 * Make reloading the compaction strategy safe (CASSANDRA-3409)
 * ignore 0.8 hints even if compaction begins before we try to purge
   them (CASSANDRA-3385)
 * remove procrun (bin\daemon) from Cassandra source tree and
   artifacts (CASSANDRA-3331)
 * make cassandra compile under JDK7 (CASSANDRA-3275)
 * remove dependency of clientutil.jar to FBUtilities (CASSANDRA-3299)
 * avoid truncation errors by using long math on long values (CASSANDRA-3364)
 * avoid clock drift on some Windows machine (CASSANDRA-3375)
 * display cache provider in cli 'describe keyspace' command (CASSANDRA-3384)
 * fix incomplete topology information in describe_ring (CASSANDRA-3403)
 * expire dead gossip states based on time (CASSANDRA-2961)
 * improve CompactionTask extensibility (CASSANDRA-3330)
 * Allow one leveled compaction task to kick off another (CASSANDRA-3363)
 * allow encryption only between datacenters (CASSANDRA-2802)
Merged from 0.8:
 * fix truncate allowing data to be replayed post-restart (CASSANDRA-3297)
 * make iwriter final in IndexWriter to avoid NPE (CASSANDRA-2863)
 * (CQL) update grammar to require key clause in DELETE statement
   (CASSANDRA-3349)
 * (CQL) allow numeric keyspace names in USE statement (CASSANDRA-3350)
 * (Hadoop) skip empty rows when slicing the entire row (CASSANDRA-2855)
 * Fix handling of tombstone by SSTableExport/Import (CASSANDRA-3357)
 * fix ColumnIndexer to use long offsets (CASSANDRA-3358)
 * Improved CLI exceptions (CASSANDRA-3312)
 * Fix handling of tombstone by SSTableExport/Import (CASSANDRA-3357)
 * Only count compaction as active (for throttling) when they have
   successfully acquired the compaction lock (CASSANDRA-3344)
 * Display CLI version string on startup (CASSANDRA-3196)
 * (Hadoop) make CFIF try rpc_address or fallback to listen_address
   (CASSANDRA-3214)
 * (Hadoop) accept comma delimited lists of initial thrift connections
   (CASSANDRA-3185)
 * ColumnFamily min_compaction_threshold should be >= 2 (CASSANDRA-3342)
 * (Pig) add 0.8+ types and key validation type in schema (CASSANDRA-3280)
 * Fix completely removing column metadata using CLI (CASSANDRA-3126)
 * CLI `describe cluster;` output should be on separate lines for separate versions
   (CASSANDRA-3170)
 * fix changing durable_writes keyspace option during CF creation
   (CASSANDRA-3292)
 * avoid locking on update when no indexes are involved (CASSANDRA-3386)
 * fix assertionError during repair with ordered partitioners (CASSANDRA-3369)
 * correctly serialize key_validation_class for avro (CASSANDRA-3391)
 * don't expire counter tombstone after streaming (CASSANDRA-3394)
 * prevent nodes that failed to join from hanging around forever
   (CASSANDRA-3351)
 * remove incorrect optimization from slice read path (CASSANDRA-3390)
 * Fix race in AntiEntropyService (CASSANDRA-3400)


1.0.0-final
 * close scrubbed sstable fd before deleting it (CASSANDRA-3318)
 * fix bug preventing obsolete commitlog segments from being removed
   (CASSANDRA-3269)
 * tolerate whitespace in seed CDL (CASSANDRA-3263)
 * Change default heap thresholds to max(min(1/2 ram, 1G), min(1/4 ram, 8GB))
   (CASSANDRA-3295)
 * Fix broken CompressedRandomAccessReaderTest (CASSANDRA-3298)
 * (CQL) fix type information returned for wildcard queries (CASSANDRA-3311)
 * add estimated tasks to LeveledCompactionStrategy (CASSANDRA-3322)
 * avoid including compaction cache-warming in keycache stats (CASSANDRA-3325)
 * run compaction and hinted handoff threads at MIN_PRIORITY (CASSANDRA-3308)
 * default hsha thrift server to cpu core count in rpc pool (CASSANDRA-3329)
 * add bin\daemon to binary tarball for Windows service (CASSANDRA-3331)
 * Fix places where uncompressed size of sstables was use in place of the
   compressed one (CASSANDRA-3338)
 * Fix hsha thrift server (CASSANDRA-3346)
 * Make sure repair only stream needed sstables (CASSANDRA-3345)


1.0.0-rc2
 * Log a meaningful warning when a node receives a message for a repair session
   that doesn't exist anymore (CASSANDRA-3256)
 * test for NUMA policy support as well as numactl presence (CASSANDRA-3245)
 * Fix FD leak when internode encryption is enabled (CASSANDRA-3257)
 * Remove incorrect assertion in mergeIterator (CASSANDRA-3260)
 * FBUtilities.hexToBytes(String) to throw NumberFormatException when string
   contains non-hex characters (CASSANDRA-3231)
 * Keep SimpleSnitch proximity ordering unchanged from what the Strategy
   generates, as intended (CASSANDRA-3262)
 * remove Scrub from compactionstats when finished (CASSANDRA-3255)
 * fix counter entry in jdbc TypesMap (CASSANDRA-3268)
 * fix full queue scenario for ParallelCompactionIterator (CASSANDRA-3270)
 * fix bootstrap process (CASSANDRA-3285)
 * don't try delivering hints if when there isn't any (CASSANDRA-3176)
 * CLI documentation change for ColumnFamily `compression_options` (CASSANDRA-3282)
 * ignore any CF ids sent by client for adding CF/KS (CASSANDRA-3288)
 * remove obsolete hints on first startup (CASSANDRA-3291)
 * use correct ISortedColumns for time-optimized reads (CASSANDRA-3289)
 * Evict gossip state immediately when a token is taken over by a new IP
   (CASSANDRA-3259)


1.0.0-rc1
 * Update CQL to generate microsecond timestamps by default (CASSANDRA-3227)
 * Fix counting CFMetadata towards Memtable liveRatio (CASSANDRA-3023)
 * Kill server on wrapped OOME such as from FileChannel.map (CASSANDRA-3201)
 * remove unnecessary copy when adding to row cache (CASSANDRA-3223)
 * Log message when a full repair operation completes (CASSANDRA-3207)
 * Fix streamOutSession keeping sstables references forever if the remote end
   dies (CASSANDRA-3216)
 * Remove dynamic_snitch boolean from example configuration (defaulting to
   true) and set default badness threshold to 0.1 (CASSANDRA-3229)
 * Base choice of random or "balanced" token on bootstrap on whether
   schema definitions were found (CASSANDRA-3219)
 * Fixes for LeveledCompactionStrategy score computation, prioritization,
   scheduling, and performance (CASSANDRA-3224, 3234)
 * parallelize sstable open at server startup (CASSANDRA-2988)
 * fix handling of exceptions writing to OutboundTcpConnection (CASSANDRA-3235)
 * Allow using quotes in "USE <keyspace>;" CLI command (CASSANDRA-3208)
 * Don't allow any cache loading exceptions to halt startup (CASSANDRA-3218)
 * Fix sstableloader --ignores option (CASSANDRA-3247)
 * File descriptor limit increased in packaging (CASSANDRA-3206)
 * Fix deadlock in commit log during flush (CASSANDRA-3253)


1.0.0-beta1
 * removed binarymemtable (CASSANDRA-2692)
 * add commitlog_total_space_in_mb to prevent fragmented logs (CASSANDRA-2427)
 * removed commitlog_rotation_threshold_in_mb configuration (CASSANDRA-2771)
 * make AbstractBounds.normalize de-overlapp overlapping ranges (CASSANDRA-2641)
 * replace CollatingIterator, ReducingIterator with MergeIterator
   (CASSANDRA-2062)
 * Fixed the ability to set compaction strategy in cli using create column
   family command (CASSANDRA-2778)
 * clean up tmp files after failed compaction (CASSANDRA-2468)
 * restrict repair streaming to specific columnfamilies (CASSANDRA-2280)
 * don't bother persisting columns shadowed by a row tombstone (CASSANDRA-2589)
 * reset CF and SC deletion times after gc_grace (CASSANDRA-2317)
 * optimize away seek when compacting wide rows (CASSANDRA-2879)
 * single-pass streaming (CASSANDRA-2677, 2906, 2916, 3003)
 * use reference counting for deleting sstables instead of relying on GC
   (CASSANDRA-2521, 3179)
 * store hints as serialized mutations instead of pointers to data row
   (CASSANDRA-2045)
 * store hints in the coordinator node instead of in the closest replica
   (CASSANDRA-2914)
 * add row_cache_keys_to_save CF option (CASSANDRA-1966)
 * check column family validity in nodetool repair (CASSANDRA-2933)
 * use lazy initialization instead of class initialization in NodeId
   (CASSANDRA-2953)
 * add paging to get_count (CASSANDRA-2894)
 * fix "short reads" in [multi]get (CASSANDRA-2643, 3157, 3192)
 * add optional compression for sstables (CASSANDRA-47, 2994, 3001, 3128)
 * add scheduler JMX metrics (CASSANDRA-2962)
 * add block level checksum for compressed data (CASSANDRA-1717)
 * make column family backed column map pluggable and introduce unsynchronized
   ArrayList backed one to speedup reads (CASSANDRA-2843, 3165, 3205)
 * refactoring of the secondary index api (CASSANDRA-2982)
 * make CL > ONE reads wait for digest reconciliation before returning
   (CASSANDRA-2494)
 * fix missing logging for some exceptions (CASSANDRA-2061)
 * refactor and optimize ColumnFamilyStore.files(...) and Descriptor.fromFilename(String)
   and few other places responsible for work with SSTable files (CASSANDRA-3040)
 * Stop reading from sstables once we know we have the most recent columns,
   for query-by-name requests (CASSANDRA-2498)
 * Add query-by-column mode to stress.java (CASSANDRA-3064)
 * Add "install" command to cassandra.bat (CASSANDRA-292)
 * clean up KSMetadata, CFMetadata from unnecessary
   Thrift<->Avro conversion methods (CASSANDRA-3032)
 * Add timeouts to client request schedulers (CASSANDRA-3079, 3096)
 * Cli to use hashes rather than array of hashes for strategy options (CASSANDRA-3081)
 * LeveledCompactionStrategy (CASSANDRA-1608, 3085, 3110, 3087, 3145, 3154, 3182)
 * Improvements of the CLI `describe` command (CASSANDRA-2630)
 * reduce window where dropped CF sstables may not be deleted (CASSANDRA-2942)
 * Expose gossip/FD info to JMX (CASSANDRA-2806)
 * Fix streaming over SSL when compressed SSTable involved (CASSANDRA-3051)
 * Add support for pluggable secondary index implementations (CASSANDRA-3078)
 * remove compaction_thread_priority setting (CASSANDRA-3104)
 * generate hints for replicas that timeout, not just replicas that are known
   to be down before starting (CASSANDRA-2034)
 * Add throttling for internode streaming (CASSANDRA-3080)
 * make the repair of a range repair all replica (CASSANDRA-2610, 3194)
 * expose the ability to repair the first range (as returned by the
   partitioner) of a node (CASSANDRA-2606)
 * Streams Compression (CASSANDRA-3015)
 * add ability to use multiple threads during a single compaction
   (CASSANDRA-2901)
 * make AbstractBounds.normalize support overlapping ranges (CASSANDRA-2641)
 * fix of the CQL count() behavior (CASSANDRA-3068)
 * use TreeMap backed column families for the SSTable simple writers
   (CASSANDRA-3148)
 * fix inconsistency of the CLI syntax when {} should be used instead of [{}]
   (CASSANDRA-3119)
 * rename CQL type names to match expected SQL behavior (CASSANDRA-3149, 3031)
 * Arena-based allocation for memtables (CASSANDRA-2252, 3162, 3163, 3168)
 * Default RR chance to 0.1 (CASSANDRA-3169)
 * Add RowLevel support to secondary index API (CASSANDRA-3147)
 * Make SerializingCacheProvider the default if JNA is available (CASSANDRA-3183)
 * Fix backwards compatibilty for CQL memtable properties (CASSANDRA-3190)
 * Add five-minute delay before starting compactions on a restarted server
   (CASSANDRA-3181)
 * Reduce copies done for intra-host messages (CASSANDRA-1788, 3144)
 * support of compaction strategy option for stress.java (CASSANDRA-3204)
 * make memtable throughput and column count thresholds no-ops (CASSANDRA-2449)
 * Return schema information along with the resultSet in CQL (CASSANDRA-2734)
 * Add new DecimalType (CASSANDRA-2883)
 * Fix assertion error in RowRepairResolver (CASSANDRA-3156)
 * Reduce unnecessary high buffer sizes (CASSANDRA-3171)
 * Pluggable compaction strategy (CASSANDRA-1610)
 * Add new broadcast_address config option (CASSANDRA-2491)


0.8.7
 * Kill server on wrapped OOME such as from FileChannel.map (CASSANDRA-3201)
 * Allow using quotes in "USE <keyspace>;" CLI command (CASSANDRA-3208)
 * Log message when a full repair operation completes (CASSANDRA-3207)
 * Don't allow any cache loading exceptions to halt startup (CASSANDRA-3218)
 * Fix sstableloader --ignores option (CASSANDRA-3247)
 * File descriptor limit increased in packaging (CASSANDRA-3206)
 * Log a meaningfull warning when a node receive a message for a repair session
   that doesn't exist anymore (CASSANDRA-3256)
 * Fix FD leak when internode encryption is enabled (CASSANDRA-3257)
 * FBUtilities.hexToBytes(String) to throw NumberFormatException when string
   contains non-hex characters (CASSANDRA-3231)
 * Keep SimpleSnitch proximity ordering unchanged from what the Strategy
   generates, as intended (CASSANDRA-3262)
 * remove Scrub from compactionstats when finished (CASSANDRA-3255)
 * Fix tool .bat files when CASSANDRA_HOME contains spaces (CASSANDRA-3258)
 * Force flush of status table when removing/updating token (CASSANDRA-3243)
 * Evict gossip state immediately when a token is taken over by a new IP (CASSANDRA-3259)
 * Fix bug where the failure detector can take too long to mark a host
   down (CASSANDRA-3273)
 * (Hadoop) allow wrapping ranges in queries (CASSANDRA-3137)
 * (Hadoop) check all interfaces for a match with split location
   before falling back to random replica (CASSANDRA-3211)
 * (Hadoop) Make Pig storage handle implements LoadMetadata (CASSANDRA-2777)
 * (Hadoop) Fix exception during PIG 'dump' (CASSANDRA-2810)
 * Fix stress COUNTER_GET option (CASSANDRA-3301)
 * Fix missing fields in CLI `show schema` output (CASSANDRA-3304)
 * Nodetool no longer leaks threads and closes JMX connections (CASSANDRA-3309)
 * fix truncate allowing data to be replayed post-restart (CASSANDRA-3297)
 * Move SimpleAuthority and SimpleAuthenticator to examples (CASSANDRA-2922)
 * Fix handling of tombstone by SSTableExport/Import (CASSANDRA-3357)
 * Fix transposition in cfHistograms (CASSANDRA-3222)
 * Allow using number as DC name when creating keyspace in CQL (CASSANDRA-3239)
 * Force flush of system table after updating/removing a token (CASSANDRA-3243)


0.8.6
 * revert CASSANDRA-2388
 * change TokenRange.endpoints back to listen/broadcast address to match
   pre-1777 behavior, and add TokenRange.rpc_endpoints instead (CASSANDRA-3187)
 * avoid trying to watch cassandra-topology.properties when loaded from jar
   (CASSANDRA-3138)
 * prevent users from creating keyspaces with LocalStrategy replication
   (CASSANDRA-3139)
 * fix CLI `show schema;` to output correct keyspace definition statement
   (CASSANDRA-3129)
 * CustomTThreadPoolServer to log TTransportException at DEBUG level
   (CASSANDRA-3142)
 * allow topology sort to work with non-unique rack names between
   datacenters (CASSANDRA-3152)
 * Improve caching of same-version Messages on digest and repair paths
   (CASSANDRA-3158)
 * Randomize choice of first replica for counter increment (CASSANDRA-2890)
 * Fix using read_repair_chance instead of merge_shard_change (CASSANDRA-3202)
 * Avoid streaming data to nodes that already have it, on move as well as
   decommission (CASSANDRA-3041)
 * Fix divide by zero error in GCInspector (CASSANDRA-3164)
 * allow quoting of the ColumnFamily name in CLI `create column family`
   statement (CASSANDRA-3195)
 * Fix rolling upgrade from 0.7 to 0.8 problem (CASSANDRA-3166)
 * Accomodate missing encryption_options in IncomingTcpConnection.stream
   (CASSANDRA-3212)


0.8.5
 * fix NPE when encryption_options is unspecified (CASSANDRA-3007)
 * include column name in validation failure exceptions (CASSANDRA-2849)
 * make sure truncate clears out the commitlog so replay won't re-
   populate with truncated data (CASSANDRA-2950)
 * fix NPE when debug logging is enabled and dropped CF is present
   in a commitlog segment (CASSANDRA-3021)
 * fix cassandra.bat when CASSANDRA_HOME contains spaces (CASSANDRA-2952)
 * fix to SSTableSimpleUnsortedWriter bufferSize calculation (CASSANDRA-3027)
 * make cleanup and normal compaction able to skip empty rows
   (rows containing nothing but expired tombstones) (CASSANDRA-3039)
 * work around native memory leak in com.sun.management.GarbageCollectorMXBean
   (CASSANDRA-2868)
 * validate that column names in column_metadata are not equal to key_alias
   on create/update of the ColumnFamily and CQL 'ALTER' statement (CASSANDRA-3036)
 * return an InvalidRequestException if an indexed column is assigned
   a value larger than 64KB (CASSANDRA-3057)
 * fix of numeric-only and string column names handling in CLI "drop index"
   (CASSANDRA-3054)
 * prune index scan resultset back to original request for lazy
   resultset expansion case (CASSANDRA-2964)
 * (Hadoop) fail jobs when Cassandra node has failed but TaskTracker
   has not (CASSANDRA-2388)
 * fix dynamic snitch ignoring nodes when read_repair_chance is zero
   (CASSANDRA-2662)
 * avoid retaining references to dropped CFS objects in
   CompactionManager.estimatedCompactions (CASSANDRA-2708)
 * expose rpc timeouts per host in MessagingServiceMBean (CASSANDRA-2941)
 * avoid including cwd in classpath for deb and rpm packages (CASSANDRA-2881)
 * remove gossip state when a new IP takes over a token (CASSANDRA-3071)
 * allow sstable2json to work on index sstable files (CASSANDRA-3059)
 * always hint counters (CASSANDRA-3099)
 * fix log4j initialization in EmbeddedCassandraService (CASSANDRA-2857)
 * remove gossip state when a new IP takes over a token (CASSANDRA-3071)
 * work around native memory leak in com.sun.management.GarbageCollectorMXBean
    (CASSANDRA-2868)
 * fix UnavailableException with writes at CL.EACH_QUORM (CASSANDRA-3084)
 * fix parsing of the Keyspace and ColumnFamily names in numeric
   and string representations in CLI (CASSANDRA-3075)
 * fix corner cases in Range.differenceToFetch (CASSANDRA-3084)
 * fix ip address String representation in the ring cache (CASSANDRA-3044)
 * fix ring cache compatibility when mixing pre-0.8.4 nodes with post-
   in the same cluster (CASSANDRA-3023)
 * make repair report failure when a node participating dies (instead of
   hanging forever) (CASSANDRA-2433)
 * fix handling of the empty byte buffer by ReversedType (CASSANDRA-3111)
 * Add validation that Keyspace names are case-insensitively unique (CASSANDRA-3066)
 * catch invalid key_validation_class before instantiating UpdateColumnFamily (CASSANDRA-3102)
 * make Range and Bounds objects client-safe (CASSANDRA-3108)
 * optionally skip log4j configuration (CASSANDRA-3061)
 * bundle sstableloader with the debian package (CASSANDRA-3113)
 * don't try to build secondary indexes when there is none (CASSANDRA-3123)
 * improve SSTableSimpleUnsortedWriter speed for large rows (CASSANDRA-3122)
 * handle keyspace arguments correctly in nodetool snapshot (CASSANDRA-3038)
 * Fix SSTableImportTest on windows (CASSANDRA-3043)
 * expose compactionThroughputMbPerSec through JMX (CASSANDRA-3117)
 * log keyspace and CF of large rows being compacted


0.8.4
 * change TokenRing.endpoints to be a list of rpc addresses instead of
   listen/broadcast addresses (CASSANDRA-1777)
 * include files-to-be-streamed in StreamInSession.getSources (CASSANDRA-2972)
 * use JAVA env var in cassandra-env.sh (CASSANDRA-2785, 2992)
 * avoid doing read for no-op replicate-on-write at CL=1 (CASSANDRA-2892)
 * refuse counter write for CL.ANY (CASSANDRA-2990)
 * switch back to only logging recent dropped messages (CASSANDRA-3004)
 * always deserialize RowMutation for counters (CASSANDRA-3006)
 * ignore saved replication_factor strategy_option for NTS (CASSANDRA-3011)
 * make sure pre-truncate CL segments are discarded (CASSANDRA-2950)


0.8.3
 * add ability to drop local reads/writes that are going to timeout
   (CASSANDRA-2943)
 * revamp token removal process, keep gossip states for 3 days (CASSANDRA-2496)
 * don't accept extra args for 0-arg nodetool commands (CASSANDRA-2740)
 * log unavailableexception details at debug level (CASSANDRA-2856)
 * expose data_dir though jmx (CASSANDRA-2770)
 * don't include tmp files as sstable when create cfs (CASSANDRA-2929)
 * log Java classpath on startup (CASSANDRA-2895)
 * keep gossipped version in sync with actual on migration coordinator
   (CASSANDRA-2946)
 * use lazy initialization instead of class initialization in NodeId
   (CASSANDRA-2953)
 * check column family validity in nodetool repair (CASSANDRA-2933)
 * speedup bytes to hex conversions dramatically (CASSANDRA-2850)
 * Flush memtables on shutdown when durable writes are disabled
   (CASSANDRA-2958)
 * improved POSIX compatibility of start scripts (CASsANDRA-2965)
 * add counter support to Hadoop InputFormat (CASSANDRA-2981)
 * fix bug where dirty commitlog segments were removed (and avoid keeping
   segments with no post-flush activity permanently dirty) (CASSANDRA-2829)
 * fix throwing exception with batch mutation of counter super columns
   (CASSANDRA-2949)
 * ignore system tables during repair (CASSANDRA-2979)
 * throw exception when NTS is given replication_factor as an option
   (CASSANDRA-2960)
 * fix assertion error during compaction of counter CFs (CASSANDRA-2968)
 * avoid trying to create index names, when no index exists (CASSANDRA-2867)
 * don't sample the system table when choosing a bootstrap token
   (CASSANDRA-2825)
 * gossiper notifies of local state changes (CASSANDRA-2948)
 * add asynchronous and half-sync/half-async (hsha) thrift servers
   (CASSANDRA-1405)
 * fix potential use of free'd native memory in SerializingCache
   (CASSANDRA-2951)
 * prune index scan resultset back to original request for lazy
   resultset expansion case (CASSANDRA-2964)
 * (Hadoop) fail jobs when Cassandra node has failed but TaskTracker
    has not (CASSANDRA-2388)


0.8.2
 * CQL:
   - include only one row per unique key for IN queries (CASSANDRA-2717)
   - respect client timestamp on full row deletions (CASSANDRA-2912)
 * improve thread-safety in StreamOutSession (CASSANDRA-2792)
 * allow deleting a row and updating indexed columns in it in the
   same mutation (CASSANDRA-2773)
 * Expose number of threads blocked on submitting memtable to flush
   in JMX (CASSANDRA-2817)
 * add ability to return "endpoints" to nodetool (CASSANDRA-2776)
 * Add support for multiple (comma-delimited) coordinator addresses
   to ColumnFamilyInputFormat (CASSANDRA-2807)
 * fix potential NPE while scheduling read repair for range slice
   (CASSANDRA-2823)
 * Fix race in SystemTable.getCurrentLocalNodeId (CASSANDRA-2824)
 * Correctly set default for replicate_on_write (CASSANDRA-2835)
 * improve nodetool compactionstats formatting (CASSANDRA-2844)
 * fix index-building status display (CASSANDRA-2853)
 * fix CLI perpetuating obsolete KsDef.replication_factor (CASSANDRA-2846)
 * improve cli treatment of multiline comments (CASSANDRA-2852)
 * handle row tombstones correctly in EchoedRow (CASSANDRA-2786)
 * add MessagingService.get[Recently]DroppedMessages and
   StorageService.getExceptionCount (CASSANDRA-2804)
 * fix possibility of spurious UnavailableException for LOCAL_QUORUM
   reads with dynamic snitch + read repair disabled (CASSANDRA-2870)
 * add ant-optional as dependence for the debian package (CASSANDRA-2164)
 * add option to specify limit for get_slice in the CLI (CASSANDRA-2646)
 * decrease HH page size (CASSANDRA-2832)
 * reset cli keyspace after dropping the current one (CASSANDRA-2763)
 * add KeyRange option to Hadoop inputformat (CASSANDRA-1125)
 * fix protocol versioning (CASSANDRA-2818, 2860)
 * support spaces in path to log4j configuration (CASSANDRA-2383)
 * avoid including inferred types in CF update (CASSANDRA-2809)
 * fix JMX bulkload call (CASSANDRA-2908)
 * fix updating KS with durable_writes=false (CASSANDRA-2907)
 * add simplified facade to SSTableWriter for bulk loading use
   (CASSANDRA-2911)
 * fix re-using index CF sstable names after drop/recreate (CASSANDRA-2872)
 * prepend CF to default index names (CASSANDRA-2903)
 * fix hint replay (CASSANDRA-2928)
 * Properly synchronize repair's merkle tree computation (CASSANDRA-2816)


0.8.1
 * CQL:
   - support for insert, delete in BATCH (CASSANDRA-2537)
   - support for IN to SELECT, UPDATE (CASSANDRA-2553)
   - timestamp support for INSERT, UPDATE, and BATCH (CASSANDRA-2555)
   - TTL support (CASSANDRA-2476)
   - counter support (CASSANDRA-2473)
   - ALTER COLUMNFAMILY (CASSANDRA-1709)
   - DROP INDEX (CASSANDRA-2617)
   - add SCHEMA/TABLE as aliases for KS/CF (CASSANDRA-2743)
   - server handles wait-for-schema-agreement (CASSANDRA-2756)
   - key alias support (CASSANDRA-2480)
 * add support for comparator parameters and a generic ReverseType
   (CASSANDRA-2355)
 * add CompositeType and DynamicCompositeType (CASSANDRA-2231)
 * optimize batches containing multiple updates to the same row
   (CASSANDRA-2583)
 * adjust hinted handoff page size to avoid OOM with large columns
   (CASSANDRA-2652)
 * mark BRAF buffer invalid post-flush so we don't re-flush partial
   buffers again, especially on CL writes (CASSANDRA-2660)
 * add DROP INDEX support to CLI (CASSANDRA-2616)
 * don't perform HH to client-mode [storageproxy] nodes (CASSANDRA-2668)
 * Improve forceDeserialize/getCompactedRow encapsulation (CASSANDRA-2659)
 * Don't write CounterUpdateColumn to disk in tests (CASSANDRA-2650)
 * Add sstable bulk loading utility (CASSANDRA-1278)
 * avoid replaying hints to dropped columnfamilies (CASSANDRA-2685)
 * add placeholders for missing rows in range query pseudo-RR (CASSANDRA-2680)
 * remove no-op HHOM.renameHints (CASSANDRA-2693)
 * clone super columns to avoid modifying them during flush (CASSANDRA-2675)
 * allow writes to bypass the commitlog for certain keyspaces (CASSANDRA-2683)
 * avoid NPE when bypassing commitlog during memtable flush (CASSANDRA-2781)
 * Added support for making bootstrap retry if nodes flap (CASSANDRA-2644)
 * Added statusthrift to nodetool to report if thrift server is running (CASSANDRA-2722)
 * Fixed rows being cached if they do not exist (CASSANDRA-2723)
 * Support passing tableName and cfName to RowCacheProviders (CASSANDRA-2702)
 * close scrub file handles (CASSANDRA-2669)
 * throttle migration replay (CASSANDRA-2714)
 * optimize column serializer creation (CASSANDRA-2716)
 * Added support for making bootstrap retry if nodes flap (CASSANDRA-2644)
 * Added statusthrift to nodetool to report if thrift server is running
   (CASSANDRA-2722)
 * Fixed rows being cached if they do not exist (CASSANDRA-2723)
 * fix truncate/compaction race (CASSANDRA-2673)
 * workaround large resultsets causing large allocation retention
   by nio sockets (CASSANDRA-2654)
 * fix nodetool ring use with Ec2Snitch (CASSANDRA-2733)
 * fix removing columns and subcolumns that are supressed by a row or
   supercolumn tombstone during replica resolution (CASSANDRA-2590)
 * support sstable2json against snapshot sstables (CASSANDRA-2386)
 * remove active-pull schema requests (CASSANDRA-2715)
 * avoid marking entire list of sstables as actively being compacted
   in multithreaded compaction (CASSANDRA-2765)
 * seek back after deserializing a row to update cache with (CASSANDRA-2752)
 * avoid skipping rows in scrub for counter column family (CASSANDRA-2759)
 * fix ConcurrentModificationException in repair when dealing with 0.7 node
   (CASSANDRA-2767)
 * use threadsafe collections for StreamInSession (CASSANDRA-2766)
 * avoid infinite loop when creating merkle tree (CASSANDRA-2758)
 * avoids unmarking compacting sstable prematurely in cleanup (CASSANDRA-2769)
 * fix NPE when the commit log is bypassed (CASSANDRA-2718)
 * don't throw an exception in SS.isRPCServerRunning (CASSANDRA-2721)
 * make stress.jar executable (CASSANDRA-2744)
 * add daemon mode to java stress (CASSANDRA-2267)
 * expose the DC and rack of a node through JMX and nodetool ring (CASSANDRA-2531)
 * fix cache mbean getSize (CASSANDRA-2781)
 * Add Date, Float, Double, and Boolean types (CASSANDRA-2530)
 * Add startup flag to renew counter node id (CASSANDRA-2788)
 * add jamm agent to cassandra.bat (CASSANDRA-2787)
 * fix repair hanging if a neighbor has nothing to send (CASSANDRA-2797)
 * purge tombstone even if row is in only one sstable (CASSANDRA-2801)
 * Fix wrong purge of deleted cf during compaction (CASSANDRA-2786)
 * fix race that could result in Hadoop writer failing to throw an
   exception encountered after close() (CASSANDRA-2755)
 * fix scan wrongly throwing assertion error (CASSANDRA-2653)
 * Always use even distribution for merkle tree with RandomPartitionner
   (CASSANDRA-2841)
 * fix describeOwnership for OPP (CASSANDRA-2800)
 * ensure that string tokens do not contain commas (CASSANDRA-2762)


0.8.0-final
 * fix CQL grammar warning and cqlsh regression from CASSANDRA-2622
 * add ant generate-cql-html target (CASSANDRA-2526)
 * update CQL consistency levels (CASSANDRA-2566)
 * debian packaging fixes (CASSANDRA-2481, 2647)
 * fix UUIDType, IntegerType for direct buffers (CASSANDRA-2682, 2684)
 * switch to native Thrift for Hadoop map/reduce (CASSANDRA-2667)
 * fix StackOverflowError when building from eclipse (CASSANDRA-2687)
 * only provide replication_factor to strategy_options "help" for
   SimpleStrategy, OldNetworkTopologyStrategy (CASSANDRA-2678, 2713)
 * fix exception adding validators to non-string columns (CASSANDRA-2696)
 * avoid instantiating DatabaseDescriptor in JDBC (CASSANDRA-2694)
 * fix potential stack overflow during compaction (CASSANDRA-2626)
 * clone super columns to avoid modifying them during flush (CASSANDRA-2675)
 * reset underlying iterator in EchoedRow constructor (CASSANDRA-2653)


0.8.0-rc1
 * faster flushes and compaction from fixing excessively pessimistic
   rebuffering in BRAF (CASSANDRA-2581)
 * fix returning null column values in the python cql driver (CASSANDRA-2593)
 * fix merkle tree splitting exiting early (CASSANDRA-2605)
 * snapshot_before_compaction directory name fix (CASSANDRA-2598)
 * Disable compaction throttling during bootstrap (CASSANDRA-2612)
 * fix CQL treatment of > and < operators in range slices (CASSANDRA-2592)
 * fix potential double-application of counter updates on commitlog replay
   by moving replay position from header to sstable metadata (CASSANDRA-2419)
 * JDBC CQL driver exposes getColumn for access to timestamp
 * JDBC ResultSetMetadata properties added to AbstractType
 * r/m clustertool (CASSANDRA-2607)
 * add support for presenting row key as a column in CQL result sets
   (CASSANDRA-2622)
 * Don't allow {LOCAL|EACH}_QUORUM unless strategy is NTS (CASSANDRA-2627)
 * validate keyspace strategy_options during CQL create (CASSANDRA-2624)
 * fix empty Result with secondary index when limit=1 (CASSANDRA-2628)
 * Fix regression where bootstrapping a node with no schema fails
   (CASSANDRA-2625)
 * Allow removing LocationInfo sstables (CASSANDRA-2632)
 * avoid attempting to replay mutations from dropped keyspaces (CASSANDRA-2631)
 * avoid using cached position of a key when GT is requested (CASSANDRA-2633)
 * fix counting bloom filter true positives (CASSANDRA-2637)
 * initialize local ep state prior to gossip startup if needed (CASSANDRA-2638)
 * fix counter increment lost after restart (CASSANDRA-2642)
 * add quote-escaping via backslash to CLI (CASSANDRA-2623)
 * fix pig example script (CASSANDRA-2487)
 * fix dynamic snitch race in adding latencies (CASSANDRA-2618)
 * Start/stop cassandra after more important services such as mdadm in
   debian packaging (CASSANDRA-2481)


0.8.0-beta2
 * fix NPE compacting index CFs (CASSANDRA-2528)
 * Remove checking all column families on startup for compaction candidates
   (CASSANDRA-2444)
 * validate CQL create keyspace options (CASSANDRA-2525)
 * fix nodetool setcompactionthroughput (CASSANDRA-2550)
 * move	gossip heartbeat back to its own thread (CASSANDRA-2554)
 * validate cql TRUNCATE columnfamily before truncating (CASSANDRA-2570)
 * fix batch_mutate for mixed standard-counter mutations (CASSANDRA-2457)
 * disallow making schema changes to system keyspace (CASSANDRA-2563)
 * fix sending mutation messages multiple times (CASSANDRA-2557)
 * fix incorrect use of NBHM.size in ReadCallback that could cause
   reads to time out even when responses were received (CASSANDRA-2552)
 * trigger read repair correctly for LOCAL_QUORUM reads (CASSANDRA-2556)
 * Allow configuring the number of compaction thread (CASSANDRA-2558)
 * forceUserDefinedCompaction will attempt to compact what it is given
   even if the pessimistic estimate is that there is not enough disk space;
   automatic compactions will only compact 2 or more sstables (CASSANDRA-2575)
 * refuse to apply migrations with older timestamps than the current
   schema (CASSANDRA-2536)
 * remove unframed Thrift transport option
 * include indexes in snapshots (CASSANDRA-2596)
 * improve ignoring of obsolete mutations in index maintenance (CASSANDRA-2401)
 * recognize attempt to drop just the index while leaving the column
   definition alone (CASSANDRA-2619)


0.8.0-beta1
 * remove Avro RPC support (CASSANDRA-926)
 * support for columns that act as incr/decr counters
   (CASSANDRA-1072, 1937, 1944, 1936, 2101, 2093, 2288, 2105, 2384, 2236, 2342,
   2454)
 * CQL (CASSANDRA-1703, 1704, 1705, 1706, 1707, 1708, 1710, 1711, 1940,
   2124, 2302, 2277, 2493)
 * avoid double RowMutation serialization on write path (CASSANDRA-1800)
 * make NetworkTopologyStrategy the default (CASSANDRA-1960)
 * configurable internode encryption (CASSANDRA-1567, 2152)
 * human readable column names in sstable2json output (CASSANDRA-1933)
 * change default JMX port to 7199 (CASSANDRA-2027)
 * backwards compatible internal messaging (CASSANDRA-1015)
 * atomic switch of memtables and sstables (CASSANDRA-2284)
 * add pluggable SeedProvider (CASSANDRA-1669)
 * Fix clustertool to not throw exception when calling get_endpoints (CASSANDRA-2437)
 * upgrade to thrift 0.6 (CASSANDRA-2412)
 * repair works on a token range instead of full ring (CASSANDRA-2324)
 * purge tombstones from row cache (CASSANDRA-2305)
 * push replication_factor into strategy_options (CASSANDRA-1263)
 * give snapshots the same name on each node (CASSANDRA-1791)
 * remove "nodetool loadbalance" (CASSANDRA-2448)
 * multithreaded compaction (CASSANDRA-2191)
 * compaction throttling (CASSANDRA-2156)
 * add key type information and alias (CASSANDRA-2311, 2396)
 * cli no longer divides read_repair_chance by 100 (CASSANDRA-2458)
 * made CompactionInfo.getTaskType return an enum (CASSANDRA-2482)
 * add a server-wide cap on measured memtable memory usage and aggressively
   flush to keep under that threshold (CASSANDRA-2006)
 * add unified UUIDType (CASSANDRA-2233)
 * add off-heap row cache support (CASSANDRA-1969)


0.7.5
 * improvements/fixes to PIG driver (CASSANDRA-1618, CASSANDRA-2387,
   CASSANDRA-2465, CASSANDRA-2484)
 * validate index names (CASSANDRA-1761)
 * reduce contention on Table.flusherLock (CASSANDRA-1954)
 * try harder to detect failures during streaming, cleaning up temporary
   files more reliably (CASSANDRA-2088)
 * shut down server for OOM on a Thrift thread (CASSANDRA-2269)
 * fix tombstone handling in repair and sstable2json (CASSANDRA-2279)
 * preserve version when streaming data from old sstables (CASSANDRA-2283)
 * don't start repair if a neighboring node is marked as dead (CASSANDRA-2290)
 * purge tombstones from row cache (CASSANDRA-2305)
 * Avoid seeking when sstable2json exports the entire file (CASSANDRA-2318)
 * clear Built flag in system table when dropping an index (CASSANDRA-2320)
 * don't allow arbitrary argument for stress.java (CASSANDRA-2323)
 * validate values for index predicates in get_indexed_slice (CASSANDRA-2328)
 * queue secondary indexes for flush before the parent (CASSANDRA-2330)
 * allow job configuration to set the CL used in Hadoop jobs (CASSANDRA-2331)
 * add memtable_flush_queue_size defaulting to 4 (CASSANDRA-2333)
 * Allow overriding of initial_token, storage_port and rpc_port from system
   properties (CASSANDRA-2343)
 * fix comparator used for non-indexed secondary expressions in index scan
   (CASSANDRA-2347)
 * ensure size calculation and write phase of large-row compaction use
   the same threshold for TTL expiration (CASSANDRA-2349)
 * fix race when iterating CFs during add/drop (CASSANDRA-2350)
 * add ConsistencyLevel command to CLI (CASSANDRA-2354)
 * allow negative numbers in the cli (CASSANDRA-2358)
 * hard code serialVersionUID for tokens class (CASSANDRA-2361)
 * fix potential infinite loop in ByteBufferUtil.inputStream (CASSANDRA-2365)
 * fix encoding bugs in HintedHandoffManager, SystemTable when default
   charset is not UTF8 (CASSANDRA-2367)
 * avoids having removed node reappearing in Gossip (CASSANDRA-2371)
 * fix incorrect truncation of long to int when reading columns via block
   index (CASSANDRA-2376)
 * fix NPE during stream session (CASSANDRA-2377)
 * fix race condition that could leave orphaned data files when dropping CF or
   KS (CASSANDRA-2381)
 * fsync statistics component on write (CASSANDRA-2382)
 * fix duplicate results from CFS.scan (CASSANDRA-2406)
 * add IntegerType to CLI help (CASSANDRA-2414)
 * avoid caching token-only decoratedkeys (CASSANDRA-2416)
 * convert mmap assertion to if/throw so scrub can catch it (CASSANDRA-2417)
 * don't overwrite gc log (CASSANDR-2418)
 * invalidate row cache for streamed row to avoid inconsitencies
   (CASSANDRA-2420)
 * avoid copies in range/index scans (CASSANDRA-2425)
 * make sure we don't wipe data during cleanup if the node has not join
   the ring (CASSANDRA-2428)
 * Try harder to close files after compaction (CASSANDRA-2431)
 * re-set bootstrapped flag after move finishes (CASSANDRA-2435)
 * display validation_class in CLI 'describe keyspace' (CASSANDRA-2442)
 * make cleanup compactions cleanup the row cache (CASSANDRA-2451)
 * add column fields validation to scrub (CASSANDRA-2460)
 * use 64KB flush buffer instead of in_memory_compaction_limit (CASSANDRA-2463)
 * fix backslash substitutions in CLI (CASSANDRA-2492)
 * disable cache saving for system CFS (CASSANDRA-2502)
 * fixes for verifying destination availability under hinted conditions
   so UE can be thrown intead of timing out (CASSANDRA-2514)
 * fix update of validation class in column metadata (CASSANDRA-2512)
 * support LOCAL_QUORUM, EACH_QUORUM CLs outside of NTS (CASSANDRA-2516)
 * preserve version when streaming data from old sstables (CASSANDRA-2283)
 * fix backslash substitutions in CLI (CASSANDRA-2492)
 * count a row deletion as one operation towards memtable threshold
   (CASSANDRA-2519)
 * support LOCAL_QUORUM, EACH_QUORUM CLs outside of NTS (CASSANDRA-2516)


0.7.4
 * add nodetool join command (CASSANDRA-2160)
 * fix secondary indexes on pre-existing or streamed data (CASSANDRA-2244)
 * initialize endpoint in gossiper earlier (CASSANDRA-2228)
 * add ability to write to Cassandra from Pig (CASSANDRA-1828)
 * add rpc_[min|max]_threads (CASSANDRA-2176)
 * add CL.TWO, CL.THREE (CASSANDRA-2013)
 * avoid exporting an un-requested row in sstable2json, when exporting
   a key that does not exist (CASSANDRA-2168)
 * add incremental_backups option (CASSANDRA-1872)
 * add configurable row limit to Pig loadfunc (CASSANDRA-2276)
 * validate column values in batches as well as single-Column inserts
   (CASSANDRA-2259)
 * move sample schema from cassandra.yaml to schema-sample.txt,
   a cli scripts (CASSANDRA-2007)
 * avoid writing empty rows when scrubbing tombstoned rows (CASSANDRA-2296)
 * fix assertion error in range and index scans for CL < ALL
   (CASSANDRA-2282)
 * fix commitlog replay when flush position refers to data that didn't
   get synced before server died (CASSANDRA-2285)
 * fix fd leak in sstable2json with non-mmap'd i/o (CASSANDRA-2304)
 * reduce memory use during streaming of multiple sstables (CASSANDRA-2301)
 * purge tombstoned rows from cache after GCGraceSeconds (CASSANDRA-2305)
 * allow zero replicas in a NTS datacenter (CASSANDRA-1924)
 * make range queries respect snitch for local replicas (CASSANDRA-2286)
 * fix HH delivery when column index is larger than 2GB (CASSANDRA-2297)
 * make 2ary indexes use parent CF flush thresholds during initial build
   (CASSANDRA-2294)
 * update memtable_throughput to be a long (CASSANDRA-2158)


0.7.3
 * Keep endpoint state until aVeryLongTime (CASSANDRA-2115)
 * lower-latency read repair (CASSANDRA-2069)
 * add hinted_handoff_throttle_delay_in_ms option (CASSANDRA-2161)
 * fixes for cache save/load (CASSANDRA-2172, -2174)
 * Handle whole-row deletions in CFOutputFormat (CASSANDRA-2014)
 * Make memtable_flush_writers flush in parallel (CASSANDRA-2178)
 * Add compaction_preheat_key_cache option (CASSANDRA-2175)
 * refactor stress.py to have only one copy of the format string
   used for creating row keys (CASSANDRA-2108)
 * validate index names for \w+ (CASSANDRA-2196)
 * Fix Cassandra cli to respect timeout if schema does not settle
   (CASSANDRA-2187)
 * fix for compaction and cleanup writing old-format data into new-version
   sstable (CASSANDRA-2211, -2216)
 * add nodetool scrub (CASSANDRA-2217, -2240)
 * fix sstable2json large-row pagination (CASSANDRA-2188)
 * fix EOFing on requests for the last bytes in a file (CASSANDRA-2213)
 * fix BufferedRandomAccessFile bugs (CASSANDRA-2218, -2241)
 * check for memtable flush_after_mins exceeded every 10s (CASSANDRA-2183)
 * fix cache saving on Windows (CASSANDRA-2207)
 * add validateSchemaAgreement call + synchronization to schema
   modification operations (CASSANDRA-2222)
 * fix for reversed slice queries on large rows (CASSANDRA-2212)
 * fat clients were writing local data (CASSANDRA-2223)
 * set DEFAULT_MEMTABLE_LIFETIME_IN_MINS to 24h
 * improve detection and cleanup of partially-written sstables
   (CASSANDRA-2206)
 * fix supercolumn de/serialization when subcolumn comparator is different
   from supercolumn's (CASSANDRA-2104)
 * fix starting up on Windows when CASSANDRA_HOME contains whitespace
   (CASSANDRA-2237)
 * add [get|set][row|key]cacheSavePeriod to JMX (CASSANDRA-2100)
 * fix Hadoop ColumnFamilyOutputFormat dropping of mutations
   when batch fills up (CASSANDRA-2255)
 * move file deletions off of scheduledtasks executor (CASSANDRA-2253)


0.7.2
 * copy DecoratedKey.key when inserting into caches to avoid retaining
   a reference to the underlying buffer (CASSANDRA-2102)
 * format subcolumn names with subcomparator (CASSANDRA-2136)
 * fix column bloom filter deserialization (CASSANDRA-2165)


0.7.1
 * refactor MessageDigest creation code. (CASSANDRA-2107)
 * buffer network stack to avoid inefficient small TCP messages while avoiding
   the nagle/delayed ack problem (CASSANDRA-1896)
 * check log4j configuration for changes every 10s (CASSANDRA-1525, 1907)
 * more-efficient cross-DC replication (CASSANDRA-1530, -2051, -2138)
 * avoid polluting page cache with commitlog or sstable writes
   and seq scan operations (CASSANDRA-1470)
 * add RMI authentication options to nodetool (CASSANDRA-1921)
 * make snitches configurable at runtime (CASSANDRA-1374)
 * retry hadoop split requests on connection failure (CASSANDRA-1927)
 * implement describeOwnership for BOP, COPP (CASSANDRA-1928)
 * make read repair behave as expected for ConsistencyLevel > ONE
   (CASSANDRA-982, 2038)
 * distributed test harness (CASSANDRA-1859, 1964)
 * reduce flush lock contention (CASSANDRA-1930)
 * optimize supercolumn deserialization (CASSANDRA-1891)
 * fix CFMetaData.apply to only compare objects of the same class
   (CASSANDRA-1962)
 * allow specifying specific SSTables to compact from JMX (CASSANDRA-1963)
 * fix race condition in MessagingService.targets (CASSANDRA-1959, 2094, 2081)
 * refuse to open sstables from a future version (CASSANDRA-1935)
 * zero-copy reads (CASSANDRA-1714)
 * fix copy bounds for word Text in wordcount demo (CASSANDRA-1993)
 * fixes for contrib/javautils (CASSANDRA-1979)
 * check more frequently for memtable expiration (CASSANDRA-2000)
 * fix writing SSTable column count statistics (CASSANDRA-1976)
 * fix streaming of multiple CFs during bootstrap (CASSANDRA-1992)
 * explicitly set JVM GC new generation size with -Xmn (CASSANDRA-1968)
 * add short options for CLI flags (CASSANDRA-1565)
 * make keyspace argument to "describe keyspace" in CLI optional
   when authenticated to keyspace already (CASSANDRA-2029)
 * added option to specify -Dcassandra.join_ring=false on startup
   to allow "warm spare" nodes or performing JMX maintenance before
   joining the ring (CASSANDRA-526)
 * log migrations at INFO (CASSANDRA-2028)
 * add CLI verbose option in file mode (CASSANDRA-2030)
 * add single-line "--" comments to CLI (CASSANDRA-2032)
 * message serialization tests (CASSANDRA-1923)
 * switch from ivy to maven-ant-tasks (CASSANDRA-2017)
 * CLI attempts to block for new schema to propagate (CASSANDRA-2044)
 * fix potential overflow in nodetool cfstats (CASSANDRA-2057)
 * add JVM shutdownhook to sync commitlog (CASSANDRA-1919)
 * allow nodes to be up without being part of  normal traffic (CASSANDRA-1951)
 * fix CLI "show keyspaces" with null options on NTS (CASSANDRA-2049)
 * fix possible ByteBuffer race conditions (CASSANDRA-2066)
 * reduce garbage generated by MessagingService to prevent load spikes
   (CASSANDRA-2058)
 * fix math in RandomPartitioner.describeOwnership (CASSANDRA-2071)
 * fix deletion of sstable non-data components (CASSANDRA-2059)
 * avoid blocking gossip while deleting handoff hints (CASSANDRA-2073)
 * ignore messages from newer versions, keep track of nodes in gossip
   regardless of version (CASSANDRA-1970)
 * cache writing moved to CompactionManager to reduce i/o contention and
   updated to use non-cache-polluting writes (CASSANDRA-2053)
 * page through large rows when exporting to JSON (CASSANDRA-2041)
 * add flush_largest_memtables_at and reduce_cache_sizes_at options
   (CASSANDRA-2142)
 * add cli 'describe cluster' command (CASSANDRA-2127)
 * add cli support for setting username/password at 'connect' command
   (CASSANDRA-2111)
 * add -D option to Stress.java to allow reading hosts from a file
   (CASSANDRA-2149)
 * bound hints CF throughput between 32M and 256M (CASSANDRA-2148)
 * continue starting when invalid saved cache entries are encountered
   (CASSANDRA-2076)
 * add max_hint_window_in_ms option (CASSANDRA-1459)


0.7.0-final
 * fix offsets to ByteBuffer.get (CASSANDRA-1939)


0.7.0-rc4
 * fix cli crash after backgrounding (CASSANDRA-1875)
 * count timeouts in storageproxy latencies, and include latency
   histograms in StorageProxyMBean (CASSANDRA-1893)
 * fix CLI get recognition of supercolumns (CASSANDRA-1899)
 * enable keepalive on intra-cluster sockets (CASSANDRA-1766)
 * count timeouts towards dynamicsnitch latencies (CASSANDRA-1905)
 * Expose index-building status in JMX + cli schema description
   (CASSANDRA-1871)
 * allow [LOCAL|EACH]_QUORUM to be used with non-NetworkTopology
   replication Strategies
 * increased amount of index locks for faster commitlog replay
 * collect secondary index tombstones immediately (CASSANDRA-1914)
 * revert commitlog changes from #1780 (CASSANDRA-1917)
 * change RandomPartitioner min token to -1 to avoid collision w/
   tokens on actual nodes (CASSANDRA-1901)
 * examine the right nibble when validating TimeUUID (CASSANDRA-1910)
 * include secondary indexes in cleanup (CASSANDRA-1916)
 * CFS.scrubDataDirectories should also cleanup invalid secondary indexes
   (CASSANDRA-1904)
 * ability to disable/enable gossip on nodes to force them down
   (CASSANDRA-1108)


0.7.0-rc3
 * expose getNaturalEndpoints in StorageServiceMBean taking byte[]
   key; RMI cannot serialize ByteBuffer (CASSANDRA-1833)
 * infer org.apache.cassandra.locator for replication strategy classes
   when not otherwise specified
 * validation that generates less garbage (CASSANDRA-1814)
 * add TTL support to CLI (CASSANDRA-1838)
 * cli defaults to bytestype for subcomparator when creating
   column families (CASSANDRA-1835)
 * unregister index MBeans when index is dropped (CASSANDRA-1843)
 * make ByteBufferUtil.clone thread-safe (CASSANDRA-1847)
 * change exception for read requests during bootstrap from
   InvalidRequest to Unavailable (CASSANDRA-1862)
 * respect row-level tombstones post-flush in range scans
   (CASSANDRA-1837)
 * ReadResponseResolver check digests against each other (CASSANDRA-1830)
 * return InvalidRequest when remove of subcolumn without supercolumn
   is requested (CASSANDRA-1866)
 * flush before repair (CASSANDRA-1748)
 * SSTableExport validates key order (CASSANDRA-1884)
 * large row support for SSTableExport (CASSANDRA-1867)
 * Re-cache hot keys post-compaction without hitting disk (CASSANDRA-1878)
 * manage read repair in coordinator instead of data source, to
   provide latency information to dynamic snitch (CASSANDRA-1873)


0.7.0-rc2
 * fix live-column-count of slice ranges including tombstoned supercolumn
   with live subcolumn (CASSANDRA-1591)
 * rename o.a.c.internal.AntientropyStage -> AntiEntropyStage,
   o.a.c.request.Request_responseStage -> RequestResponseStage,
   o.a.c.internal.Internal_responseStage -> InternalResponseStage
 * add AbstractType.fromString (CASSANDRA-1767)
 * require index_type to be present when specifying index_name
   on ColumnDef (CASSANDRA-1759)
 * fix add/remove index bugs in CFMetadata (CASSANDRA-1768)
 * rebuild Strategy during system_update_keyspace (CASSANDRA-1762)
 * cli updates prompt to ... in continuation lines (CASSANDRA-1770)
 * support multiple Mutations per key in hadoop ColumnFamilyOutputFormat
   (CASSANDRA-1774)
 * improvements to Debian init script (CASSANDRA-1772)
 * use local classloader to check for version.properties (CASSANDRA-1778)
 * Validate that column names in column_metadata are valid for the
   defined comparator, and decode properly in cli (CASSANDRA-1773)
 * use cross-platform newlines in cli (CASSANDRA-1786)
 * add ExpiringColumn support to sstable import/export (CASSANDRA-1754)
 * add flush for each append to periodic commitlog mode; added
   periodic_without_flush option to disable this (CASSANDRA-1780)
 * close file handle used for post-flush truncate (CASSANDRA-1790)
 * various code cleanup (CASSANDRA-1793, -1794, -1795)
 * fix range queries against wrapped range (CASSANDRA-1781)
 * fix consistencylevel calculations for NetworkTopologyStrategy
   (CASSANDRA-1804)
 * cli support index type enum names (CASSANDRA-1810)
 * improved validation of column_metadata (CASSANDRA-1813)
 * reads at ConsistencyLevel > 1 throw UnavailableException
   immediately if insufficient live nodes exist (CASSANDRA-1803)
 * copy bytebuffers for local writes to avoid retaining the entire
   Thrift frame (CASSANDRA-1801)
 * fix NPE adding index to column w/o prior metadata (CASSANDRA-1764)
 * reduce fat client timeout (CASSANDRA-1730)
 * fix botched merge of CASSANDRA-1316


0.7.0-rc1
 * fix compaction and flush races with schema updates (CASSANDRA-1715)
 * add clustertool, config-converter, sstablekeys, and schematool
   Windows .bat files (CASSANDRA-1723)
 * reject range queries received during bootstrap (CASSANDRA-1739)
 * fix wrapping-range queries on non-minimum token (CASSANDRA-1700)
 * add nodetool cfhistogram (CASSANDRA-1698)
 * limit repaired ranges to what the nodes have in common (CASSANDRA-1674)
 * index scan treats missing columns as not matching secondary
   expressions (CASSANDRA-1745)
 * Fix misuse of DataOutputBuffer.getData in AntiEntropyService
   (CASSANDRA-1729)
 * detect and warn when obsolete version of JNA is present (CASSANDRA-1760)
 * reduce fat client timeout (CASSANDRA-1730)
 * cleanup smallest CFs first to increase free temp space for larger ones
   (CASSANDRA-1811)
 * Update windows .bat files to work outside of main Cassandra
   directory (CASSANDRA-1713)
 * fix read repair regression from 0.6.7 (CASSANDRA-1727)
 * more-efficient read repair (CASSANDRA-1719)
 * fix hinted handoff replay (CASSANDRA-1656)
 * log type of dropped messages (CASSANDRA-1677)
 * upgrade to SLF4J 1.6.1
 * fix ByteBuffer bug in ExpiringColumn.updateDigest (CASSANDRA-1679)
 * fix IntegerType.getString (CASSANDRA-1681)
 * make -Djava.net.preferIPv4Stack=true the default (CASSANDRA-628)
 * add INTERNAL_RESPONSE verb to differentiate from responses related
   to client requests (CASSANDRA-1685)
 * log tpstats when dropping messages (CASSANDRA-1660)
 * include unreachable nodes in describeSchemaVersions (CASSANDRA-1678)
 * Avoid dropping messages off the client request path (CASSANDRA-1676)
 * fix jna errno reporting (CASSANDRA-1694)
 * add friendlier error for UnknownHostException on startup (CASSANDRA-1697)
 * include jna dependency in RPM package (CASSANDRA-1690)
 * add --skip-keys option to stress.py (CASSANDRA-1696)
 * improve cli handling of non-string keys and column names
   (CASSANDRA-1701, -1693)
 * r/m extra subcomparator line in cli keyspaces output (CASSANDRA-1712)
 * add read repair chance to cli "show keyspaces"
 * upgrade to ConcurrentLinkedHashMap 1.1 (CASSANDRA-975)
 * fix index scan routing (CASSANDRA-1722)
 * fix tombstoning of supercolumns in range queries (CASSANDRA-1734)
 * clear endpoint cache after updating keyspace metadata (CASSANDRA-1741)
 * fix wrapping-range queries on non-minimum token (CASSANDRA-1700)
 * truncate includes secondary indexes (CASSANDRA-1747)
 * retain reference to PendingFile sstables (CASSANDRA-1749)
 * fix sstableimport regression (CASSANDRA-1753)
 * fix for bootstrap when no non-system tables are defined (CASSANDRA-1732)
 * handle replica unavailability in index scan (CASSANDRA-1755)
 * fix service initialization order deadlock (CASSANDRA-1756)
 * multi-line cli commands (CASSANDRA-1742)
 * fix race between snapshot and compaction (CASSANDRA-1736)
 * add listEndpointsPendingHints, deleteHintsForEndpoint JMX methods
   (CASSANDRA-1551)


0.7.0-beta3
 * add strategy options to describe_keyspace output (CASSANDRA-1560)
 * log warning when using randomly generated token (CASSANDRA-1552)
 * re-organize JMX into .db, .net, .internal, .request (CASSANDRA-1217)
 * allow nodes to change IPs between restarts (CASSANDRA-1518)
 * remember ring state between restarts by default (CASSANDRA-1518)
 * flush index built flag so we can read it before log replay (CASSANDRA-1541)
 * lock row cache updates to prevent race condition (CASSANDRA-1293)
 * remove assertion causing rare (and harmless) error messages in
   commitlog (CASSANDRA-1330)
 * fix moving nodes with no keyspaces defined (CASSANDRA-1574)
 * fix unbootstrap when no data is present in a transfer range (CASSANDRA-1573)
 * take advantage of AVRO-495 to simplify our avro IDL (CASSANDRA-1436)
 * extend authorization hierarchy to column family (CASSANDRA-1554)
 * deletion support in secondary indexes (CASSANDRA-1571)
 * meaningful error message for invalid replication strategy class
   (CASSANDRA-1566)
 * allow keyspace creation with RF > N (CASSANDRA-1428)
 * improve cli error handling (CASSANDRA-1580)
 * add cache save/load ability (CASSANDRA-1417, 1606, 1647)
 * add StorageService.getDrainProgress (CASSANDRA-1588)
 * Disallow bootstrap to an in-use token (CASSANDRA-1561)
 * Allow dynamic secondary index creation and destruction (CASSANDRA-1532)
 * log auto-guessed memtable thresholds (CASSANDRA-1595)
 * add ColumnDef support to cli (CASSANDRA-1583)
 * reduce index sample time by 75% (CASSANDRA-1572)
 * add cli support for column, strategy metadata (CASSANDRA-1578, 1612)
 * add cli support for schema modification (CASSANDRA-1584)
 * delete temp files on failed compactions (CASSANDRA-1596)
 * avoid blocking for dead nodes during removetoken (CASSANDRA-1605)
 * remove ConsistencyLevel.ZERO (CASSANDRA-1607)
 * expose in-progress compaction type in jmx (CASSANDRA-1586)
 * removed IClock & related classes from internals (CASSANDRA-1502)
 * fix removing tokens from SystemTable on decommission and removetoken
   (CASSANDRA-1609)
 * include CF metadata in cli 'show keyspaces' (CASSANDRA-1613)
 * switch from Properties to HashMap in PropertyFileSnitch to
   avoid synchronization bottleneck (CASSANDRA-1481)
 * PropertyFileSnitch configuration file renamed to
   cassandra-topology.properties
 * add cli support for get_range_slices (CASSANDRA-1088, CASSANDRA-1619)
 * Make memtable flush thresholds per-CF instead of global
   (CASSANDRA-1007, 1637)
 * add cli support for binary data without CfDef hints (CASSANDRA-1603)
 * fix building SSTable statistics post-stream (CASSANDRA-1620)
 * fix potential infinite loop in 2ary index queries (CASSANDRA-1623)
 * allow creating NTS keyspaces with no replicas configured (CASSANDRA-1626)
 * add jmx histogram of sstables accessed per read (CASSANDRA-1624)
 * remove system_rename_column_family and system_rename_keyspace from the
   client API until races can be fixed (CASSANDRA-1630, CASSANDRA-1585)
 * add cli sanity tests (CASSANDRA-1582)
 * update GC settings in cassandra.bat (CASSANDRA-1636)
 * cli support for index queries (CASSANDRA-1635)
 * cli support for updating schema memtable settings (CASSANDRA-1634)
 * cli --file option (CASSANDRA-1616)
 * reduce automatically chosen memtable sizes by 50% (CASSANDRA-1641)
 * move endpoint cache from snitch to strategy (CASSANDRA-1643)
 * fix commitlog recovery deleting the newly-created segment as well as
   the old ones (CASSANDRA-1644)
 * upgrade to Thrift 0.5 (CASSANDRA-1367)
 * renamed CL.DCQUORUM to LOCAL_QUORUM and DCQUORUMSYNC to EACH_QUORUM
 * cli truncate support (CASSANDRA-1653)
 * update GC settings in cassandra.bat (CASSANDRA-1636)
 * avoid logging when a node's ip/token is gossipped back to it (CASSANDRA-1666)


0.7-beta2
 * always use UTF-8 for hint keys (CASSANDRA-1439)
 * remove cassandra.yaml dependency from Hadoop and Pig (CASSADRA-1322)
 * expose CfDef metadata in describe_keyspaces (CASSANDRA-1363)
 * restore use of mmap_index_only option (CASSANDRA-1241)
 * dropping a keyspace with no column families generated an error
   (CASSANDRA-1378)
 * rename RackAwareStrategy to OldNetworkTopologyStrategy, RackUnawareStrategy
   to SimpleStrategy, DatacenterShardStrategy to NetworkTopologyStrategy,
   AbstractRackAwareSnitch to AbstractNetworkTopologySnitch (CASSANDRA-1392)
 * merge StorageProxy.mutate, mutateBlocking (CASSANDRA-1396)
 * faster UUIDType, LongType comparisons (CASSANDRA-1386, 1393)
 * fix setting read_repair_chance from CLI addColumnFamily (CASSANDRA-1399)
 * fix updates to indexed columns (CASSANDRA-1373)
 * fix race condition leaving to FileNotFoundException (CASSANDRA-1382)
 * fix sharded lock hash on index write path (CASSANDRA-1402)
 * add support for GT/E, LT/E in subordinate index clauses (CASSANDRA-1401)
 * cfId counter got out of sync when CFs were added (CASSANDRA-1403)
 * less chatty schema updates (CASSANDRA-1389)
 * rename column family mbeans. 'type' will now include either
   'IndexColumnFamilies' or 'ColumnFamilies' depending on the CFS type.
   (CASSANDRA-1385)
 * disallow invalid keyspace and column family names. This includes name that
   matches a '^\w+' regex. (CASSANDRA-1377)
 * use JNA, if present, to take snapshots (CASSANDRA-1371)
 * truncate hints if starting 0.7 for the first time (CASSANDRA-1414)
 * fix FD leak in single-row slicepredicate queries (CASSANDRA-1416)
 * allow index expressions against columns that are not part of the
   SlicePredicate (CASSANDRA-1410)
 * config-converter properly handles snitches and framed support
   (CASSANDRA-1420)
 * remove keyspace argument from multiget_count (CASSANDRA-1422)
 * allow specifying cassandra.yaml location as (local or remote) URL
   (CASSANDRA-1126)
 * fix using DynamicEndpointSnitch with NetworkTopologyStrategy
   (CASSANDRA-1429)
 * Add CfDef.default_validation_class (CASSANDRA-891)
 * fix EstimatedHistogram.max (CASSANDRA-1413)
 * quorum read optimization (CASSANDRA-1622)
 * handle zero-length (or missing) rows during HH paging (CASSANDRA-1432)
 * include secondary indexes during schema migrations (CASSANDRA-1406)
 * fix commitlog header race during schema change (CASSANDRA-1435)
 * fix ColumnFamilyStoreMBeanIterator to use new type name (CASSANDRA-1433)
 * correct filename generated by xml->yaml converter (CASSANDRA-1419)
 * add CMSInitiatingOccupancyFraction=75 and UseCMSInitiatingOccupancyOnly
   to default JVM options
 * decrease jvm heap for cassandra-cli (CASSANDRA-1446)
 * ability to modify keyspaces and column family definitions on a live cluster
   (CASSANDRA-1285)
 * support for Hadoop Streaming [non-jvm map/reduce via stdin/out]
   (CASSANDRA-1368)
 * Move persistent sstable stats from the system table to an sstable component
   (CASSANDRA-1430)
 * remove failed bootstrap attempt from pending ranges when gossip times
   it out after 1h (CASSANDRA-1463)
 * eager-create tcp connections to other cluster members (CASSANDRA-1465)
 * enumerate stages and derive stage from message type instead of
   transmitting separately (CASSANDRA-1465)
 * apply reversed flag during collation from different data sources
   (CASSANDRA-1450)
 * make failure to remove commitlog segment non-fatal (CASSANDRA-1348)
 * correct ordering of drain operations so CL.recover is no longer
   necessary (CASSANDRA-1408)
 * removed keyspace from describe_splits method (CASSANDRA-1425)
 * rename check_schema_agreement to describe_schema_versions
   (CASSANDRA-1478)
 * fix QUORUM calculation for RF > 3 (CASSANDRA-1487)
 * remove tombstones during non-major compactions when bloom filter
   verifies that row does not exist in other sstables (CASSANDRA-1074)
 * nodes that coordinated a loadbalance in the past could not be seen by
   newly added nodes (CASSANDRA-1467)
 * exposed endpoint states (gossip details) via jmx (CASSANDRA-1467)
 * ensure that compacted sstables are not included when new readers are
   instantiated (CASSANDRA-1477)
 * by default, calculate heap size and memtable thresholds at runtime (CASSANDRA-1469)
 * fix races dealing with adding/dropping keyspaces and column families in
   rapid succession (CASSANDRA-1477)
 * clean up of Streaming system (CASSANDRA-1503, 1504, 1506)
 * add options to configure Thrift socket keepalive and buffer sizes (CASSANDRA-1426)
 * make contrib CassandraServiceDataCleaner recursive (CASSANDRA-1509)
 * min, max compaction threshold are configurable and persistent
   per-ColumnFamily (CASSANDRA-1468)
 * fix replaying the last mutation in a commitlog unnecessarily
   (CASSANDRA-1512)
 * invoke getDefaultUncaughtExceptionHandler from DTPE with the original
   exception rather than the ExecutionException wrapper (CASSANDRA-1226)
 * remove Clock from the Thrift (and Avro) API (CASSANDRA-1501)
 * Close intra-node sockets when connection is broken (CASSANDRA-1528)
 * RPM packaging spec file (CASSANDRA-786)
 * weighted request scheduler (CASSANDRA-1485)
 * treat expired columns as deleted (CASSANDRA-1539)
 * make IndexInterval configurable (CASSANDRA-1488)
 * add describe_snitch to Thrift API (CASSANDRA-1490)
 * MD5 authenticator compares plain text submitted password with MD5'd
   saved property, instead of vice versa (CASSANDRA-1447)
 * JMX MessagingService pending and completed counts (CASSANDRA-1533)
 * fix race condition processing repair responses (CASSANDRA-1511)
 * make repair blocking (CASSANDRA-1511)
 * create EndpointSnitchInfo and MBean to expose rack and DC (CASSANDRA-1491)
 * added option to contrib/word_count to output results back to Cassandra
   (CASSANDRA-1342)
 * rewrite Hadoop ColumnFamilyRecordWriter to pool connections, retry to
   multiple Cassandra nodes, and smooth impact on the Cassandra cluster
   by using smaller batch sizes (CASSANDRA-1434)
 * fix setting gc_grace_seconds via CLI (CASSANDRA-1549)
 * support TTL'd index values (CASSANDRA-1536)
 * make removetoken work like decommission (CASSANDRA-1216)
 * make cli comparator-aware and improve quote rules (CASSANDRA-1523,-1524)
 * make nodetool compact and cleanup blocking (CASSANDRA-1449)
 * add memtable, cache information to GCInspector logs (CASSANDRA-1558)
 * enable/disable HintedHandoff via JMX (CASSANDRA-1550)
 * Ignore stray files in the commit log directory (CASSANDRA-1547)
 * Disallow bootstrap to an in-use token (CASSANDRA-1561)


0.7-beta1
 * sstable versioning (CASSANDRA-389)
 * switched to slf4j logging (CASSANDRA-625)
 * add (optional) expiration time for column (CASSANDRA-699)
 * access levels for authentication/authorization (CASSANDRA-900)
 * add ReadRepairChance to CF definition (CASSANDRA-930)
 * fix heisenbug in system tests, especially common on OS X (CASSANDRA-944)
 * convert to byte[] keys internally and all public APIs (CASSANDRA-767)
 * ability to alter schema definitions on a live cluster (CASSANDRA-44)
 * renamed configuration file to cassandra.xml, and log4j.properties to
   log4j-server.properties, which must now be loaded from
   the classpath (which is how our scripts in bin/ have always done it)
   (CASSANDRA-971)
 * change get_count to require a SlicePredicate. create multi_get_count
   (CASSANDRA-744)
 * re-organized endpointsnitch implementations and added SimpleSnitch
   (CASSANDRA-994)
 * Added preload_row_cache option (CASSANDRA-946)
 * add CRC to commitlog header (CASSANDRA-999)
 * removed deprecated batch_insert and get_range_slice methods (CASSANDRA-1065)
 * add truncate thrift method (CASSANDRA-531)
 * http mini-interface using mx4j (CASSANDRA-1068)
 * optimize away copy of sliced row on memtable read path (CASSANDRA-1046)
 * replace constant-size 2GB mmaped segments and special casing for index
   entries spanning segment boundaries, with SegmentedFile that computes
   segments that always contain entire entries/rows (CASSANDRA-1117)
 * avoid reading large rows into memory during compaction (CASSANDRA-16)
 * added hadoop OutputFormat (CASSANDRA-1101)
 * efficient Streaming (no more anticompaction) (CASSANDRA-579)
 * split commitlog header into separate file and add size checksum to
   mutations (CASSANDRA-1179)
 * avoid allocating a new byte[] for each mutation on replay (CASSANDRA-1219)
 * revise HH schema to be per-endpoint (CASSANDRA-1142)
 * add joining/leaving status to nodetool ring (CASSANDRA-1115)
 * allow multiple repair sessions per node (CASSANDRA-1190)
 * optimize away MessagingService for local range queries (CASSANDRA-1261)
 * make framed transport the default so malformed requests can't OOM the
   server (CASSANDRA-475)
 * significantly faster reads from row cache (CASSANDRA-1267)
 * take advantage of row cache during range queries (CASSANDRA-1302)
 * make GCGraceSeconds a per-ColumnFamily value (CASSANDRA-1276)
 * keep persistent row size and column count statistics (CASSANDRA-1155)
 * add IntegerType (CASSANDRA-1282)
 * page within a single row during hinted handoff (CASSANDRA-1327)
 * push DatacenterShardStrategy configuration into keyspace definition,
   eliminating datacenter.properties. (CASSANDRA-1066)
 * optimize forward slices starting with '' and single-index-block name
   queries by skipping the column index (CASSANDRA-1338)
 * streaming refactor (CASSANDRA-1189)
 * faster comparison for UUID types (CASSANDRA-1043)
 * secondary index support (CASSANDRA-749 and subtasks)
 * make compaction buckets deterministic (CASSANDRA-1265)


0.6.6
 * Allow using DynamicEndpointSnitch with RackAwareStrategy (CASSANDRA-1429)
 * remove the remaining vestiges of the unfinished DatacenterShardStrategy
   (replaced by NetworkTopologyStrategy in 0.7)


0.6.5
 * fix key ordering in range query results with RandomPartitioner
   and ConsistencyLevel > ONE (CASSANDRA-1145)
 * fix for range query starting with the wrong token range (CASSANDRA-1042)
 * page within a single row during hinted handoff (CASSANDRA-1327)
 * fix compilation on non-sun JDKs (CASSANDRA-1061)
 * remove String.trim() call on row keys in batch mutations (CASSANDRA-1235)
 * Log summary of dropped messages instead of spamming log (CASSANDRA-1284)
 * add dynamic endpoint snitch (CASSANDRA-981)
 * fix streaming for keyspaces with hyphens in their name (CASSANDRA-1377)
 * fix errors in hard-coded bloom filter optKPerBucket by computing it
   algorithmically (CASSANDRA-1220
 * remove message deserialization stage, and uncap read/write stages
   so slow reads/writes don't block gossip processing (CASSANDRA-1358)
 * add jmx port configuration to Debian package (CASSANDRA-1202)
 * use mlockall via JNA, if present, to prevent Linux from swapping
   out parts of the JVM (CASSANDRA-1214)


0.6.4
 * avoid queuing multiple hint deliveries for the same endpoint
   (CASSANDRA-1229)
 * better performance for and stricter checking of UTF8 column names
   (CASSANDRA-1232)
 * extend option to lower compaction priority to hinted handoff
   as well (CASSANDRA-1260)
 * log errors in gossip instead of re-throwing (CASSANDRA-1289)
 * avoid aborting commitlog replay prematurely if a flushed-but-
   not-removed commitlog segment is encountered (CASSANDRA-1297)
 * fix duplicate rows being read during mapreduce (CASSANDRA-1142)
 * failure detection wasn't closing command sockets (CASSANDRA-1221)
 * cassandra-cli.bat works on windows (CASSANDRA-1236)
 * pre-emptively drop requests that cannot be processed within RPCTimeout
   (CASSANDRA-685)
 * add ack to Binary write verb and update CassandraBulkLoader
   to wait for acks for each row (CASSANDRA-1093)
 * added describe_partitioner Thrift method (CASSANDRA-1047)
 * Hadoop jobs no longer require the Cassandra storage-conf.xml
   (CASSANDRA-1280, CASSANDRA-1047)
 * log thread pool stats when GC is excessive (CASSANDRA-1275)
 * remove gossip message size limit (CASSANDRA-1138)
 * parallelize local and remote reads during multiget, and respect snitch
   when determining whether to do local read for CL.ONE (CASSANDRA-1317)
 * fix read repair to use requested consistency level on digest mismatch,
   rather than assuming QUORUM (CASSANDRA-1316)
 * process digest mismatch re-reads in parallel (CASSANDRA-1323)
 * switch hints CF comparator to BytesType (CASSANDRA-1274)


0.6.3
 * retry to make streaming connections up to 8 times. (CASSANDRA-1019)
 * reject describe_ring() calls on invalid keyspaces (CASSANDRA-1111)
 * fix cache size calculation for size of 100% (CASSANDRA-1129)
 * fix cache capacity only being recalculated once (CASSANDRA-1129)
 * remove hourly scan of all hints on the off chance that the gossiper
   missed a status change; instead, expose deliverHintsToEndpoint to JMX
   so it can be done manually, if necessary (CASSANDRA-1141)
 * don't reject reads at CL.ALL (CASSANDRA-1152)
 * reject deletions to supercolumns in CFs containing only standard
   columns (CASSANDRA-1139)
 * avoid preserving login information after client disconnects
   (CASSANDRA-1057)
 * prefer sun jdk to openjdk in debian init script (CASSANDRA-1174)
 * detect partioner config changes between restarts and fail fast
   (CASSANDRA-1146)
 * use generation time to resolve node token reassignment disagreements
   (CASSANDRA-1118)
 * restructure the startup ordering of Gossiper and MessageService to avoid
   timing anomalies (CASSANDRA-1160)
 * detect incomplete commit log hearders (CASSANDRA-1119)
 * force anti-entropy service to stream files on the stream stage to avoid
   sending streams out of order (CASSANDRA-1169)
 * remove inactive stream managers after AES streams files (CASSANDRA-1169)
 * allow removing entire row through batch_mutate Deletion (CASSANDRA-1027)
 * add JMX metrics for row-level bloom filter false positives (CASSANDRA-1212)
 * added a redhat init script to contrib (CASSANDRA-1201)
 * use midpoint when bootstrapping a new machine into range with not
   much data yet instead of random token (CASSANDRA-1112)
 * kill server on OOM in executor stage as well as Thrift (CASSANDRA-1226)
 * remove opportunistic repairs, when two machines with overlapping replica
   responsibilities happen to finish major compactions of the same CF near
   the same time.  repairs are now fully manual (CASSANDRA-1190)
 * add ability to lower compaction priority (default is no change from 0.6.2)
   (CASSANDRA-1181)


0.6.2
 * fix contrib/word_count build. (CASSANDRA-992)
 * split CommitLogExecutorService into BatchCommitLogExecutorService and
   PeriodicCommitLogExecutorService (CASSANDRA-1014)
 * add latency histograms to CFSMBean (CASSANDRA-1024)
 * make resolving timestamp ties deterministic by using value bytes
   as a tiebreaker (CASSANDRA-1039)
 * Add option to turn off Hinted Handoff (CASSANDRA-894)
 * fix windows startup (CASSANDRA-948)
 * make concurrent_reads, concurrent_writes configurable at runtime via JMX
   (CASSANDRA-1060)
 * disable GCInspector on non-Sun JVMs (CASSANDRA-1061)
 * fix tombstone handling in sstable rows with no other data (CASSANDRA-1063)
 * fix size of row in spanned index entries (CASSANDRA-1056)
 * install json2sstable, sstable2json, and sstablekeys to Debian package
 * StreamingService.StreamDestinations wouldn't empty itself after streaming
   finished (CASSANDRA-1076)
 * added Collections.shuffle(splits) before returning the splits in
   ColumnFamilyInputFormat (CASSANDRA-1096)
 * do not recalculate cache capacity post-compaction if it's been manually
   modified (CASSANDRA-1079)
 * better defaults for flush sorter + writer executor queue sizes
   (CASSANDRA-1100)
 * windows scripts for SSTableImport/Export (CASSANDRA-1051)
 * windows script for nodetool (CASSANDRA-1113)
 * expose PhiConvictThreshold (CASSANDRA-1053)
 * make repair of RF==1 a no-op (CASSANDRA-1090)
 * improve default JVM GC options (CASSANDRA-1014)
 * fix SlicePredicate serialization inside Hadoop jobs (CASSANDRA-1049)
 * close Thrift sockets in Hadoop ColumnFamilyRecordReader (CASSANDRA-1081)


0.6.1
 * fix NPE in sstable2json when no excluded keys are given (CASSANDRA-934)
 * keep the replica set constant throughout the read repair process
   (CASSANDRA-937)
 * allow querying getAllRanges with empty token list (CASSANDRA-933)
 * fix command line arguments inversion in clustertool (CASSANDRA-942)
 * fix race condition that could trigger a false-positive assertion
   during post-flush discard of old commitlog segments (CASSANDRA-936)
 * fix neighbor calculation for anti-entropy repair (CASSANDRA-924)
 * perform repair even for small entropy differences (CASSANDRA-924)
 * Use hostnames in CFInputFormat to allow Hadoop's naive string-based
   locality comparisons to work (CASSANDRA-955)
 * cache read-only BufferedRandomAccessFile length to avoid
   3 system calls per invocation (CASSANDRA-950)
 * nodes with IPv6 (and no IPv4) addresses could not join cluster
   (CASSANDRA-969)
 * Retrieve the correct number of undeleted columns, if any, from
   a supercolumn in a row that had been deleted previously (CASSANDRA-920)
 * fix index scans that cross the 2GB mmap boundaries for both mmap
   and standard i/o modes (CASSANDRA-866)
 * expose drain via nodetool (CASSANDRA-978)


0.6.0-RC1
 * JMX drain to flush memtables and run through commit log (CASSANDRA-880)
 * Bootstrapping can skip ranges under the right conditions (CASSANDRA-902)
 * fix merging row versions in range_slice for CL > ONE (CASSANDRA-884)
 * default write ConsistencyLeven chaned from ZERO to ONE
 * fix for index entries spanning mmap buffer boundaries (CASSANDRA-857)
 * use lexical comparison if time part of TimeUUIDs are the same
   (CASSANDRA-907)
 * bound read, mutation, and response stages to fix possible OOM
   during log replay (CASSANDRA-885)
 * Use microseconds-since-epoch (UTC) in cli, instead of milliseconds
 * Treat batch_mutate Deletion with null supercolumn as "apply this predicate
   to top level supercolumns" (CASSANDRA-834)
 * Streaming destination nodes do not update their JMX status (CASSANDRA-916)
 * Fix internal RPC timeout calculation (CASSANDRA-911)
 * Added Pig loadfunc to contrib/pig (CASSANDRA-910)


0.6.0-beta3
 * fix compaction bucketing bug (CASSANDRA-814)
 * update windows batch file (CASSANDRA-824)
 * deprecate KeysCachedFraction configuration directive in favor
   of KeysCached; move to unified-per-CF key cache (CASSANDRA-801)
 * add invalidateRowCache to ColumnFamilyStoreMBean (CASSANDRA-761)
 * send Handoff hints to natural locations to reduce load on
   remaining nodes in a failure scenario (CASSANDRA-822)
 * Add RowWarningThresholdInMB configuration option to warn before very
   large rows get big enough to threaten node stability, and -x option to
   be able to remove them with sstable2json if the warning is unheeded
   until it's too late (CASSANDRA-843)
 * Add logging of GC activity (CASSANDRA-813)
 * fix ConcurrentModificationException in commitlog discard (CASSANDRA-853)
 * Fix hardcoded row count in Hadoop RecordReader (CASSANDRA-837)
 * Add a jmx status to the streaming service and change several DEBUG
   messages to INFO (CASSANDRA-845)
 * fix classpath in cassandra-cli.bat for Windows (CASSANDRA-858)
 * allow re-specifying host, port to cassandra-cli if invalid ones
   are first tried (CASSANDRA-867)
 * fix race condition handling rpc timeout in the coordinator
   (CASSANDRA-864)
 * Remove CalloutLocation and StagingFileDirectory from storage-conf files
   since those settings are no longer used (CASSANDRA-878)
 * Parse a long from RowWarningThresholdInMB instead of an int (CASSANDRA-882)
 * Remove obsolete ControlPort code from DatabaseDescriptor (CASSANDRA-886)
 * move skipBytes side effect out of assert (CASSANDRA-899)
 * add "double getLoad" to StorageServiceMBean (CASSANDRA-898)
 * track row stats per CF at compaction time (CASSANDRA-870)
 * disallow CommitLogDirectory matching a DataFileDirectory (CASSANDRA-888)
 * default key cache size is 200k entries, changed from 10% (CASSANDRA-863)
 * add -Dcassandra-foreground=yes to cassandra.bat
 * exit if cluster name is changed unexpectedly (CASSANDRA-769)


0.6.0-beta1/beta2
 * add batch_mutate thrift command, deprecating batch_insert (CASSANDRA-336)
 * remove get_key_range Thrift API, deprecated in 0.5 (CASSANDRA-710)
 * add optional login() Thrift call for authentication (CASSANDRA-547)
 * support fat clients using gossiper and StorageProxy to perform
   replication in-process [jvm-only] (CASSANDRA-535)
 * support mmapped I/O for reads, on by default on 64bit JVMs
   (CASSANDRA-408, CASSANDRA-669)
 * improve insert concurrency, particularly during Hinted Handoff
   (CASSANDRA-658)
 * faster network code (CASSANDRA-675)
 * stress.py moved to contrib (CASSANDRA-635)
 * row caching [must be explicitly enabled per-CF in config] (CASSANDRA-678)
 * present a useful measure of compaction progress in JMX (CASSANDRA-599)
 * add bin/sstablekeys (CASSNADRA-679)
 * add ConsistencyLevel.ANY (CASSANDRA-687)
 * make removetoken remove nodes from gossip entirely (CASSANDRA-644)
 * add ability to set cache sizes at runtime (CASSANDRA-708)
 * report latency and cache hit rate statistics with lifetime totals
   instead of average over the last minute (CASSANDRA-702)
 * support get_range_slice for RandomPartitioner (CASSANDRA-745)
 * per-keyspace replication factory and replication strategy (CASSANDRA-620)
 * track latency in microseconds (CASSANDRA-733)
 * add describe_ Thrift methods, deprecating get_string_property and
   get_string_list_property
 * jmx interface for tracking operation mode and streams in general.
   (CASSANDRA-709)
 * keep memtables in sorted order to improve range query performance
   (CASSANDRA-799)
 * use while loop instead of recursion when trimming sstables compaction list
   to avoid blowing stack in pathological cases (CASSANDRA-804)
 * basic Hadoop map/reduce support (CASSANDRA-342)


0.5.1
 * ensure all files for an sstable are streamed to the same directory.
   (CASSANDRA-716)
 * more accurate load estimate for bootstrapping (CASSANDRA-762)
 * tolerate dead or unavailable bootstrap target on write (CASSANDRA-731)
 * allow larger numbers of keys (> 140M) in a sstable bloom filter
   (CASSANDRA-790)
 * include jvm argument improvements from CASSANDRA-504 in debian package
 * change streaming chunk size to 32MB to accomodate Windows XP limitations
   (was 64MB) (CASSANDRA-795)
 * fix get_range_slice returning results in the wrong order (CASSANDRA-781)


0.5.0 final
 * avoid attempting to delete temporary bootstrap files twice (CASSANDRA-681)
 * fix bogus NaN in nodeprobe cfstats output (CASSANDRA-646)
 * provide a policy for dealing with single thread executors w/ a full queue
   (CASSANDRA-694)
 * optimize inner read in MessagingService, vastly improving multiple-node
   performance (CASSANDRA-675)
 * wait for table flush before streaming data back to a bootstrapping node.
   (CASSANDRA-696)
 * keep track of bootstrapping sources by table so that bootstrapping doesn't
   give the indication of finishing early (CASSANDRA-673)


0.5.0 RC3
 * commit the correct version of the patch for CASSANDRA-663


0.5.0 RC2 (unreleased)
 * fix bugs in converting get_range_slice results to Thrift
   (CASSANDRA-647, CASSANDRA-649)
 * expose java.util.concurrent.TimeoutException in StorageProxy methods
   (CASSANDRA-600)
 * TcpConnectionManager was holding on to disconnected connections,
   giving the false indication they were being used. (CASSANDRA-651)
 * Remove duplicated write. (CASSANDRA-662)
 * Abort bootstrap if IP is already in the token ring (CASSANDRA-663)
 * increase default commitlog sync period, and wait for last sync to
   finish before submitting another (CASSANDRA-668)


0.5.0 RC1
 * Fix potential NPE in get_range_slice (CASSANDRA-623)
 * add CRC32 to commitlog entries (CASSANDRA-605)
 * fix data streaming on windows (CASSANDRA-630)
 * GC compacted sstables after cleanup and compaction (CASSANDRA-621)
 * Speed up anti-entropy validation (CASSANDRA-629)
 * Fix anti-entropy assertion error (CASSANDRA-639)
 * Fix pending range conflicts when bootstapping or moving
   multiple nodes at once (CASSANDRA-603)
 * Handle obsolete gossip related to node movement in the case where
   one or more nodes is down when the movement occurs (CASSANDRA-572)
 * Include dead nodes in gossip to avoid a variety of problems
   and fix HH to removed nodes (CASSANDRA-634)
 * return an InvalidRequestException for mal-formed SlicePredicates
   (CASSANDRA-643)
 * fix bug determining closest neighbor for use in multiple datacenters
   (CASSANDRA-648)
 * Vast improvements in anticompaction speed (CASSANDRA-607)
 * Speed up log replay and writes by avoiding redundant serializations
   (CASSANDRA-652)


0.5.0 beta 2
 * Bootstrap improvements (several tickets)
 * add nodeprobe repair anti-entropy feature (CASSANDRA-193, CASSANDRA-520)
 * fix possibility of partition when many nodes restart at once
   in clusters with multiple seeds (CASSANDRA-150)
 * fix NPE in get_range_slice when no data is found (CASSANDRA-578)
 * fix potential NPE in hinted handoff (CASSANDRA-585)
 * fix cleanup of local "system" keyspace (CASSANDRA-576)
 * improve computation of cluster load balance (CASSANDRA-554)
 * added super column read/write, column count, and column/row delete to
   cassandra-cli (CASSANDRA-567, CASSANDRA-594)
 * fix returning live subcolumns of deleted supercolumns (CASSANDRA-583)
 * respect JAVA_HOME in bin/ scripts (several tickets)
 * add StorageService.initClient for fat clients on the JVM (CASSANDRA-535)
   (see contrib/client_only for an example of use)
 * make consistency_level functional in get_range_slice (CASSANDRA-568)
 * optimize key deserialization for RandomPartitioner (CASSANDRA-581)
 * avoid GCing tombstones except on major compaction (CASSANDRA-604)
 * increase failure conviction threshold, resulting in less nodes
   incorrectly (and temporarily) marked as down (CASSANDRA-610)
 * respect memtable thresholds during log replay (CASSANDRA-609)
 * support ConsistencyLevel.ALL on read (CASSANDRA-584)
 * add nodeprobe removetoken command (CASSANDRA-564)


0.5.0 beta
 * Allow multiple simultaneous flushes, improving flush throughput
   on multicore systems (CASSANDRA-401)
 * Split up locks to improve write and read throughput on multicore systems
   (CASSANDRA-444, CASSANDRA-414)
 * More efficient use of memory during compaction (CASSANDRA-436)
 * autobootstrap option: when enabled, all non-seed nodes will attempt
   to bootstrap when started, until bootstrap successfully
   completes. -b option is removed.  (CASSANDRA-438)
 * Unless a token is manually specified in the configuration xml,
   a bootstraping node will use a token that gives it half the
   keys from the most-heavily-loaded node in the cluster,
   instead of generating a random token.
   (CASSANDRA-385, CASSANDRA-517)
 * Miscellaneous bootstrap fixes (several tickets)
 * Ability to change a node's token even after it has data on it
   (CASSANDRA-541)
 * Ability to decommission a live node from the ring (CASSANDRA-435)
 * Semi-automatic loadbalancing via nodeprobe (CASSANDRA-192)
 * Add ability to set compaction thresholds at runtime via
   JMX / nodeprobe.  (CASSANDRA-465)
 * Add "comment" field to ColumnFamily definition. (CASSANDRA-481)
 * Additional JMX metrics (CASSANDRA-482)
 * JSON based export and import tools (several tickets)
 * Hinted Handoff fixes (several tickets)
 * Add key cache to improve read performance (CASSANDRA-423)
 * Simplified construction of custom ReplicationStrategy classes
   (CASSANDRA-497)
 * Graphical application (Swing) for ring integrity verification and
   visualization was added to contrib (CASSANDRA-252)
 * Add DCQUORUM, DCQUORUMSYNC consistency levels and corresponding
   ReplicationStrategy / EndpointSnitch classes.  Experimental.
   (CASSANDRA-492)
 * Web client interface added to contrib (CASSANDRA-457)
 * More-efficient flush for Random, CollatedOPP partitioners
   for normal writes (CASSANDRA-446) and bulk load (CASSANDRA-420)
 * Add MemtableFlushAfterMinutes, a global replacement for the old
   per-CF FlushPeriodInMinutes setting (CASSANDRA-463)
 * optimizations to slice reading (CASSANDRA-350) and supercolumn
   queries (CASSANDRA-510)
 * force binding to given listenaddress for nodes with multiple
   interfaces (CASSANDRA-546)
 * stress.py benchmarking tool improvements (several tickets)
 * optimized replica placement code (CASSANDRA-525)
 * faster log replay on restart (CASSANDRA-539, CASSANDRA-540)
 * optimized local-node writes (CASSANDRA-558)
 * added get_range_slice, deprecating get_key_range (CASSANDRA-344)
 * expose TimedOutException to thrift (CASSANDRA-563)


0.4.2
 * Add validation disallowing null keys (CASSANDRA-486)
 * Fix race conditions in TCPConnectionManager (CASSANDRA-487)
 * Fix using non-utf8-aware comparison as a sanity check.
   (CASSANDRA-493)
 * Improve default garbage collector options (CASSANDRA-504)
 * Add "nodeprobe flush" (CASSANDRA-505)
 * remove NotFoundException from get_slice throws list (CASSANDRA-518)
 * fix get (not get_slice) of entire supercolumn (CASSANDRA-508)
 * fix null token during bootstrap (CASSANDRA-501)


0.4.1
 * Fix FlushPeriod columnfamily configuration regression
   (CASSANDRA-455)
 * Fix long column name support (CASSANDRA-460)
 * Fix for serializing a row that only contains tombstones
   (CASSANDRA-458)
 * Fix for discarding unneeded commitlog segments (CASSANDRA-459)
 * Add SnapshotBeforeCompaction configuration option (CASSANDRA-426)
 * Fix compaction abort under insufficient disk space (CASSANDRA-473)
 * Fix reading subcolumn slice from tombstoned CF (CASSANDRA-484)
 * Fix race condition in RVH causing occasional NPE (CASSANDRA-478)


0.4.0
 * fix get_key_range problems when a node is down (CASSANDRA-440)
   and add UnavailableException to more Thrift methods
 * Add example EndPointSnitch contrib code (several tickets)


0.4.0 RC2
 * fix SSTable generation clash during compaction (CASSANDRA-418)
 * reject method calls with null parameters (CASSANDRA-308)
 * properly order ranges in nodeprobe output (CASSANDRA-421)
 * fix logging of certain errors on executor threads (CASSANDRA-425)


0.4.0 RC1
 * Bootstrap feature is live; use -b on startup (several tickets)
 * Added multiget api (CASSANDRA-70)
 * fix Deadlock with SelectorManager.doProcess and TcpConnection.write
   (CASSANDRA-392)
 * remove key cache b/c of concurrency bugs in third-party
   CLHM library (CASSANDRA-405)
 * update non-major compaction logic to use two threshold values
   (CASSANDRA-407)
 * add periodic / batch commitlog sync modes (several tickets)
 * inline BatchMutation into batch_insert params (CASSANDRA-403)
 * allow setting the logging level at runtime via mbean (CASSANDRA-402)
 * change default comparator to BytesType (CASSANDRA-400)
 * add forwards-compatible ConsistencyLevel parameter to get_key_range
   (CASSANDRA-322)
 * r/m special case of blocking for local destination when writing with
   ConsistencyLevel.ZERO (CASSANDRA-399)
 * Fixes to make BinaryMemtable [bulk load interface] useful (CASSANDRA-337);
   see contrib/bmt_example for an example of using it.
 * More JMX properties added (several tickets)
 * Thrift changes (several tickets)
    - Merged _super get methods with the normal ones; return values
      are now of ColumnOrSuperColumn.
    - Similarly, merged batch_insert_super into batch_insert.



0.4.0 beta
 * On-disk data format has changed to allow billions of keys/rows per
   node instead of only millions
 * Multi-keyspace support
 * Scan all sstables for all queries to avoid situations where
   different types of operation on the same ColumnFamily could
   disagree on what data was present
 * Snapshot support via JMX
 * Thrift API has changed a _lot_:
    - removed time-sorted CFs; instead, user-defined comparators
      may be defined on the column names, which are now byte arrays.
      Default comparators are provided for UTF8, Bytes, Ascii, Long (i64),
      and UUID types.
    - removed colon-delimited strings in thrift api in favor of explicit
      structs such as ColumnPath, ColumnParent, etc.  Also normalized
      thrift struct and argument naming.
    - Added columnFamily argument to get_key_range.
    - Change signature of get_slice to accept starting and ending
      columns as well as an offset.  (This allows use of indexes.)
      Added "ascending" flag to allow reasonably-efficient reverse
      scans as well.  Removed get_slice_by_range as redundant.
    - get_key_range operates on one CF at a time
    - changed `block` boolean on insert methods to ConsistencyLevel enum,
      with options of NONE, ONE, QUORUM, and ALL.
    - added similar consistency_level parameter to read methods
    - column-name-set slice with no names given now returns zero columns
      instead of all of them.  ("all" can run your server out of memory.
      use a range-based slice with a high max column count instead.)
 * Removed the web interface. Node information can now be obtained by
   using the newly introduced nodeprobe utility.
 * More JMX stats
 * Remove magic values from internals (e.g. special key to indicate
   when to flush memtables)
 * Rename configuration "table" to "keyspace"
 * Moved to crash-only design; no more shutdown (just kill the process)
 * Lots of bug fixes

Full list of issues resolved in 0.4 is at https://issues.apache.org/jira/secure/IssueNavigator.jspa?reset=true&&pid=12310865&fixfor=12313862&resolution=1&sorter/field=issuekey&sorter/order=DESC


0.3.0 RC3
 * Fix potential deadlock under load in TCPConnection.
   (CASSANDRA-220)


0.3.0 RC2
 * Fix possible data loss when server is stopped after replaying
   log but before new inserts force memtable flush.
   (CASSANDRA-204)
 * Added BUGS file


0.3.0 RC1
 * Range queries on keys, including user-defined key collation
 * Remove support
 * Workarounds for a weird bug in JDK select/register that seems
   particularly common on VM environments. Cassandra should deploy
   fine on EC2 now
 * Much improved infrastructure: the beginnings of a decent test suite
   ("ant test" for unit tests; "nosetests" for system tests), code
   coverage reporting, etc.
 * Expanded node status reporting via JMX
 * Improved error reporting/logging on both server and client
 * Reduced memory footprint in default configuration
 * Combined blocking and non-blocking versions of insert APIs
 * Added FlushPeriodInMinutes configuration parameter to force
   flushing of infrequently-updated ColumnFamilies<|MERGE_RESOLUTION|>--- conflicted
+++ resolved
@@ -99,11 +99,7 @@
  * Duplicate the buffer before passing it to analyser in SASI operation (CASSANDRA-13512)
  * Properly evict pstmts from prepared statements cache (CASSANDRA-13641)
 Merged from 3.0:
-<<<<<<< HEAD
-=======
-3.0.15
  * Purge tombstones created by expired cells (CASSANDRA-13643)
->>>>>>> 6d0e95af
  * Make concat work with iterators that have different subsets of columns (CASSANDRA-13482)
  * Set test.runners based on cores and memory size (CASSANDRA-13078)
  * Allow different NUMACTL_ARGS to be passed in (CASSANDRA-13557)
