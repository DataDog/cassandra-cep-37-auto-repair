--- conflicted
+++ resolved
@@ -1,16 +1,11 @@
-<<<<<<< HEAD
 3.0.7
  * Use CFS.initialDirectories when clearing snapshots (CASSANDRA-11705)
  * Allow compaction strategies to disable early open (CASSANDRA-11754)
  * Refactor Materialized View code (CASSANDRA-11475)
  * Update Java Driver (CASSANDRA-11615)
 Merged from 2.2:
+ * Possible memory leak in NIODataInputStream (CASSANDRA-11867)
  * Add message dropped tasks to nodetool netstats (CASSANDRA-11855)
-=======
-2.2.7
- * Possible memory leak in NIODataInputStream (CASSANDRA-11867)
- * Fix commit log replay after out-of-order flush completion (CASSANDRA-9669)
->>>>>>> ffd10a9b
  * Add seconds to cqlsh tracing session duration (CASSANDRA-11753)
  * Prohibit Reversed Counter type as part of the PK (CASSANDRA-9395)
 Merged from 2.1:
