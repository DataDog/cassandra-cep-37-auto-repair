--- conflicted
+++ resolved
@@ -1,4 +1,3 @@
-<<<<<<< HEAD
 2.1.1
  * Add listen_interface and rpc_interface options (CASSANDRA-7417)
  * Fail to start if commit log replay detects a problem (CASSANDRA-7125)
@@ -10,6 +9,8 @@
  * Fix native protocol drop user type notification (CASSANDRA-7571)
  * Give read access to system.schema_usertypes to all authenticated users
    (CASSANDRA-7578)
+Merged from 2.0:
+ * Fix ReversedType(DateType) mapping to native protocol (CASSANDRA-7576)
 
 
 2.1.0-rc4
@@ -25,10 +26,6 @@
  * Fix cqlsh authentication with v3 native protocol (CASSANDRA-7564)
  * Fix NPE when unknown prepared statement ID is used (CASSANDRA-7454)
 Merged from 2.0:
-=======
-2.0.10
- * Fix ReversedType(DateType) mapping to native protocol (CASSANDRA-7576)
->>>>>>> ff211a4c
  * (Windows) force range-based repair to non-sequential mode (CASSANDRA-7541)
  * Fix range merging when DES scores are zero (CASSANDRA-7535)
  * Warn when SSL certificates have expired (CASSANDRA-7528)
