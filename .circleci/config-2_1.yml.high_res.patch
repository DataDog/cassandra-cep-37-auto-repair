--- conflicted
+++ resolved
@@ -1,12 +1,6 @@
-<<<<<<< HEAD
---- config-2_1.yml	2022-10-25 11:32:05.718970156 +0100
-+++ config-2_1.yml.HIGHRES	2022-10-25 11:32:31.360769127 +0100
-@@ -149,14 +149,14 @@
-=======
---- config-2_1.yml	2022-11-15 12:30:50.000000000 -0500
-+++ config-2_1.yml.HIGHRES	2022-11-15 12:35:46.000000000 -0500
-@@ -157,14 +157,14 @@
->>>>>>> 444da423
+--- config-2_1.yml	2022-11-15 12:54:54.000000000 -0500
++++ config-2_1.yml.HIGHRES	2022-11-15 12:56:26.000000000 -0500
+@@ -158,14 +158,14 @@
  j8_par_executor: &j8_par_executor
    executor:
      name: java8-executor
@@ -25,11 +19,7 @@
  
  j8_small_executor: &j8_small_executor
    executor:
-<<<<<<< HEAD
-@@ -167,68 +167,74 @@
-=======
-@@ -175,74 +175,80 @@
->>>>>>> 444da423
+@@ -176,26 +176,26 @@
  j8_medium_par_executor: &j8_medium_par_executor
    executor:
      name: java8-executor
@@ -63,17 +53,11 @@
  
  j11_small_executor: &j11_small_executor
    executor:
-     name: java11-executor
--    #exec_resource_class: medium
-+    exec_resource_class: medium
-   parallelism: 1
- 
- j11_medium_par_executor: &j11_medium_par_executor
+@@ -207,43 +207,49 @@
    executor:
      name: java11-executor
--    #exec_resource_class: xlarge
+     #exec_resource_class: xlarge
 -  parallelism: 1
-+    exec_resource_class: xlarge
 +  parallelism: 2
  
  j11_seq_executor: &j11_seq_executor
@@ -127,7 +111,7 @@
  
  j8_separate_jobs: &j8_separate_jobs
    jobs:
-@@ -2070,7 +2076,7 @@
+@@ -2155,7 +2161,7 @@
            python_version: '3.8'
  
    j8_dtests_large_vnode:
@@ -136,7 +120,7 @@
      steps:
        - attach_workspace:
            at: /home/cassandra
-@@ -2084,7 +2090,7 @@
+@@ -2169,7 +2175,7 @@
            pytest_extra_args: '--use-vnodes --num-tokens=16 --only-resource-intensive-tests --force-resource-intensive-tests'
  
    j8_dtests_large:
@@ -145,7 +129,7 @@
      steps:
        - attach_workspace:
            at: /home/cassandra
-@@ -2098,7 +2104,7 @@
+@@ -2183,7 +2189,7 @@
            pytest_extra_args: '--only-resource-intensive-tests --force-resource-intensive-tests'
  
    j11_dtests_large_vnode:
@@ -154,7 +138,7 @@
      steps:
        - attach_workspace:
            at: /home/cassandra
-@@ -2112,7 +2118,7 @@
+@@ -2197,7 +2203,7 @@
            pytest_extra_args: '--use-vnodes --num-tokens=16 --only-resource-intensive-tests --force-resource-intensive-tests'
  
    j11_dtests_large:
