#
# Licensed to the Apache Software Foundation (ASF) under one
# or more contributor license agreements.  See the NOTICE file
# distributed with this work for additional information
# regarding copyright ownership.  The ASF licenses this file
# to you under the Apache License, Version 2.0 (the
# "License"); you may not use this file except in compliance
# with the License.  You may obtain a copy of the License at
#
#     http://www.apache.org/licenses/LICENSE-2.0
#
# Unless required by applicable law or agreed to in writing, software
# distributed under the License is distributed on an "AS IS" BASIS,
# WITHOUT WARRANTIES OR CONDITIONS OF ANY KIND, either express or implied.
# See the License for the specific language governing permissions and
# limitations under the License.
#

version: 2.1

default_env_vars: &default_env_vars

    # The values of some of these environment variables are meant to be frequently changed by developers.
    # The generate.sh script contains a list of accepted environment variables that should contain some of
    # these variables. Also, some variables are mentioned in the documentation, at least in
    # .circleci/readme.md and in doc/source/development/testing.rst.
    # If you modify these variables, or if you add new variables whose values are meant to be changed frequently,
    # please remember to modify the generate.sh script and the documentation accordingly.

    ANT_HOME: /usr/share/ant
    JAVA11_HOME: /usr/lib/jvm/java-11-openjdk-amd64
    JAVA8_HOME: /usr/lib/jvm/java-8-openjdk-amd64
    LANG: en_US.UTF-8
    KEEP_TEST_DIR: true
    DEFAULT_DIR: /home/cassandra/cassandra-dtest
    PYTHONIOENCODING: utf-8
    PYTHONUNBUFFERED: true
    CASS_DRIVER_NO_EXTENSIONS: true
    CASS_DRIVER_NO_CYTHON: true
    #Skip all syncing to disk to avoid performance issues in flaky CI environments
    CASSANDRA_SKIP_SYNC: true
    DTEST_REPO: git://github.com/apache/cassandra-dtest.git
    DTEST_BRANCH: trunk
    CCM_MAX_HEAP_SIZE: 1024M
    CCM_HEAP_NEWSIZE: 256M

    # The Ant test target to run, for example:
    # REPEATED_UTEST_TARGET: testsome
    # REPEATED_UTEST_TARGET: test-jvm-dtest-some
    # REPEATED_UTEST_TARGET: test-cdc
    # REPEATED_UTEST_TARGET: test-compression
    # REPEATED_UTEST_TARGET: test-system-keyspace-directory
    REPEATED_UTEST_TARGET: testsome
    # The name of JUnit class to be run multiple times, for example:
    # REPEATED_UTEST_CLASS: org.apache.cassandra.cql3.ViewTest
    # REPEATED_UTEST_CLASS: org.apache.cassandra.distributed.test.PagingTest
    REPEATED_UTEST_CLASS:
    # The optional specific methods within REPEATED_UTEST_CLASS to be run, for example:
    # REPEATED_UTEST_METHODS: testCompoundPartitionKey
    # REPEATED_UTEST_METHODS: testCompoundPartitionKey,testStaticTable
    # Please note that some Ant targets will ignore the -Dtest.methods argument produced by this.
    REPEATED_UTEST_METHODS:
    # The number of times that the repeated JUnit test should be run
    REPEATED_UTEST_COUNT: 100
    # Whether the test iteration should stop on the first failure
    REPEATED_UTEST_STOP_ON_FAILURE: false

    # A Python dtest to be run multiple times, for example:
    # REPEATED_DTEST_NAME: cqlsh_tests/test_cqlsh.py
    # REPEATED_DTEST_NAME: cqlsh_tests/test_cqlsh.py::TestCqlshSmoke
    # REPEATED_DTEST_NAME: cqlsh_tests/test_cqlsh.py::TestCqlshSmoke::test_create_index
    REPEATED_DTEST_NAME:
    # Whether the repeated Python dtest should use vnodes
    REPEATED_DTEST_VNODES: false
    # The number of times that the repeated Python dtest should be run
    REPEATED_DTEST_COUNT: 100
    # Whether the test iteration should stop on the first failure
    REPEATED_DTEST_STOP_ON_FAILURE: false

    # A Python upgrade dtest to be run multiple times, for example:
    # REPEATED_UPGRADE_DTEST_NAME: upgrade_tests/cql_tests.py
    # REPEATED_UPGRADE_DTEST_NAME: upgrade_tests/cql_tests.py::TestCQLNodes2RF1_Upgrade_current_4_0_x_To_indev_4_0_x
    REPEATED_UPGRADE_DTEST_NAME:
    # The number of times that the repeated Python upgrade dtest should be run
    REPEATED_UPGRADE_DTEST_COUNT: 100
    # Whether the test iteration should stop on the first failure
    REPEATED_UPGRADE_DTEST_STOP_ON_FAILURE: false

    # The name of JVM upgrade dtest class to be run multiple times, for example:
    # REPEATED_JVM_UPGRADE_DTEST_CLASS: org.apache.cassandra.distributed.upgrade.MixedModeAvailabilityV30Test
    REPEATED_JVM_UPGRADE_DTEST_CLASS:
    # The optional specific methods within REPEATED_JVM_UPGRADE_DTEST_CLASS to be run, for example:
    # REPEATED_JVM_UPGRADE_DTEST_METHODS: testAvailabilityV30ToV3X
    # REPEATED_JVM_UPGRADE_DTEST_METHODS: testAvailabilityV30ToV3X,testAvailabilityV30ToV4
    REPEATED_JVM_UPGRADE_DTEST_METHODS:
    # The number of times that the repeated JVM upgrade dtest should be run
    REPEATED_JVM_UPGRADE_DTEST_COUNT: 100
    # Whether the JVM upgrade dtest iteration should stop on the first failure
    REPEATED_JVM_UPGRADE_DTEST_STOP_ON_FAILURE: false

j8_par_executor: &j8_par_executor
  executor:
    name: java8-executor
    #exec_resource_class: xlarge
  parallelism: 4

j8_small_par_executor: &j8_small_par_executor
  executor:
    name: java8-executor
    #exec_resource_class: xlarge
  parallelism: 1

j8_small_executor: &j8_small_executor
  executor:
    name: java8-executor
    exec_resource_class: medium
  parallelism: 1

j8_medium_par_executor: &j8_medium_par_executor
  executor:
    name: java8-executor
    #exec_resource_class: xlarge
  parallelism: 1

j8_seq_executor: &j8_seq_executor
  executor:
    name: java8-executor
    #exec_resource_class: xlarge
  parallelism: 1 # sequential, single container tests: no parallelism benefits

<<<<<<< HEAD
j11_par_executor: &j11_par_executor
  executor:
    name: java11-executor
    #exec_resource_class: xlarge
  parallelism: 4

j11_small_par_executor: &j11_small_par_executor
  executor:
    name: java11-executor
    #exec_resource_class: xlarge
  parallelism: 1

j11_small_executor: &j11_small_executor
  executor:
    name: java11-executor
    #exec_resource_class: medium
  parallelism: 1

j8_with_dtests_jobs: &j8_with_dtests_jobs
  jobs:
    - j8_build
    # Java 8 unit tests will be run automatically
    - j8_unit_tests:
        requires:
          - j8_build
    - j8_jvm_dtests:
        requires:
          - j8_build
    # Java 11 unit tests (on request, currently not working)
    - start_j11_unit_tests:
        type: approval
    - j11_unit_tests:
        requires:
          - start_j11_unit_tests
          - j8_build
    # specialized unit tests (all run on request using Java 8)
    - j8_cqlshlib_tests:
        requires:
          - j8_build
=======
with_dtests_jobs: &with_dtest_jobs
  jobs:
    - start_build:
        type: approval
    - build:
        requires:
          - start_build
    # Java 8 unit tests
    - start_j8_unit_tests:
        type: approval
    - j8_unit_tests:
        requires:
          - start_j8_unit_tests
          - build
    - start_j8_jvm_dtests:
        type: approval
    - j8_jvm_dtests:
        requires:
          - start_j8_jvm_dtests
          - build
    # specialized unit tests (all run using Java 8)
>>>>>>> 733c72b9
    - start_utests_long:
        type: approval
    - utests_long:
        requires:
          - start_utests_long
<<<<<<< HEAD
          - j8_build
=======
          - build
>>>>>>> 733c72b9
    - start_utests_compression:
        type: approval
    - utests_compression:
        requires:
          - start_utests_compression
<<<<<<< HEAD
          - j8_build
=======
          - build
>>>>>>> 733c72b9
    - start_utests_stress:
        type: approval
    - utests_stress:
        requires:
          - start_utests_stress
<<<<<<< HEAD
          - j8_build
    - start_utests_fqltool:
        type: approval
    - utests_fqltool:
        requires:
          - start_utests_fqltool
          - j8_build
    - start_utests_system_keyspace_directory:
        type: approval
    - utests_system_keyspace_directory:
        requires:
          - start_utests_system_keyspace_directory
          - j8_build
=======
          - build
>>>>>>> 733c72b9
    - start_j8_dtest_jars_build:
        type: approval
    - j8_dtest_jars_build:
        requires:
<<<<<<< HEAD
          - j8_build
=======
          - build
>>>>>>> 733c72b9
          - start_j8_dtest_jars_build
    - start_jvm_upgrade_dtest:
        type: approval
    - j8_jvm_upgrade_dtests:
        requires:
          - start_jvm_upgrade_dtest
          - j8_dtest_jars_build
<<<<<<< HEAD
    # Java 8 dtests (on request)
=======
    # Java 8 dtests
>>>>>>> 733c72b9
    - start_j8_dtests:
        type: approval
    - j8_dtests-with-vnodes:
        requires:
          - start_j8_dtests
<<<<<<< HEAD
          - j8_build
    - j8_dtests-no-vnodes:
        requires:
          - start_j8_dtests
          - j8_build
    # Java 11 dtests (on request)
    - start_j11_dtests:
        type: approval
    - j11_dtests-with-vnodes:
        requires:
        - start_j11_dtests
        - j8_build
    - j11_dtests-no-vnodes:
        requires:
        - start_j11_dtests
        - j8_build
=======
          - build
    - j8_dtests-no-vnodes:
        requires:
          - start_j8_dtests
          - build
>>>>>>> 733c72b9
    # Java 8 upgrade tests
    - start_upgrade_tests:
        type: approval
    - j8_upgradetests-no-vnodes:
        requires:
          - start_upgrade_tests
<<<<<<< HEAD
          - j8_build
    - start_j8_cqlsh_tests-with-vnodes:
        type: approval
    - j8_cqlsh-dtests-py2-with-vnodes:
        requires:
        - start_j8_cqlsh_tests-with-vnodes
        - j8_build
    - j8_cqlsh-dtests-py3-with-vnodes:
        requires:
        - start_j8_cqlsh_tests-with-vnodes
        - j8_build
    - j8_cqlsh-dtests-py38-with-vnodes:
        requires:
        - start_j8_cqlsh_tests-with-vnodes
        - j8_build
    - start_j8_cqlsh_tests-no-vnodes:
        type: approval
    - j8_cqlsh-dtests-py2-no-vnodes:
        requires:
        - start_j8_cqlsh_tests-no-vnodes
        - j8_build
    - j8_cqlsh-dtests-py3-no-vnodes:
        requires:
        - start_j8_cqlsh_tests-no-vnodes
        - j8_build
    - j8_cqlsh-dtests-py38-no-vnodes:
        requires:
          - start_j8_cqlsh_tests-no-vnodes
          - j8_build
    - start_j11_cqlsh_tests-with-vnodes:
        type: approval
    - j11_cqlsh-dtests-py2-with-vnodes:
        requires:
        - start_j11_cqlsh_tests-with-vnodes
        - j8_build
    - j11_cqlsh-dtests-py3-with-vnodes:
        requires:
        - start_j11_cqlsh_tests-with-vnodes
        - j8_build
    - j11_cqlsh-dtests-py38-with-vnodes:
        requires:
          - start_j11_cqlsh_tests-with-vnodes
          - j8_build
    - start_j11_cqlsh_tests-no-vnodes:
        type: approval
    - j11_cqlsh-dtests-py2-no-vnodes:
        requires:
        - start_j11_cqlsh_tests-no-vnodes
        - j8_build
    - j11_cqlsh-dtests-py3-no-vnodes:
        requires:
        - start_j11_cqlsh_tests-no-vnodes
        - j8_build
    - j11_cqlsh-dtests-py38-no-vnodes:
        requires:
          - start_j11_cqlsh_tests-no-vnodes
          - j8_build
    # Java 8 repeated utest (on request)
=======
          - build
    # Java 8 repeated utest
>>>>>>> 733c72b9
    - start_j8_repeated_utest:
        type: approval
    - j8_repeated_utest:
        requires:
          - start_j8_repeated_utest
<<<<<<< HEAD
          - j8_build
    # Java 11 repeated utest (on request)
    - start_j11_repeated_utest:
        type: approval
    - j11_repeated_utest:
        requires:
          - start_j11_repeated_utest
          - j8_build
    # Java 8 repeated dtest (on request)
=======
          - build
    # Java 8 repeated dtest
>>>>>>> 733c72b9
    - start_j8_repeated_dtest:
        type: approval
    - j8_repeated_dtest:
        requires:
          - start_j8_repeated_dtest
<<<<<<< HEAD
          - j8_build
    # Java 11 repeated dtest (on request)
    - start_j11_repeated_dtest:
        type: approval
    - j11_repeated_dtest:
        requires:
          - start_j11_repeated_dtest
          - j8_build
    # Repeated Python upgrade dtest (on request)
=======
          - build
    # Repeated Python upgrade dtest
>>>>>>> 733c72b9
    - start_repeated_upgrade_dtest:
        type: approval
    - repeated_upgrade_dtest:
        requires:
<<<<<<< HEAD
            - start_repeated_upgrade_dtest
            - j8_build
    # Repeated JVM upgrade dtest (on request)
=======
          - start_repeated_upgrade_dtest
          - build
    # Repeated JVM upgrade dtest
>>>>>>> 733c72b9
    - start_repeated_jvm_upgrade_dtest:
        type: approval
    - repeated_jvm_upgrade_dtest:
        requires:
          - start_repeated_jvm_upgrade_dtest
          - j8_dtest_jars_build

<<<<<<< HEAD
j11_with_dtests_jobs: &j11_with_dtests_jobs
  jobs:
    - j11_build
    # Java 11 unit tests
    - j11_unit_tests:
        requires:
          - j11_build
    - j11_jvm_dtests:
        requires:
          - j11_build
    - j11_cqlshlib_tests:
        requires:
          - j11_build
    # Java 11 dtests (on request)
    - start_j11_dtests:
        type: approval
    - j11_dtests-with-vnodes:
        requires:
          - start_j11_dtests
          - j11_build
    - j11_dtests-no-vnodes:
        requires:
          - start_j11_dtests
          - j11_build
    - start_j11_cqlsh_tests-with-vnodes:
        type: approval
    - j11_cqlsh-dtests-py2-with-vnodes:
        requires:
        - start_j11_cqlsh_tests-with-vnodes
        - j11_build
    - j11_cqlsh-dtests-py3-with-vnodes:
        requires:
        - start_j11_cqlsh_tests-with-vnodes
        - j11_build
    - j11_cqlsh-dtests-py38-with-vnodes:
        requires:
          - start_j11_cqlsh_tests-with-vnodes
          - j11_build
    - start_j11_cqlsh_tests-no-vnodes:
        type: approval
    - j11_cqlsh-dtests-py2-no-vnodes:
        requires:
        - start_j11_cqlsh_tests-no-vnodes
        - j11_build
    - j11_cqlsh-dtests-py3-no-vnodes:
        requires:
        - start_j11_cqlsh_tests-no-vnodes
        - j11_build
    - j11_cqlsh-dtests-py38-no-vnodes:
        requires:
          - start_j11_cqlsh_tests-no-vnodes
          - j11_build
    # Java 11 repeated utest (on request)
    - start_j11_repeated_utest:
        type: approval
    - j11_repeated_utest:
        requires:
          - start_j11_repeated_utest
          - j11_build
    # Java 11 repeated dtest (on request)
    - start_j11_repeated_dtest:
        type: approval
    - j11_repeated_dtest:
        requires:
          - start_j11_repeated_dtest
          - j11_build

j8_with_dtest_jobs_only: &j8_with_dtest_jobs_only
  jobs:
    - j8_build
    - j8_dtests-with-vnodes:
        requires:
          - j8_build
    - j8_dtests-no-vnodes:
        requires:
          - j8_build

j11_with_dtest_jobs_only: &j11_with_dtest_jobs_only
  jobs:
    - build
    - j11-with-vnodes:
        requires:
          - j11_build
    - j11_dtests-no-vnodes:
        requires:
          - j11_build

workflows:
    version: 2
    java8_build_and_run_tests: *j8_with_dtests_jobs
#    java8_build_and_run_tests: *j8_with_dtest_jobs_only
    java11_build_and_run_tests: *j11_with_dtests_jobs
#    java11_build_and_run_tests: *j11_with_dtest_jobs_only
=======
pre-commit_jobs: &pre-commit_jobs
  jobs:
    - start_pre-commit_tests:
        type: approval
    - build:
        requires:
          - start_pre-commit_tests
    # Java 8 unit tests
    - j8_unit_tests:
        requires:
          - build
    - j8_jvm_dtests:
        requires:
          - build
    # specialized unit tests (all run on request using Java 8)
    - start_utests_long:
        type: approval
    - utests_long:
        requires:
          - start_utests_long
          - build
    - start_utests_compression:
        type: approval
    - utests_compression:
        requires:
          - start_utests_compression
          - build
    - start_utests_stress:
        type: approval
    - utests_stress:
        requires:
          - start_utests_stress
          - build
    - start_j8_dtest_jars_build:
        type: approval
    - j8_dtest_jars_build:
        requires:
          - build
          - start_j8_dtest_jars_build
    - start_jvm_upgrade_dtest:
        type: approval
    - j8_jvm_upgrade_dtests:
        requires:
          - start_jvm_upgrade_dtest
          - j8_dtest_jars_build
    # Java 8 dtests
    - j8_dtests-with-vnodes:
        requires:
          - build
    - j8_dtests-no-vnodes:
        requires:
          - build
    # Java 8 upgrade tests (on request)
    - start_upgrade_tests:
        type: approval
    - j8_upgradetests-no-vnodes:
        requires:
          - start_upgrade_tests
          - build
    # Java 8 repeated utest (on request)
    - start_j8_repeated_utest:
        type: approval
    - j8_repeated_utest:
        requires:
          - start_j8_repeated_utest
          - build
    # Java 8 repeated dtest (on request)
    - start_j8_repeated_dtest:
        type: approval
    - j8_repeated_dtest:
        requires:
          - start_j8_repeated_dtest
          - build
    # Repeated Python upgrade dtest (on request)
    - start_repeated_upgrade_dtest:
        type: approval
    - repeated_upgrade_dtest:
        requires:
          - start_repeated_upgrade_dtest
          - build
    # Repeated JVM upgrade dtest (on request)
    - start_repeated_jvm_upgrade_dtest:
        type: approval
    - repeated_jvm_upgrade_dtest:
        requires:
          - start_repeated_jvm_upgrade_dtest
          - j8_dtest_jars_build

workflows:
    version: 2
    separate_tests: *with_dtest_jobs
    pre-commit_tests: *pre-commit_jobs
>>>>>>> 733c72b9

executors:
  java8-executor:
    parameters:
      exec_resource_class:
        type: string
        default: medium
    docker:
      - image: apache/cassandra-testing-ubuntu2004-java11-w-dependencies:20210304
    resource_class: << parameters.exec_resource_class >>
    working_directory: ~/
    shell: /bin/bash -eo pipefail -l
    environment:
      <<: *default_env_vars
      JAVA_HOME: /usr/lib/jvm/java-8-openjdk-amd64
      JDK_HOME: /usr/lib/jvm/java-8-openjdk-amd64

  java11-executor:
    parameters:
      exec_resource_class:
        type: string
        default: medium
    docker:
    - image: apache/cassandra-testing-ubuntu2004-java11:20210304
    resource_class: << parameters.exec_resource_class >>
    working_directory: ~/
    shell: /bin/bash -eo pipefail -l
    environment:
      <<: *default_env_vars
      JAVA_HOME: /usr/lib/jvm/java-11-openjdk-amd64
      JDK_HOME: /usr/lib/jvm/java-11-openjdk-amd64
      CASSANDRA_USE_JDK11: true

build_common: &build_common
  parallelism: 1 # This job doesn't benefit from parallelism
  steps:
    - log_environment
    - clone_cassandra
    - build_cassandra
    - run_eclipse_warnings
    - persist_to_workspace:
        root: /home/cassandra
        paths:
          - cassandra
          - .m2

jobs:
  j8_build:
    executor: java8-executor
    <<: *build_common

  j11_build:
    executor: java11-executor
    <<: *build_common

  j8_dtest_jars_build:
    executor: java8-executor
    parallelism: 1
    steps:
      - attach_workspace:
          at: /home/cassandra
      - build_cassandra_dtest_jars
      - persist_to_workspace:
          root: /home/cassandra
          paths:
            - dtest_jars

  j8_unit_tests:
    <<: *j8_par_executor
    steps:
      - attach_workspace:
          at: /home/cassandra
      - create_junit_containers
      - log_environment
      - run_parallel_junit_tests

  j8_jvm_dtests:
    <<: *j8_small_par_executor
    steps:
      - attach_workspace:
          at: /home/cassandra
      - create_junit_containers:
          classlistprefix: distributed
          extra_filters: "| grep -v upgrade"
      - log_environment
      - run_parallel_junit_tests:
          classlistprefix: distributed
          target: "testclasslist"

  j11_jvm_dtests:
    <<: *j11_small_par_executor
    steps:
      - attach_workspace:
          at: /home/cassandra
      - create_junit_containers:
          classlistprefix: distributed
          extra_filters: "| grep -v upgrade"
      - log_environment
      - run_parallel_junit_tests:
          classlistprefix: distributed
          target: "testclasslist"

  j8_jvm_upgrade_dtests:
    <<: *j8_medium_par_executor
    steps:
      - attach_workspace:
          at: /home/cassandra
      - create_junit_containers:
          classlistprefix: distributed
          extra_filters: "| grep upgrade"
      - log_environment
      - run_parallel_junit_tests:
          classlistprefix: distributed
          target: "testclasslist"

  j11_unit_tests:
    <<: *j11_par_executor
    steps:
      - attach_workspace:
          at: /home/cassandra
      - create_junit_containers
      - log_environment
      - run_parallel_junit_tests

  j8_cqlshlib_tests:
    <<: *j8_small_executor
    steps:
      - attach_workspace:
          at: /home/cassandra
      - run_cqlshlib_tests

  j11_cqlshlib_tests:
    <<: *j11_small_executor
    steps:
      - attach_workspace:
          at: /home/cassandra
      - run_cqlshlib_tests

  utests_long:
    <<: *j8_seq_executor
    steps:
      - attach_workspace:
          at: /home/cassandra
      - run_junit_tests:
          target: long-test

  utests_compression:
    <<: *j8_par_executor
    steps:
      - attach_workspace:
          at: /home/cassandra
      - create_junit_containers
      - log_environment
      - run_parallel_junit_tests:
          target: testclasslist-compression

  utests_stress:
    <<: *j8_seq_executor
    steps:
      - attach_workspace:
          at: /home/cassandra
      - run_junit_tests:
          target: stress-test

  utests_fqltool:
    <<: *j8_seq_executor
    steps:
      - attach_workspace:
          at: /home/cassandra
      - run_junit_tests:
          target: fqltool-test

  utests_system_keyspace_directory:
    <<: *j8_par_executor
    steps:
      - attach_workspace:
          at: /home/cassandra
      - create_junit_containers
      - log_environment
      - run_parallel_junit_tests:
          target: testclasslist-system-keyspace-directory

  j8_dtests-with-vnodes:
    <<: *j8_par_executor
    steps:
      - attach_workspace:
          at: /home/cassandra
      - clone_dtest
      - create_venv
      - create_dtest_containers:
          file_tag: j8_with_vnodes
          run_dtests_extra_args: "--use-vnodes --skip-resource-intensive-tests --pytest-options '-k not cql'"
      - run_dtests:
          file_tag: j8_with_vnodes
          pytest_extra_args: '--use-vnodes --num-tokens=16 --skip-resource-intensive-tests'

  j11_dtests-with-vnodes:
    <<: *j11_par_executor
    steps:
    - attach_workspace:
        at: /home/cassandra
    - log_environment
    - clone_dtest
    - create_venv
    - create_dtest_containers:
        file_tag: j11_with_vnodes
        run_dtests_extra_args: "--use-vnodes --skip-resource-intensive-tests --pytest-options '-k not cql'"
    - run_dtests:
        file_tag: j11_with_vnodes
        pytest_extra_args: '--use-vnodes --num-tokens=16 --skip-resource-intensive-tests'

  j8_dtests-no-vnodes:
    <<: *j8_par_executor
    steps:
      - attach_workspace:
          at: /home/cassandra
      - clone_dtest
      - create_venv
      - create_dtest_containers:
          file_tag: j8_without_vnodes
          run_dtests_extra_args: "--skip-resource-intensive-tests --pytest-options '-k not cql'"
      - run_dtests:
          file_tag: j8_without_vnodes
          pytest_extra_args: '--skip-resource-intensive-tests'

  j11_dtests-no-vnodes:
    <<: *j11_par_executor
    steps:
    - attach_workspace:
        at: /home/cassandra
    - log_environment
    - clone_dtest
    - create_venv
    - create_dtest_containers:
        file_tag: j11_without_vnodes
        run_dtests_extra_args: "--skip-resource-intensive-tests --pytest-options '-k not cql'"
    - run_dtests:
        file_tag: j11_without_vnodes
        pytest_extra_args: '--skip-resource-intensive-tests'

  j8_upgradetests-no-vnodes:
    <<: *j8_par_executor
    steps:
      - attach_workspace:
          at: /home/cassandra
      - clone_dtest
      - create_venv
      - create_dtest_containers:
          file_tag: j8_upgradetests_without_vnodes
          run_dtests_extra_args: '--execute-upgrade-tests-only --upgrade-target-version-only --upgrade-version-selection all'
      - run_dtests:
          file_tag: j8_upgradetests_without_vnodes
          pytest_extra_args: '--execute-upgrade-tests-only --upgrade-target-version-only --upgrade-version-selection all'

  j8_cqlsh-dtests-py2-with-vnodes:
    <<: *j8_par_executor
    steps:
      - attach_workspace:
          at: /home/cassandra
      - clone_dtest
      - create_venv
      - create_dtest_containers:
          file_tag: j8_with_vnodes
          run_dtests_extra_args: "--use-vnodes --skip-resource-intensive-tests --pytest-options '-k cql'"
      - run_dtests:
          file_tag: j8_with_vnodes
          pytest_extra_args: '--use-vnodes --num-tokens=16 --skip-resource-intensive-tests'
          extra_env_args: 'CQLSH_PYTHON=/usr/bin/python2.7'

  j8_cqlsh-dtests-py3-with-vnodes:
    <<: *j8_par_executor
    steps:
      - attach_workspace:
          at: /home/cassandra
      - clone_dtest
      - create_venv
      - create_dtest_containers:
          file_tag: j8_with_vnodes
          run_dtests_extra_args: "--use-vnodes --skip-resource-intensive-tests --pytest-options '-k cql'"
      - run_dtests:
          file_tag: j8_with_vnodes
          pytest_extra_args: '--use-vnodes --num-tokens=16 --skip-resource-intensive-tests'
          extra_env_args: 'CQLSH_PYTHON=/usr/bin/python3.6'

  j8_cqlsh-dtests-py38-with-vnodes:
    <<: *j8_par_executor
    steps:
      - attach_workspace:
          at: /home/cassandra
      - clone_dtest
      - create_venv:
          python_version: '3.8'
      - create_dtest_containers:
          file_tag: j8_with_vnodes
          run_dtests_extra_args: "--use-vnodes --skip-resource-intensive-tests --pytest-options '-k cql'"
          python_version: '3.8'
      - run_dtests:
          file_tag: j8_with_vnodes
          pytest_extra_args: '--use-vnodes --num-tokens=16 --skip-resource-intensive-tests'
          extra_env_args: 'CQLSH_PYTHON=/usr/bin/python3.8'
          python_version: '3.8'

  j8_cqlsh-dtests-py2-no-vnodes:
    <<: *j8_par_executor
    steps:
      - attach_workspace:
          at: /home/cassandra
      - clone_dtest
      - create_venv
      - create_dtest_containers:
          file_tag: j8_without_vnodes
          run_dtests_extra_args: "--skip-resource-intensive-tests --pytest-options '-k cql'"
      - run_dtests:
          file_tag: j8_without_vnodes
          pytest_extra_args: '--skip-resource-intensive-tests'
          extra_env_args: 'CQLSH_PYTHON=/usr/bin/python2.7'

  j8_cqlsh-dtests-py3-no-vnodes:
    <<: *j8_par_executor
    steps:
      - attach_workspace:
          at: /home/cassandra
      - clone_dtest
      - create_venv
      - create_dtest_containers:
          file_tag: j8_without_vnodes
          run_dtests_extra_args: "--skip-resource-intensive-tests --pytest-options '-k cql'"
      - run_dtests:
          file_tag: j8_without_vnodes
          pytest_extra_args: '--skip-resource-intensive-tests'
          extra_env_args: 'CQLSH_PYTHON=/usr/bin/python3.6'

  j8_cqlsh-dtests-py38-no-vnodes:
    <<: *j8_par_executor
    steps:
      - attach_workspace:
          at: /home/cassandra
      - clone_dtest
      - create_venv:
          python_version: '3.8'
      - create_dtest_containers:
          file_tag: j8_without_vnodes
          run_dtests_extra_args: "--skip-resource-intensive-tests --pytest-options '-k cql'"
          python_version: '3.8'
      - run_dtests:
          file_tag: j8_without_vnodes
          pytest_extra_args: '--skip-resource-intensive-tests'
          extra_env_args: 'CQLSH_PYTHON=/usr/bin/python3.8'
          python_version: '3.8'

  j11_cqlsh-dtests-py2-with-vnodes:
    <<: *j11_par_executor
    steps:
      - attach_workspace:
          at: /home/cassandra
      - clone_dtest
      - create_venv
      - create_dtest_containers:
          file_tag: j11_with_vnodes
          run_dtests_extra_args: "--use-vnodes --skip-resource-intensive-tests --pytest-options '-k cql'"
      - run_dtests:
          file_tag: j11_with_vnodes
          pytest_extra_args: '--use-vnodes --num-tokens=16 --skip-resource-intensive-tests'
          extra_env_args: 'CQLSH_PYTHON=/usr/bin/python2.7'

  j11_cqlsh-dtests-py3-with-vnodes:
    <<: *j11_par_executor
    steps:
      - attach_workspace:
          at: /home/cassandra
      - clone_dtest
      - create_venv
      - create_dtest_containers:
          file_tag: j11_with_vnodes
          run_dtests_extra_args: "--use-vnodes --skip-resource-intensive-tests --pytest-options '-k cql'"
      - run_dtests:
          file_tag: j11_with_vnodes
          pytest_extra_args: '--use-vnodes --num-tokens=16 --skip-resource-intensive-tests'
          extra_env_args: 'CQLSH_PYTHON=/usr/bin/python3.6'

  j11_cqlsh-dtests-py38-with-vnodes:
    <<: *j11_par_executor
    steps:
      - attach_workspace:
          at: /home/cassandra
      - clone_dtest
      - create_venv:
          python_version: '3.8'
      - create_dtest_containers:
          file_tag: j11_with_vnodes
          run_dtests_extra_args: "--use-vnodes --skip-resource-intensive-tests --pytest-options '-k cql'"
          python_version: '3.8'
      - run_dtests:
          file_tag: j11_with_vnodes
          pytest_extra_args: '--use-vnodes --num-tokens=16 --skip-resource-intensive-tests'
          extra_env_args: 'CQLSH_PYTHON=/usr/bin/python3.8'
          python_version: '3.8'

  j11_cqlsh-dtests-py2-no-vnodes:
    <<: *j11_par_executor
    steps:
      - attach_workspace:
          at: /home/cassandra
      - clone_dtest
      - create_venv
      - create_dtest_containers:
          file_tag: j11_without_vnodes
          run_dtests_extra_args: "--skip-resource-intensive-tests --pytest-options '-k cql'"
      - run_dtests:
          file_tag: j11_without_vnodes
          pytest_extra_args: '--skip-resource-intensive-tests'
          extra_env_args: 'CQLSH_PYTHON=/usr/bin/python2.7'

  j11_cqlsh-dtests-py3-no-vnodes:
    <<: *j11_par_executor
    steps:
      - attach_workspace:
          at: /home/cassandra
      - clone_dtest
      - create_venv
      - create_dtest_containers:
          file_tag: j11_without_vnodes
          run_dtests_extra_args: "--skip-resource-intensive-tests --pytest-options '-k cql'"
      - run_dtests:
          file_tag: j11_without_vnodes
          pytest_extra_args: '--skip-resource-intensive-tests'
          extra_env_args: 'CQLSH_PYTHON=/usr/bin/python3.6'

  j11_cqlsh-dtests-py38-no-vnodes:
    <<: *j11_par_executor
    steps:
      - attach_workspace:
          at: /home/cassandra
      - clone_dtest
      - create_venv:
          python_version: '3.8'
      - create_dtest_containers:
          file_tag: j11_without_vnodes
          run_dtests_extra_args: "--skip-resource-intensive-tests --pytest-options '-k cql'"
          python_version: '3.8'
      - run_dtests:
          file_tag: j11_without_vnodes
          pytest_extra_args: '--skip-resource-intensive-tests'
          extra_env_args: 'CQLSH_PYTHON=/usr/bin/python3.8'
          python_version: '3.8'

  j8_repeated_utest:
    <<: *j8_par_executor
    steps:
      - attach_workspace:
          at: /home/cassandra
      - log_environment
      - run_repeated_utest:
          target: ${REPEATED_UTEST_TARGET}
          class: ${REPEATED_UTEST_CLASS}
          methods: ${REPEATED_UTEST_METHODS}
          count: ${REPEATED_UTEST_COUNT}
          stop_on_failure: ${REPEATED_UTEST_STOP_ON_FAILURE}

  j11_repeated_utest:
    <<: *j11_par_executor
    steps:
      - attach_workspace:
          at: /home/cassandra
      - log_environment
      - run_repeated_utest:
          target: ${REPEATED_UTEST_TARGET}
          class: ${REPEATED_UTEST_CLASS}
          methods: ${REPEATED_UTEST_METHODS}
          count: ${REPEATED_UTEST_COUNT}
          stop_on_failure: ${REPEATED_UTEST_STOP_ON_FAILURE}

  j8_repeated_dtest:
    <<: *j8_par_executor
    steps:
      - attach_workspace:
          at: /home/cassandra
      - clone_dtest
      - create_venv
      - run_repeated_dtest:
          tests: ${REPEATED_DTEST_NAME}
          vnodes: ${REPEATED_DTEST_VNODES}
          upgrade: "false"
          count: ${REPEATED_DTEST_COUNT}
          stop_on_failure: ${REPEATED_DTEST_STOP_ON_FAILURE}

  j11_repeated_dtest:
    <<: *j11_par_executor
    steps:
      - attach_workspace:
          at: /home/cassandra
      - log_environment
      - clone_dtest
      - create_venv
      - run_repeated_dtest:
          tests: ${REPEATED_DTEST_NAME}
          vnodes: ${REPEATED_DTEST_VNODES}
          upgrade: "false"
          count: ${REPEATED_DTEST_COUNT}
          stop_on_failure: ${REPEATED_DTEST_STOP_ON_FAILURE}

  repeated_jvm_upgrade_dtest:
    <<: *j8_par_executor
    steps:
      - attach_workspace:
          at: /home/cassandra
      - log_environment
      - run_repeated_utest:
          target: test-jvm-dtest-some
          class: ${REPEATED_JVM_UPGRADE_DTEST_CLASS}
          methods: ${REPEATED_JVM_UPGRADE_DTEST_METHODS}
          count: ${REPEATED_JVM_UPGRADE_DTEST_COUNT}
          stop_on_failure: ${REPEATED_JVM_UPGRADE_DTEST_STOP_ON_FAILURE}

  repeated_upgrade_dtest:
    <<: *j8_par_executor
    steps:
      - attach_workspace:
          at: /home/cassandra
      - clone_dtest
      - create_venv
      - run_repeated_dtest:
          tests: ${REPEATED_UPGRADE_DTEST_NAME}
          vnodes: "false"
          upgrade: "true"
          stop_on_failure: ${REPEATED_UPGRADE_DTEST_STOP_ON_FAILURE}
          count: ${REPEATED_UPGRADE_DTEST_COUNT}

commands:
  log_environment:
    steps:
    - run:
        name: Log Environment Information
        command: |
          echo '*** id ***'
          id
          echo '*** cat /proc/cpuinfo ***'
          cat /proc/cpuinfo
          echo '*** free -m ***'
          free -m
          echo '*** df -m ***'
          df -m
          echo '*** ifconfig -a ***'
          ifconfig -a
          echo '*** uname -a ***'
          uname -a
          echo '*** mount ***'
          mount
          echo '*** env ***'
          env
          echo '*** java ***'
          which java
          java -version

  clone_cassandra:
    steps:
    - run:
        name: Clone Cassandra Repository (via git)
        command: |
          git clone --single-branch --depth 1 --branch $CIRCLE_BRANCH git://github.com/$CIRCLE_PROJECT_USERNAME/$CIRCLE_PROJECT_REPONAME.git ~/cassandra

  clone_dtest:
    steps:
    - run:
        name: Clone Cassandra dtest Repository (via git)
        command: |
          git clone --single-branch --branch $DTEST_BRANCH --depth 1 $DTEST_REPO ~/cassandra-dtest

  build_cassandra:
    steps:
    - run:
        name: Build Cassandra
        command: |
          export PATH=$JAVA_HOME/bin:$PATH
          cd ~/cassandra
          # Loop to prevent failure due to maven-ant-tasks not downloading a jar..
          for x in $(seq 1 3); do
              ${ANT_HOME}/bin/ant clean realclean jar
              RETURN="$?"
              if [ "${RETURN}" -eq "0" ]; then
                  break
              fi
          done
          # Exit, if we didn't build successfully
          if [ "${RETURN}" -ne "0" ]; then
              echo "Build failed with exit code: ${RETURN}"
              exit ${RETURN}
          fi
        no_output_timeout: 15m

  build_cassandra_dtest_jars:
    steps:
    - run:
        name: Build Cassandra DTest jars
        command: |
          export PATH=$JAVA_HOME/bin:$PATH
          cd ~/cassandra
          mkdir ~/dtest_jars
          git remote add apache git://github.com/apache/cassandra.git
          for branch in cassandra-2.2 cassandra-3.0 cassandra-3.11 cassandra-4.0 trunk; do
            # check out the correct cassandra version:
            git remote set-branches --add apache '$branch'
            git fetch --depth 1 apache $branch
            git checkout $branch
            git clean -fd
            # Loop to prevent failure due to maven-ant-tasks not downloading a jar..
            for x in $(seq 1 3); do
                ${ANT_HOME}/bin/ant realclean; ${ANT_HOME}/bin/ant jar dtest-jar
                RETURN="$?"
                if [ "${RETURN}" -eq "0" ]; then
                    cp build/dtest*.jar ~/dtest_jars
                    break
                fi
            done
            # Exit, if we didn't build successfully
            if [ "${RETURN}" -ne "0" ]; then
                echo "Build failed with exit code: ${RETURN}"
                exit ${RETURN}
            fi
          done
          # and build the dtest-jar for the branch under test
          ${ANT_HOME}/bin/ant realclean
          git checkout origin/$CIRCLE_BRANCH
          git clean -fd
          for x in $(seq 1 3); do
              ${ANT_HOME}/bin/ant realclean; ${ANT_HOME}/bin/ant jar dtest-jar
              RETURN="$?"
              if [ "${RETURN}" -eq "0" ]; then
                  cp build/dtest*.jar ~/dtest_jars
                  break
              fi
          done
          # Exit, if we didn't build successfully
          if [ "${RETURN}" -ne "0" ]; then
              echo "Build failed with exit code: ${RETURN}"
              exit ${RETURN}
          fi
          ls -l ~/dtest_jars
        no_output_timeout: 15m

  run_eclipse_warnings:
    steps:
    - run:
        name: Run eclipse-warnings
        command: |
          export PATH=$JAVA_HOME/bin:$PATH
          cd ~/cassandra
          ant eclipse-warnings

  create_junit_containers:
    parameters:
      classlistprefix:
        type: string
        default: unit
      extra_filters:
        type: string
        default: ""
    steps:
    - run:
        name: Determine <<parameters.classlistprefix>> Tests to Run
        command: |
          # reminder: this code (along with all the steps) is independently executed on every circle container
          # so the goal here is to get the circleci script to return the tests *this* container will run
          # which we do via the `circleci` cli tool.

          rm -fr ~/cassandra-dtest/upgrade_tests
          echo "***java tests***"

          # get all of our unit test filenames
          set -eo pipefail && circleci tests glob "$HOME/cassandra/test/<<parameters.classlistprefix>>/**/*.java" > /tmp/all_java_unit_tests.txt

          # split up the unit tests into groups based on the number of containers we have
          set -eo pipefail && circleci tests split --split-by=timings --timings-type=filename --index=${CIRCLE_NODE_INDEX} --total=${CIRCLE_NODE_TOTAL} /tmp/all_java_unit_tests.txt > /tmp/java_tests_${CIRCLE_NODE_INDEX}.txt
          set -eo pipefail && cat /tmp/java_tests_${CIRCLE_NODE_INDEX}.txt | sed "s;^/home/cassandra/cassandra/test/<<parameters.classlistprefix>>/;;g" | grep "Test\.java$" <<parameters.extra_filters>> > /tmp/java_tests_${CIRCLE_NODE_INDEX}_final.txt
          echo "** /tmp/java_tests_${CIRCLE_NODE_INDEX}_final.txt"
          cat /tmp/java_tests_${CIRCLE_NODE_INDEX}_final.txt

        no_output_timeout: 15m

  run_junit_tests:
    parameters:
      target:
        type: string
      no_output_timeout:
        type: string
        default: 15m
    steps:
    - run:
        name: Run Unit Tests (<<parameters.target>>)
        command: |
          export PATH=$JAVA_HOME/bin:$PATH
          time mv ~/cassandra /tmp
          cd /tmp/cassandra
          if [ -d ~/dtest_jars ]; then
            cp ~/dtest_jars/dtest* /tmp/cassandra/build/
          fi
          ant <<parameters.target>>
        no_output_timeout: <<parameters.no_output_timeout>>
    - store_test_results:
        path: /tmp/cassandra/build/test/output/
    - store_artifacts:
        path: /tmp/cassandra/build/test/output
        destination: junitxml
    - store_artifacts:
        path: /tmp/cassandra/build/test/logs
        destination: logs

  run_cqlshlib_tests:
    parameters:
      no_output_timeout:
        type: string
        default: 15m
    steps:
    - run:
        name: Run cqlshlib Unit Tests
        command: |
          export PATH=$JAVA_HOME/bin:$PATH
          time mv ~/cassandra /tmp
          cd /tmp/cassandra/pylib
          ./cassandra-cqlsh-tests.sh ..
        no_output_timeout: <<parameters.no_output_timeout>>
    - store_test_results:
        path: /tmp/cassandra/pylib

  run_parallel_junit_tests:
    parameters:
      target:
        type: string
        default: testclasslist
      no_output_timeout:
        type: string
        default: 15m
      classlistprefix:
        type: string
        default: unit
    steps:
    - run:
        name: Run Unit Tests (<<parameters.target>>)
        command: |
          set -x
          export PATH=$JAVA_HOME/bin:$PATH
          time mv ~/cassandra /tmp
          cd /tmp/cassandra
          if [ -d ~/dtest_jars ]; then
            cp ~/dtest_jars/dtest* /tmp/cassandra/build/
          fi
          test_timeout=$(grep 'name="test.<<parameters.classlistprefix>>.timeout"' build.xml | awk -F'"' '{print $4}' || true)
          if [ -z "$test_timeout" ]; then
            test_timeout=$(grep 'name="test.timeout"' build.xml | awk -F'"' '{print $4}')
          fi
          ant <<parameters.target>> -Dtest.timeout="$test_timeout" -Dtest.classlistfile=/tmp/java_tests_${CIRCLE_NODE_INDEX}_final.txt  -Dtest.classlistprefix=<<parameters.classlistprefix>>
        no_output_timeout: <<parameters.no_output_timeout>>
    - store_test_results:
        path: /tmp/cassandra/build/test/output/
    - store_artifacts:
        path: /tmp/cassandra/build/test/output
        destination: junitxml
    - store_artifacts:
        path: /tmp/cassandra/build/test/logs
        destination: logs

  create_venv:
    parameters:
      python_version:
        type: enum
        default: "3.6"
        enum: ["3.6", "3.7", "3.8"]
    steps:
    - run:
        name: Configure virtualenv and python Dependencies
        command: |
          # note, this should be super quick as all dependencies should be pre-installed in the docker image
          # if additional dependencies were added to requirmeents.txt and the docker image hasn't been updated
          # we'd have to install it here at runtime -- which will make things slow, so do yourself a favor and
          # rebuild the docker image! (it automatically pulls the latest requirements.txt on build)
          source ~/env<<parameters.python_version>>/bin/activate
          export PATH=$JAVA_HOME/bin:$PATH
          pip3 install --exists-action w --upgrade -r ~/cassandra-dtest/requirements.txt
          pip3 uninstall -y cqlsh
          pip3 freeze

  create_dtest_containers:
    parameters:
      file_tag:
        type: string
      run_dtests_extra_args:
        type: string
        default: ''
      extra_env_args:
        type: string
        default: ''
      tests_filter_pattern:
        type: string
        default: ''
      python_version:
        type: enum
        default: "3.6"
        enum: ["3.6", "3.7", "3.8"]
    steps:
    - run:
        name: Determine Tests to Run (<<parameters.file_tag>>)
        no_output_timeout: 5m
        command: |
          # reminder: this code (along with all the steps) is independently executed on every circle container
          # so the goal here is to get the circleci script to return the tests *this* container will run
          # which we do via the `circleci` cli tool.

          cd cassandra-dtest
          source ~/env<<parameters.python_version>>/bin/activate
          export PATH=$JAVA_HOME/bin:$PATH

          if [ -n '<<parameters.extra_env_args>>' ]; then
            export <<parameters.extra_env_args>>
          fi

          echo "***Collected DTests (<<parameters.file_tag>>)***"
          set -eo pipefail && ./run_dtests.py <<parameters.run_dtests_extra_args>> --dtest-print-tests-only --dtest-print-tests-output=/tmp/all_dtest_tests_<<parameters.file_tag>>_raw --cassandra-dir=../cassandra
          if [ -z '<<parameters.tests_filter_pattern>>' ]; then
            mv /tmp/all_dtest_tests_<<parameters.file_tag>>_raw /tmp/all_dtest_tests_<<parameters.file_tag>>
          else
            grep -e '<<parameters.tests_filter_pattern>>' /tmp/all_dtest_tests_<<parameters.file_tag>>_raw > /tmp/all_dtest_tests_<<parameters.file_tag>> || { echo "Filter did not match any tests! Exiting build."; exit 0; }
          fi
          set -eo pipefail && circleci tests split --split-by=timings --timings-type=classname /tmp/all_dtest_tests_<<parameters.file_tag>> > /tmp/split_dtest_tests_<<parameters.file_tag>>.txt
          cat /tmp/split_dtest_tests_<<parameters.file_tag>>.txt | tr '\n' ' ' > /tmp/split_dtest_tests_<<parameters.file_tag>>_final.txt
          cat /tmp/split_dtest_tests_<<parameters.file_tag>>_final.txt

  run_dtests:
    parameters:
      file_tag:
        type: string
      pytest_extra_args:
        type: string
        default: ''
      extra_env_args:
        type: string
        default: ''
      python_version:
        type: enum
        default: "3.6"
        enum: ["3.6", "3.7", "3.8"]
    steps:
      - run:
          name: Run dtests (<<parameters.file_tag>>)
          no_output_timeout: 15m
          command: |
            echo "cat /tmp/split_dtest_tests_<<parameters.file_tag>>_final.txt"
            cat /tmp/split_dtest_tests_<<parameters.file_tag>>_final.txt

            source ~/env<<parameters.python_version>>/bin/activate
            export PATH=$JAVA_HOME/bin:$PATH
            if [ -n '<<parameters.extra_env_args>>' ]; then
              export <<parameters.extra_env_args>>
            fi

            java -version
            cd ~/cassandra-dtest
            mkdir -p /tmp/dtest

            echo "env: $(env)"
            echo "** done env"
            mkdir -p /tmp/results/dtests
            # we need the "set -o pipefail" here so that the exit code that circleci will actually use is from pytest and not the exit code from tee
            export SPLIT_TESTS=`cat /tmp/split_dtest_tests_<<parameters.file_tag>>_final.txt`
            set -o pipefail && cd ~/cassandra-dtest && pytest <<parameters.pytest_extra_args>> --log-cli-level=DEBUG --junit-xml=/tmp/results/dtests/pytest_result_<<parameters.file_tag>>.xml -s --cassandra-dir=/home/cassandra/cassandra --keep-test-dir $SPLIT_TESTS 2>&1 | tee /tmp/dtest/stdout.txt
      - store_test_results:
          path: /tmp/results
      - store_artifacts:
          path: /tmp/dtest
          destination: dtest_<<parameters.file_tag>>
      - store_artifacts:
          path: ~/cassandra-dtest/logs
          destination: dtest_<<parameters.file_tag>>_logs

  run_repeated_utest:
    parameters:
      target:
        type: string
      class:
        type: string
      methods:
        type: string
      count:
        type: string
      stop_on_failure:
        type: string
    steps:
      - run:
          name: Run repeated JUnit test
          no_output_timeout: 15m
          command: |
            if [ "<<parameters.class>>" == "<nil>" ]; then
              echo "Repeated utest class name hasn't been defined, exiting without running any test"
            elif [ "<<parameters.count>>" == "<nil>" ]; then
              echo "Repeated utest count hasn't been defined, exiting without running any test"
            elif [ "<<parameters.count>>" -le 0 ]; then
              echo "Repeated utest count is lesser or equals than zero, exiting without running any test"
            else
            
              # Calculate the number of test iterations to be run by the current parallel runner.
              # Since we are running the same test multiple times there is no need to use `circleci tests split`.
              count=$((<<parameters.count>> / CIRCLE_NODE_TOTAL))
              if (($CIRCLE_NODE_INDEX < (<<parameters.count>> % CIRCLE_NODE_TOTAL))); then
                count=$((count+1))
              fi

              if (($count <= 0)); then
                echo "No tests to run in this runner"
              else
                echo "Running <<parameters.target>> <<parameters.class>> <<parameters.methods>> <<parameters.count>> times"

                set -x
                export PATH=$JAVA_HOME/bin:$PATH
                time mv ~/cassandra /tmp
                cd /tmp/cassandra
                if [ -d ~/dtest_jars ]; then
                  cp ~/dtest_jars/dtest* /tmp/cassandra/build/
                fi

                target=<<parameters.target>>
                class_path=<<parameters.class>>
                class_name="${class_path##*.}"

                # Prepare the -Dtest.name argument.
                # It can be the fully qualified class name or the short class name, depending on the target.
                if [[ $target == "test" || \
                      $target == "test-cdc" || \
                      $target == "test-compression" || \
                      $target == "test-system-keyspace-directory" ]]; then
                  name="-Dtest.name=$class_name"
                else
                  name="-Dtest.name=$class_path"
                fi

                # Prepare the -Dtest.methods argument, which is optional
                if [ "<<parameters.methods>>" == "<nil>" ]; then
                  methods=""
                else
                  methods="-Dtest.methods=<<parameters.methods>>"
                fi

                # Run the test target as many times as requested collecting the exit code,
                # stopping the iteration only if stop_on_failure is set.
                exit_code="$?"
                for i in $(seq -w 1 $count); do

                  echo "Running test iteration $i of $count"

                  # run the test
                  status="passes"
                  if !( set -o pipefail && ant $target $name $methods -Dno-build-test=true | tee stdout.txt ); then
                    status="fails"
                    exit_code=1
                  fi

                  # move the stdout output file
                  dest=/tmp/results/repeated_utest/stdout/${status}/${i}
                  mkdir -p $dest
                  mv stdout.txt $dest/<<parameters.target>>-<<parameters.class>>.txt

                  # move the XML output files
                  source=build/test/output
                  dest=/tmp/results/repeated_utest/output/${status}/${i}
                  mkdir -p $dest
                  if [[ -d $source && -n "$(ls $source)" ]]; then
                    mv $source/* $dest/
                  fi

                  # move the log files
                  source=build/test/logs
                  dest=/tmp/results/repeated_utest/logs/${status}/${i}
                  mkdir -p $dest
                  if [[ -d $source && -n "$(ls $source)" ]]; then
                    mv $source/* $dest/
                  fi

                  # maybe stop iterations on test failure
                  if [[ <<parameters.stop_on_failure>> = true ]] && (( $exit_code > 0 )); then
                    break
                  fi
                done

                (exit ${exit_code})
              fi
            fi
      - store_test_results:
          path: /tmp/results/repeated_utest/output
      - store_artifacts:
          path: /tmp/results/repeated_utest/stdout
          destination: stdout
      - store_artifacts:
          path: /tmp/results/repeated_utest/output
          destination: junitxml
      - store_artifacts:
          path: /tmp/results/repeated_utest/logs
          destination: logs

  run_repeated_dtest:
    parameters:
      tests:
        type: string
      vnodes:
        type: string
      upgrade:
        type: string
      count:
        type: string
      stop_on_failure:
        type: string
    steps:
      - run:
          name: Run repeated Python dtest
          no_output_timeout: 15m
          command: |
            if [ "<<parameters.tests>>" == "<nil>" ]; then
              echo "Repeated dtest name hasn't been defined, exiting without running any test"
            elif [ "<<parameters.count>>" == "<nil>" ]; then
              echo "Repeated dtest count hasn't been defined, exiting without running any test"
            elif [ "<<parameters.count>>" -le 0 ]; then
              echo "Repeated dtest count is lesser or equals than zero, exiting without running any test"
            else

              # Calculate the number of test iterations to be run by the current parallel runner.
              # Since we are running the same test multiple times there is no need to use `circleci tests split`.
              count=$((<<parameters.count>> / CIRCLE_NODE_TOTAL))
              if (($CIRCLE_NODE_INDEX < (<<parameters.count>> % CIRCLE_NODE_TOTAL))); then
                count=$((count+1))
              fi

              if (($count <= 0)); then
                echo "No tests to run in this runner"
              else
                echo "Running <<parameters.tests>> $count times"
            
                source ~/env3.6/bin/activate
                export PATH=$JAVA_HOME/bin:$PATH

                java -version
                cd ~/cassandra-dtest
                mkdir -p /tmp/dtest

                echo "env: $(env)"
                echo "** done env"
                mkdir -p /tmp/results/dtests

                stop_on_failure_arg=""
                if <<parameters.stop_on_failure>>; then
                  stop_on_failure_arg="-x"
                fi

                vnodes_args=""
                if <<parameters.vnodes>>; then
                  vnodes_args="--use-vnodes --num-tokens=16"
                fi

                upgrade_arg=""
                if <<parameters.upgrade>>; then
                  upgrade_arg="--execute-upgrade-tests"
                fi

                # we need the "set -o pipefail" here so that the exit code that circleci will actually use is from pytest and not the exit code from tee
                set -o pipefail && cd ~/cassandra-dtest && pytest $vnodes_args --count=$count $stop_on_failure_arg $upgrade_arg --log-cli-level=DEBUG --junit-xml=/tmp/results/dtests/pytest_result.xml -s --cassandra-dir=/home/cassandra/cassandra --keep-test-dir <<parameters.tests>> | tee /tmp/dtest/stdout.txt
              fi
            fi
      - store_test_results:
          path: /tmp/results
      - store_artifacts:
          path: /tmp/dtest
          destination: dtest
      - store_artifacts:
          path: ~/cassandra-dtest/logs
          destination: dtest_logs<|MERGE_RESOLUTION|>--- conflicted
+++ resolved
@@ -128,7 +128,6 @@
     #exec_resource_class: xlarge
   parallelism: 1 # sequential, single container tests: no parallelism benefits
 
-<<<<<<< HEAD
 j11_par_executor: &j11_par_executor
   executor:
     name: java11-executor
@@ -149,74 +148,55 @@
 
 j8_with_dtests_jobs: &j8_with_dtests_jobs
   jobs:
-    - j8_build
-    # Java 8 unit tests will be run automatically
-    - j8_unit_tests:
-        requires:
-          - j8_build
-    - j8_jvm_dtests:
-        requires:
-          - j8_build
-    # Java 11 unit tests (on request, currently not working)
-    - start_j11_unit_tests:
-        type: approval
-    - j11_unit_tests:
-        requires:
-          - start_j11_unit_tests
-          - j8_build
-    # specialized unit tests (all run on request using Java 8)
-    - j8_cqlshlib_tests:
-        requires:
-          - j8_build
-=======
-with_dtests_jobs: &with_dtest_jobs
-  jobs:
-    - start_build:
-        type: approval
-    - build:
-        requires:
-          - start_build
+    - start_j8_build:
+        type: approval
+    - j8_build:
+        requires:
+          - start_j8_build
     # Java 8 unit tests
     - start_j8_unit_tests:
         type: approval
     - j8_unit_tests:
         requires:
           - start_j8_unit_tests
-          - build
+          - j8_build
     - start_j8_jvm_dtests:
         type: approval
     - j8_jvm_dtests:
         requires:
           - start_j8_jvm_dtests
-          - build
-    # specialized unit tests (all run using Java 8)
->>>>>>> 733c72b9
+          - j8_build
+    - start_j8_cqlshlib_tests:
+        type: approval
+    - j8_cqlshlib_tests:
+        requires:
+          - start_j8_cqlshlib_tests
+          - j8_build
+    # Java 11 unit tests
+    - start_j11_unit_tests:
+        type: approval
+    - j11_unit_tests:
+        requires:
+          - start_j11_unit_tests
+          - j8_build
+    # specialized unit tests (all run on request using Java 8)
     - start_utests_long:
         type: approval
     - utests_long:
         requires:
           - start_utests_long
-<<<<<<< HEAD
-          - j8_build
-=======
-          - build
->>>>>>> 733c72b9
+          - j8_build
     - start_utests_compression:
         type: approval
     - utests_compression:
         requires:
           - start_utests_compression
-<<<<<<< HEAD
-          - j8_build
-=======
-          - build
->>>>>>> 733c72b9
+          - j8_build
     - start_utests_stress:
         type: approval
     - utests_stress:
         requires:
           - start_utests_stress
-<<<<<<< HEAD
           - j8_build
     - start_utests_fqltool:
         type: approval
@@ -230,18 +210,11 @@
         requires:
           - start_utests_system_keyspace_directory
           - j8_build
-=======
-          - build
->>>>>>> 733c72b9
     - start_j8_dtest_jars_build:
         type: approval
     - j8_dtest_jars_build:
         requires:
-<<<<<<< HEAD
-          - j8_build
-=======
-          - build
->>>>>>> 733c72b9
+          - j8_build
           - start_j8_dtest_jars_build
     - start_jvm_upgrade_dtest:
         type: approval
@@ -249,23 +222,18 @@
         requires:
           - start_jvm_upgrade_dtest
           - j8_dtest_jars_build
-<<<<<<< HEAD
-    # Java 8 dtests (on request)
-=======
     # Java 8 dtests
->>>>>>> 733c72b9
     - start_j8_dtests:
         type: approval
     - j8_dtests-with-vnodes:
         requires:
           - start_j8_dtests
-<<<<<<< HEAD
           - j8_build
     - j8_dtests-no-vnodes:
         requires:
           - start_j8_dtests
           - j8_build
-    # Java 11 dtests (on request)
+    # Java 11 dtests
     - start_j11_dtests:
         type: approval
     - j11_dtests-with-vnodes:
@@ -276,133 +244,103 @@
         requires:
         - start_j11_dtests
         - j8_build
-=======
-          - build
-    - j8_dtests-no-vnodes:
-        requires:
-          - start_j8_dtests
-          - build
->>>>>>> 733c72b9
     # Java 8 upgrade tests
     - start_upgrade_tests:
         type: approval
     - j8_upgradetests-no-vnodes:
         requires:
           - start_upgrade_tests
-<<<<<<< HEAD
-          - j8_build
-    - start_j8_cqlsh_tests-with-vnodes:
+          - j8_build
+    # Java 8 cqlsh dtests
+    - start_j8_cqlsh_tests:
         type: approval
     - j8_cqlsh-dtests-py2-with-vnodes:
         requires:
-        - start_j8_cqlsh_tests-with-vnodes
+        - start_j8_cqlsh_tests
         - j8_build
     - j8_cqlsh-dtests-py3-with-vnodes:
         requires:
-        - start_j8_cqlsh_tests-with-vnodes
+        - start_j8_cqlsh_tests
         - j8_build
     - j8_cqlsh-dtests-py38-with-vnodes:
         requires:
-        - start_j8_cqlsh_tests-with-vnodes
+        - start_j8_cqlsh_tests
         - j8_build
-    - start_j8_cqlsh_tests-no-vnodes:
-        type: approval
     - j8_cqlsh-dtests-py2-no-vnodes:
         requires:
-        - start_j8_cqlsh_tests-no-vnodes
+        - start_j8_cqlsh_tests
         - j8_build
     - j8_cqlsh-dtests-py3-no-vnodes:
         requires:
-        - start_j8_cqlsh_tests-no-vnodes
+        - start_j8_cqlsh_tests
         - j8_build
     - j8_cqlsh-dtests-py38-no-vnodes:
         requires:
-          - start_j8_cqlsh_tests-no-vnodes
-          - j8_build
-    - start_j11_cqlsh_tests-with-vnodes:
+          - start_j8_cqlsh_tests
+          - j8_build
+    # Java 11 cqlsh dtests
+    - start_j11_cqlsh_tests:
         type: approval
     - j11_cqlsh-dtests-py2-with-vnodes:
         requires:
-        - start_j11_cqlsh_tests-with-vnodes
+        - start_j11_cqlsh_tests
         - j8_build
     - j11_cqlsh-dtests-py3-with-vnodes:
         requires:
-        - start_j11_cqlsh_tests-with-vnodes
+        - start_j11_cqlsh_tests
         - j8_build
     - j11_cqlsh-dtests-py38-with-vnodes:
         requires:
-          - start_j11_cqlsh_tests-with-vnodes
-          - j8_build
-    - start_j11_cqlsh_tests-no-vnodes:
-        type: approval
+          - start_j11_cqlsh_tests
+          - j8_build
     - j11_cqlsh-dtests-py2-no-vnodes:
         requires:
-        - start_j11_cqlsh_tests-no-vnodes
-        - j8_build
+          - start_j11_cqlsh_tests
+          - j8_build
     - j11_cqlsh-dtests-py3-no-vnodes:
         requires:
-        - start_j11_cqlsh_tests-no-vnodes
-        - j8_build
+          - start_j11_cqlsh_tests
+          - j8_build
     - j11_cqlsh-dtests-py38-no-vnodes:
         requires:
-          - start_j11_cqlsh_tests-no-vnodes
-          - j8_build
-    # Java 8 repeated utest (on request)
-=======
-          - build
+          - start_j11_cqlsh_tests
+          - j8_build
     # Java 8 repeated utest
->>>>>>> 733c72b9
     - start_j8_repeated_utest:
         type: approval
     - j8_repeated_utest:
         requires:
           - start_j8_repeated_utest
-<<<<<<< HEAD
-          - j8_build
-    # Java 11 repeated utest (on request)
+          - j8_build
+    # Java 11 repeated utest
     - start_j11_repeated_utest:
         type: approval
     - j11_repeated_utest:
         requires:
           - start_j11_repeated_utest
           - j8_build
-    # Java 8 repeated dtest (on request)
-=======
-          - build
     # Java 8 repeated dtest
->>>>>>> 733c72b9
     - start_j8_repeated_dtest:
         type: approval
     - j8_repeated_dtest:
         requires:
           - start_j8_repeated_dtest
-<<<<<<< HEAD
-          - j8_build
-    # Java 11 repeated dtest (on request)
+          - j8_build
+    # Java 11 repeated dtest
     - start_j11_repeated_dtest:
         type: approval
     - j11_repeated_dtest:
         requires:
           - start_j11_repeated_dtest
           - j8_build
-    # Repeated Python upgrade dtest (on request)
-=======
-          - build
     # Repeated Python upgrade dtest
->>>>>>> 733c72b9
     - start_repeated_upgrade_dtest:
         type: approval
     - repeated_upgrade_dtest:
         requires:
-<<<<<<< HEAD
             - start_repeated_upgrade_dtest
             - j8_build
-    # Repeated JVM upgrade dtest (on request)
-=======
-          - start_repeated_upgrade_dtest
-          - build
     # Repeated JVM upgrade dtest
->>>>>>> 733c72b9
     - start_repeated_jvm_upgrade_dtest:
         type: approval
     - repeated_jvm_upgrade_dtest:
@@ -410,139 +348,63 @@
           - start_repeated_jvm_upgrade_dtest
           - j8_dtest_jars_build
 
-<<<<<<< HEAD
-j11_with_dtests_jobs: &j11_with_dtests_jobs
-  jobs:
-    - j11_build
-    # Java 11 unit tests
-    - j11_unit_tests:
-        requires:
-          - j11_build
-    - j11_jvm_dtests:
-        requires:
-          - j11_build
-    - j11_cqlshlib_tests:
-        requires:
-          - j11_build
-    # Java 11 dtests (on request)
-    - start_j11_dtests:
-        type: approval
-    - j11_dtests-with-vnodes:
-        requires:
-          - start_j11_dtests
-          - j11_build
-    - j11_dtests-no-vnodes:
-        requires:
-          - start_j11_dtests
-          - j11_build
-    - start_j11_cqlsh_tests-with-vnodes:
-        type: approval
-    - j11_cqlsh-dtests-py2-with-vnodes:
-        requires:
-        - start_j11_cqlsh_tests-with-vnodes
-        - j11_build
-    - j11_cqlsh-dtests-py3-with-vnodes:
-        requires:
-        - start_j11_cqlsh_tests-with-vnodes
-        - j11_build
-    - j11_cqlsh-dtests-py38-with-vnodes:
-        requires:
-          - start_j11_cqlsh_tests-with-vnodes
-          - j11_build
-    - start_j11_cqlsh_tests-no-vnodes:
-        type: approval
-    - j11_cqlsh-dtests-py2-no-vnodes:
-        requires:
-        - start_j11_cqlsh_tests-no-vnodes
-        - j11_build
-    - j11_cqlsh-dtests-py3-no-vnodes:
-        requires:
-        - start_j11_cqlsh_tests-no-vnodes
-        - j11_build
-    - j11_cqlsh-dtests-py38-no-vnodes:
-        requires:
-          - start_j11_cqlsh_tests-no-vnodes
-          - j11_build
-    # Java 11 repeated utest (on request)
-    - start_j11_repeated_utest:
-        type: approval
-    - j11_repeated_utest:
-        requires:
-          - start_j11_repeated_utest
-          - j11_build
-    # Java 11 repeated dtest (on request)
-    - start_j11_repeated_dtest:
-        type: approval
-    - j11_repeated_dtest:
-        requires:
-          - start_j11_repeated_dtest
-          - j11_build
-
-j8_with_dtest_jobs_only: &j8_with_dtest_jobs_only
-  jobs:
-    - j8_build
-    - j8_dtests-with-vnodes:
-        requires:
-          - j8_build
-    - j8_dtests-no-vnodes:
-        requires:
-          - j8_build
-
-j11_with_dtest_jobs_only: &j11_with_dtest_jobs_only
-  jobs:
-    - build
-    - j11-with-vnodes:
-        requires:
-          - j11_build
-    - j11_dtests-no-vnodes:
-        requires:
-          - j11_build
-
-workflows:
-    version: 2
-    java8_build_and_run_tests: *j8_with_dtests_jobs
-#    java8_build_and_run_tests: *j8_with_dtest_jobs_only
-    java11_build_and_run_tests: *j11_with_dtests_jobs
-#    java11_build_and_run_tests: *j11_with_dtest_jobs_only
-=======
-pre-commit_jobs: &pre-commit_jobs
+j8_pre-commit_jobs: &j8_pre-commit_jobs
   jobs:
     - start_pre-commit_tests:
         type: approval
-    - build:
+    - j8_build:
         requires:
           - start_pre-commit_tests
     # Java 8 unit tests
     - j8_unit_tests:
         requires:
-          - build
+          - j8_build
     - j8_jvm_dtests:
         requires:
-          - build
+          - j8_build
+    - j8_cqlshlib_tests:
+        requires:
+          - j8_build
+    # Java 11 unit tests
+    - j11_unit_tests:
+        requires:
+          - j8_build
     # specialized unit tests (all run on request using Java 8)
     - start_utests_long:
         type: approval
     - utests_long:
         requires:
           - start_utests_long
-          - build
+          - j8_build
     - start_utests_compression:
         type: approval
     - utests_compression:
         requires:
           - start_utests_compression
-          - build
+          - j8_build
     - start_utests_stress:
         type: approval
     - utests_stress:
         requires:
           - start_utests_stress
-          - build
+          - j8_build
+    - start_utests_fqltool:
+        type: approval
+    - utests_fqltool:
+        requires:
+          - start_utests_fqltool
+          - j8_build
+    - start_utests_system_keyspace_directory:
+        type: approval
+    - utests_system_keyspace_directory:
+        requires:
+          - start_utests_system_keyspace_directory
+          - j8_build
     - start_j8_dtest_jars_build:
         type: approval
     - j8_dtest_jars_build:
         requires:
-          - build
+          - j8_build
           - start_j8_dtest_jars_build
     - start_jvm_upgrade_dtest:
         type: approval
@@ -553,38 +415,97 @@
     # Java 8 dtests
     - j8_dtests-with-vnodes:
         requires:
-          - build
+          - j8_build
     - j8_dtests-no-vnodes:
         requires:
-          - build
+          - j8_build
+    # Java 11 dtests
+    - j11_dtests-with-vnodes:
+        requires:
+          - j8_build
+    - j11_dtests-no-vnodes:
+        requires:
+          - j8_build
     # Java 8 upgrade tests (on request)
     - start_upgrade_tests:
         type: approval
     - j8_upgradetests-no-vnodes:
         requires:
+          - j8_build
           - start_upgrade_tests
-          - build
+    # Java 8 cqlsh dtests
+    - j8_cqlsh-dtests-py2-with-vnodes:
+        requires:
+          - j8_build
+    - j8_cqlsh-dtests-py3-with-vnodes:
+        requires:
+          - j8_build
+    - j8_cqlsh-dtests-py38-with-vnodes:
+        requires:
+          - j8_build
+    - j8_cqlsh-dtests-py2-no-vnodes:
+        requires:
+          - j8_build
+    - j8_cqlsh-dtests-py3-no-vnodes:
+        requires:
+          - j8_build
+    - j8_cqlsh-dtests-py38-no-vnodes:
+        requires:
+          - j8_build
+    # Java 11 cqlsh dtests
+    - j11_cqlsh-dtests-py2-with-vnodes:
+        requires:
+          - j8_build
+    - j11_cqlsh-dtests-py3-with-vnodes:
+        requires:
+          - j8_build
+    - j11_cqlsh-dtests-py38-with-vnodes:
+        requires:
+          - j8_build
+    - j11_cqlsh-dtests-py2-no-vnodes:
+        requires:
+          - j8_build
+    - j11_cqlsh-dtests-py3-no-vnodes:
+        requires:
+          - j8_build
+    - j11_cqlsh-dtests-py38-no-vnodes:
+        requires:
+          - j8_build
     # Java 8 repeated utest (on request)
     - start_j8_repeated_utest:
         type: approval
     - j8_repeated_utest:
         requires:
           - start_j8_repeated_utest
-          - build
+          - j8_build
+    # Java 11 repeated utest (on request)
+    - start_j11_repeated_utest:
+        type: approval
+    - j11_repeated_utest:
+        requires:
+          - start_j11_repeated_utest
+          - j8_build
     # Java 8 repeated dtest (on request)
     - start_j8_repeated_dtest:
         type: approval
     - j8_repeated_dtest:
         requires:
           - start_j8_repeated_dtest
-          - build
+          - j8_build
+    # Java 11 repeated dtest (on request)
+    - start_j11_repeated_dtest:
+        type: approval
+    - j11_repeated_dtest:
+        requires:
+          - start_j11_repeated_dtest
+          - j8_build
     # Repeated Python upgrade dtest (on request)
     - start_repeated_upgrade_dtest:
         type: approval
     - repeated_upgrade_dtest:
         requires:
           - start_repeated_upgrade_dtest
-          - build
+          - j8_build
     # Repeated JVM upgrade dtest (on request)
     - start_repeated_jvm_upgrade_dtest:
         type: approval
@@ -593,11 +514,151 @@
           - start_repeated_jvm_upgrade_dtest
           - j8_dtest_jars_build
 
+j11_with_dtests_jobs: &j11_with_dtests_jobs
+  jobs:
+    - start_j11_build:
+        type: approval
+    - j11_build:
+        requires:
+          - start_j11_build
+    # Java 11 unit tests
+    - start_j11_unit_tests:
+        type: approval
+    - j11_unit_tests:
+        requires:
+          - start_j11_unit_tests
+          - j11_build
+    - start_j11_jvm_dtests:
+        type: approval
+    - j11_jvm_dtests:
+        requires:
+          - start_j11_jvm_dtests
+          - j11_build
+    - start_j11_cqlshlib_tests:
+        type: approval
+    - j11_cqlshlib_tests:
+        requires:
+          - start_j11_cqlshlib_tests
+          - j11_build
+    # Java 11 dtests
+    - start_j11_dtests:
+        type: approval
+    - j11_dtests-with-vnodes:
+        requires:
+          - start_j11_dtests
+          - j11_build
+    - j11_dtests-no-vnodes:
+        requires:
+          - start_j11_dtests
+          - j11_build
+    - start_j11_cqlsh_tests:
+        type: approval
+    - j11_cqlsh-dtests-py2-with-vnodes:
+        requires:
+          - start_j11_cqlsh_tests
+          - j11_build
+    - j11_cqlsh-dtests-py3-with-vnodes:
+        requires:
+          - start_j11_cqlsh_tests
+          - j11_build
+    - j11_cqlsh-dtests-py38-with-vnodes:
+        requires:
+          - start_j11_cqlsh_tests
+          - j11_build
+    - j11_cqlsh-dtests-py2-no-vnodes:
+        requires:
+          - start_j11_cqlsh_tests
+          - j11_build
+    - j11_cqlsh-dtests-py3-no-vnodes:
+        requires:
+          - start_j11_cqlsh_tests
+          - j11_build
+    - j11_cqlsh-dtests-py38-no-vnodes:
+        requires:
+          - start_j11_cqlsh_tests
+          - j11_build
+    # Java 11 repeated utest
+    - start_j11_repeated_utest:
+        type: approval
+    - j11_repeated_utest:
+        requires:
+          - start_j11_repeated_utest
+          - j11_build
+    # Java 11 repeated dtest
+    - start_j11_repeated_dtest:
+        type: approval
+    - j11_repeated_dtest:
+        requires:
+          - start_j11_repeated_dtest
+          - j11_build
+
+j11_pre-commit_jobs: &j11_pre-commit_jobs
+  jobs:
+    - start_pre-commit_tests:
+        type: approval
+    - j11_build:
+        requires:
+          - start_pre-commit_tests
+    - j11_unit_tests:
+        requires:
+          - j11_build
+    - j11_jvm_dtests:
+        requires:
+          - j11_build
+    - j11_cqlshlib_tests:
+        requires:
+          - j11_build
+    - j11_jvm_dtests:
+        requires:
+          - j11_build
+    - j11_cqlshlib_tests:
+        requires:
+          - j11_build
+    - j11_dtests-with-vnodes:
+        requires:
+          - j11_build
+    - j11_dtests-no-vnodes:
+        requires:
+          - j11_build
+    - j11_cqlsh-dtests-py2-with-vnodes:
+        requires:
+          - j11_build
+    - j11_cqlsh-dtests-py3-with-vnodes:
+        requires:
+          - j11_build
+    - j11_cqlsh-dtests-py38-with-vnodes:
+        requires:
+          - j11_build
+    - j11_cqlsh-dtests-py2-no-vnodes:
+        requires:
+          - j11_build
+    - j11_cqlsh-dtests-py3-no-vnodes:
+        requires:
+          - j11_build
+    - j11_cqlsh-dtests-py38-no-vnodes:
+        requires:
+          - j11_build
+    # Java 11 repeated utest (on request)
+    - start_j11_repeated_utest:
+        type: approval
+    - j11_repeated_utest:
+        requires:
+          - start_j11_repeated_utest
+          - j11_build
+    # Java 11 repeated dtest (on request)
+    - start_j11_repeated_dtest:
+        type: approval
+    - j11_repeated_dtest:
+        requires:
+          - start_j11_repeated_dtest
+          - j11_build
+
 workflows:
     version: 2
-    separate_tests: *with_dtest_jobs
-    pre-commit_tests: *pre-commit_jobs
->>>>>>> 733c72b9
+    java8_separate_tests: *j8_with_dtests_jobs
+    java8_pre-commit_tests: *j8_pre-commit_jobs
+    java11_separate_tests: *j11_with_dtests_jobs
+    java11_pre-commit_tests: *j11_pre-commit_jobs
 
 executors:
   java8-executor:
