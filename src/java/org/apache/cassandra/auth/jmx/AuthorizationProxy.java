--- conflicted
+++ resolved
@@ -33,7 +33,6 @@
 import javax.security.auth.Subject;
 
 import com.google.common.annotations.VisibleForTesting;
-import com.google.common.base.Throwables;
 import com.google.common.collect.ImmutableSet;
 import org.slf4j.Logger;
 import org.slf4j.LoggerFactory;
@@ -491,13 +490,5 @@
                   AuthorizationProxy::loadPermissions,
                   () -> true);
         }
-<<<<<<< HEAD
-
-        public Set<PermissionDetails> get(RoleResource roleResource)
-        {
-            return super.get(roleResource);
-        }
-=======
->>>>>>> 8f33dc0f
     }
 }