--- conflicted
+++ resolved
@@ -67,15 +67,14 @@
     }
 
     @Override
-<<<<<<< HEAD
     public CQL3Type asCQL3Type()
     {
         return CQL3Type.Native.EMPTY;
-=======
+    }
+
     public String toJSONString(ByteBuffer buffer, int protocolVersion)
     {
         return "\"\"";
->>>>>>> cb6fad3e
     }
 
     public TypeSerializer<Void> getSerializer()
