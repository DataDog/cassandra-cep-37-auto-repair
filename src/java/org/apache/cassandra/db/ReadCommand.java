--- conflicted
+++ resolved
@@ -93,18 +93,8 @@
     // if a digest query, the version for which the digest is expected. Ignored if not a digest.
     private int digestVersion;
 
-<<<<<<< HEAD
-    // for data queries, coordinators may request information on the repaired data used in constructing the response
-    private boolean trackRepairedStatus = false;
-    // tracker for repaired data, initialized to singleton null object
-    private RepairedDataInfo repairedDataInfo = RepairedDataInfo.NULL_REPAIRED_DATA_INFO;
-
-    int oldestUnrepairedTombstone = Integer.MAX_VALUE;
-
     private boolean trackWarnings;
 
-=======
->>>>>>> 585bc692
     @Nullable
     private final IndexMetadata index;
 
@@ -227,69 +217,6 @@
         return acceptsTransient;
     }
 
-    /**
-<<<<<<< HEAD
-     * Activates repaired data tracking for this command.
-     *
-     * When active, a digest will be created from data read from repaired SSTables. The digests
-     * from each replica can then be compared on the coordinator to detect any divergence in their
-     * repaired datasets. In this context, an sstable is considered repaired if it is marked
-     * repaired or has a pending repair session which has been committed.
-     * In addition to the digest, a set of ids for any pending but as yet uncommitted repair sessions
-     * is recorded and returned to the coordinator. This is to help reduce false positives caused
-     * by compaction lagging which can leave sstables from committed sessions in the pending state
-     * for a time.
-     */
-    public void trackRepairedStatus()
-    {
-        trackRepairedStatus = true;
-    }
-
-    /**
-     * Whether or not repaired status of any data read is being tracked or not
-     *
-     * @return Whether repaired status tracking is active for this command
-     */
-    public boolean isTrackingRepairedStatus()
-    {
-        return trackRepairedStatus;
-    }
-
-    /**
-     * Returns a digest of the repaired data read in the execution of this command.
-     *
-     * If either repaired status tracking is not active or the command has not yet been
-     * executed, then this digest will be an empty buffer.
-     * Otherwise, it will contain a digest* of the repaired data read, or empty buffer
-     * if no repaired data was read.
-     * @return digest of the repaired data read in the execution of the command
-     */
-    public ByteBuffer getRepairedDataDigest()
-    {
-        return repairedDataInfo.getDigest();
-    }
-
-    /**
-     * Returns a boolean indicating whether any relevant sstables were skipped during the read
-     * that produced the repaired data digest.
-     *
-     * If true, then no pending repair sessions or partition deletes have influenced the extent
-     * of the repaired sstables that went into generating the digest.
-     * This indicates whether or not the digest can reliably be used to infer consistency
-     * issues between the repaired sets across replicas.
-     *
-     * If either repaired status tracking is not active or the command has not yet been
-     * executed, then this will always return true.
-     *
-     * @return boolean to indicate confidence in the dwhether or not the digest of the repaired data can be
-     * reliably be used to infer inconsistency issues between the repaired sets across
-     * replicas.
-     */
-    public boolean isRepairedDataDigestConclusive()
-    {
-        return repairedDataInfo.isConclusive();
-    }
-
     @Override
     public void trackWarnings()
     {
@@ -302,8 +229,6 @@
     }
 
     /**
-=======
->>>>>>> 585bc692
      * Index (metadata) chosen for this query. Can be null.
      *
      * @return index (metadata) chosen for this query
@@ -398,6 +323,16 @@
         return isDigestQuery()
                ? ReadResponse.createDigestResponse(iterator, this)
                : ReadResponse.createDataResponse(iterator, this, rdi);
+    }
+
+    @SuppressWarnings("resource") // We don't need to close an empty iterator.
+    public ReadResponse createEmptyResponse()
+    {
+        UnfilteredPartitionIterator iterator = EmptyIterators.unfilteredPartition(metadata());
+        
+        return isDigestQuery()
+               ? ReadResponse.createDigestResponse(iterator, this)
+               : ReadResponse.createDataResponse(iterator, this, RepairedDataInfo.NO_OP_REPAIRED_DATA_INFO);
     }
 
     long indexSerializedSize(int version)
