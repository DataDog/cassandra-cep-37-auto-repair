/*
 * Licensed to the Apache Software Foundation (ASF) under one
 * or more contributor license agreements.  See the NOTICE file
 * distributed with this work for additional information
 * regarding copyright ownership.  The ASF licenses this file
 * to you under the Apache License, Version 2.0 (the
 * "License"); you may not use this file except in compliance
 * with the License.  You may obtain a copy of the License at
 *
 *     http://www.apache.org/licenses/LICENSE-2.0
 *
 * Unless required by applicable law or agreed to in writing, software
 * distributed under the License is distributed on an "AS IS" BASIS,
 * WITHOUT WARRANTIES OR CONDITIONS OF ANY KIND, either express or implied.
 * See the License for the specific language governing permissions and
 * limitations under the License.
 */
package org.apache.cassandra.db;

import java.io.File;
import java.io.IOException;
import java.io.PrintStream;
import java.nio.ByteBuffer;
import java.nio.file.Files;
import java.util.*;
import java.util.concurrent.*;
import java.util.concurrent.atomic.AtomicInteger;
import java.util.concurrent.atomic.AtomicReference;
import java.util.regex.Pattern;
import javax.management.*;
import javax.management.openmbean.*;

import com.google.common.annotations.VisibleForTesting;
import com.google.common.base.*;
import com.google.common.base.Throwables;
import com.google.common.collect.*;
import com.google.common.util.concurrent.*;
import org.slf4j.Logger;
import org.slf4j.LoggerFactory;

import com.clearspring.analytics.stream.Counter;
import org.apache.cassandra.cache.*;
import org.apache.cassandra.concurrent.*;
import org.apache.cassandra.config.*;
import org.apache.cassandra.db.commitlog.CommitLog;
import org.apache.cassandra.db.commitlog.ReplayPosition;
import org.apache.cassandra.db.compaction.*;
import org.apache.cassandra.db.filter.ClusteringIndexFilter;
import org.apache.cassandra.db.filter.DataLimits;
import org.apache.cassandra.db.view.TableViews;
import org.apache.cassandra.db.lifecycle.*;
import org.apache.cassandra.db.partitions.CachedPartition;
import org.apache.cassandra.db.partitions.PartitionUpdate;
import org.apache.cassandra.db.rows.CellPath;
import org.apache.cassandra.dht.*;
import org.apache.cassandra.dht.Range;
import org.apache.cassandra.exceptions.ConfigurationException;
import org.apache.cassandra.index.SecondaryIndexManager;
import org.apache.cassandra.index.internal.CassandraIndex;
import org.apache.cassandra.index.transactions.UpdateTransaction;
import org.apache.cassandra.io.FSError;
import org.apache.cassandra.io.FSWriteError;
import org.apache.cassandra.io.sstable.Component;
import org.apache.cassandra.io.sstable.CorruptSSTableException;
import org.apache.cassandra.io.sstable.Descriptor;
import org.apache.cassandra.io.sstable.SSTableMultiWriter;
import org.apache.cassandra.io.sstable.format.*;
import org.apache.cassandra.io.sstable.format.big.BigFormat;
import org.apache.cassandra.io.sstable.metadata.MetadataCollector;
import org.apache.cassandra.io.util.FileUtils;
import org.apache.cassandra.metrics.TableMetrics;
import org.apache.cassandra.metrics.TableMetrics.Sampler;
import org.apache.cassandra.schema.*;
import org.apache.cassandra.service.CacheService;
import org.apache.cassandra.service.StorageService;
import org.apache.cassandra.utils.*;
import org.apache.cassandra.utils.TopKSampler.SamplerResult;
import org.apache.cassandra.utils.concurrent.OpOrder;
import org.apache.cassandra.utils.concurrent.Refs;
import org.apache.cassandra.utils.memory.MemtableAllocator;
import org.json.simple.JSONArray;
import org.json.simple.JSONObject;

import static org.apache.cassandra.utils.ExecutorUtils.awaitTermination;
import static org.apache.cassandra.utils.ExecutorUtils.shutdown;
import static org.apache.cassandra.utils.Throwables.maybeFail;
import static org.apache.cassandra.utils.Throwables.merge;

public class ColumnFamilyStore implements ColumnFamilyStoreMBean
{
    // The directories which will be searched for sstables on cfs instantiation.
    private static volatile Directories.DataDirectory[] initialDirectories = Directories.dataDirectories;

    /**
     * A hook to add additional directories to initialDirectories.
     * Any additional directories should be added prior to ColumnFamilyStore instantiation on startup
     *
     * Since the directories used by a given table are determined by the compaction strategy,
     * it's possible for sstables to be written to directories specified outside of cassandra.yaml.
     * By adding additional directories to initialDirectories, sstables in these extra locations are
     * made discoverable on sstable instantiation.
     */
    public static synchronized void addInitialDirectories(Directories.DataDirectory[] newDirectories)
    {
        assert newDirectories != null;

        Set<Directories.DataDirectory> existing = Sets.newHashSet(initialDirectories);

        List<Directories.DataDirectory> replacementList = Lists.newArrayList(initialDirectories);
        for (Directories.DataDirectory directory: newDirectories)
        {
            if (!existing.contains(directory))
            {
                replacementList.add(directory);
            }
        }

        Directories.DataDirectory[] replacementArray = new Directories.DataDirectory[replacementList.size()];
        replacementList.toArray(replacementArray);
        initialDirectories = replacementArray;
    }

    public static Directories.DataDirectory[] getInitialDirectories()
    {
        Directories.DataDirectory[] src = initialDirectories;
        return Arrays.copyOf(src, src.length);
    }

    private static final Logger logger = LoggerFactory.getLogger(ColumnFamilyStore.class);

    private static final ExecutorService flushExecutor = new JMXEnabledThreadPoolExecutor(DatabaseDescriptor.getFlushWriters(),
                                                                                          StageManager.KEEPALIVE,
                                                                                          TimeUnit.SECONDS,
                                                                                          new LinkedBlockingQueue<Runnable>(),
                                                                                          new NamedThreadFactory("MemtableFlushWriter"),
                                                                                          "internal");

    // post-flush executor is single threaded to provide guarantee that any flush Future on a CF will never return until prior flushes have completed
    private static final ExecutorService postFlushExecutor = new JMXEnabledThreadPoolExecutor(1,
                                                                                              StageManager.KEEPALIVE,
                                                                                              TimeUnit.SECONDS,
                                                                                              new LinkedBlockingQueue<Runnable>(),
                                                                                              new NamedThreadFactory("MemtablePostFlush"),
                                                                                              "internal");

    private static final ExecutorService reclaimExecutor = new JMXEnabledThreadPoolExecutor(1,
                                                                                            StageManager.KEEPALIVE,
                                                                                            TimeUnit.SECONDS,
                                                                                            new LinkedBlockingQueue<Runnable>(),
                                                                                            new NamedThreadFactory("MemtableReclaimMemory"),
                                                                                            "internal");

    private static final String[] COUNTER_NAMES = new String[]{"raw", "count", "error", "string"};
    private static final String[] COUNTER_DESCS = new String[]
    { "partition key in raw hex bytes",
      "value of this partition for given sampler",
      "value is within the error bounds plus or minus of this",
      "the partition key turned into a human readable format" };
    private static final CompositeType COUNTER_COMPOSITE_TYPE;
    private static final TabularType COUNTER_TYPE;

    private static final String[] SAMPLER_NAMES = new String[]{"cardinality", "partitions"};
    private static final String[] SAMPLER_DESCS = new String[]
    { "cardinality of partitions",
      "list of counter results" };

    private static final String SAMPLING_RESULTS_NAME = "SAMPLING_RESULTS";
    private static final CompositeType SAMPLING_RESULT;

    static
    {
        try
        {
            OpenType<?>[] counterTypes = new OpenType[] { SimpleType.STRING, SimpleType.LONG, SimpleType.LONG, SimpleType.STRING };
            COUNTER_COMPOSITE_TYPE = new CompositeType(SAMPLING_RESULTS_NAME, SAMPLING_RESULTS_NAME, COUNTER_NAMES, COUNTER_DESCS, counterTypes);
            COUNTER_TYPE = new TabularType(SAMPLING_RESULTS_NAME, SAMPLING_RESULTS_NAME, COUNTER_COMPOSITE_TYPE, COUNTER_NAMES);

            OpenType<?>[] samplerTypes = new OpenType[] { SimpleType.LONG, COUNTER_TYPE };
            SAMPLING_RESULT = new CompositeType(SAMPLING_RESULTS_NAME, SAMPLING_RESULTS_NAME, SAMPLER_NAMES, SAMPLER_DESCS, samplerTypes);
        } catch (OpenDataException e)
        {
            throw Throwables.propagate(e);
        }
    }

    public final Keyspace keyspace;
    public final String name;
    public final CFMetaData metadata;
    private final String mbeanName;
    @Deprecated
    private final String oldMBeanName;
    private volatile boolean valid = true;

    /**
     * Memtables and SSTables on disk for this column family.
     *
     * We synchronize on the Tracker to ensure isolation when we want to make sure
     * that the memtable we're acting on doesn't change out from under us.  I.e., flush
     * syncronizes on it to make sure it can submit on both executors atomically,
     * so anyone else who wants to make sure flush doesn't interfere should as well.
     */
    private final Tracker data;

    /* The read order, used to track accesses to off-heap memtable storage */
    public final OpOrder readOrdering = new OpOrder();

    /* This is used to generate the next index for a SSTable */
    private final AtomicInteger fileIndexGenerator = new AtomicInteger(0);

    public final SecondaryIndexManager indexManager;
    public final TableViews viewManager;

    /* These are locally held copies to be changed from the config during runtime */
    private volatile DefaultValue<Integer> minCompactionThreshold;
    private volatile DefaultValue<Integer> maxCompactionThreshold;
    private volatile DefaultValue<Double> crcCheckChance;

    private final CompactionStrategyManager compactionStrategyManager;

    private volatile Directories directories;

    public final TableMetrics metric;
    public volatile long sampleLatencyNanos;
    private final ScheduledFuture<?> latencyCalculator;

    private volatile boolean compactionSpaceCheck = true;

    public static void shutdownPostFlushExecutor() throws InterruptedException
    {
        postFlushExecutor.shutdown();
        postFlushExecutor.awaitTermination(60, TimeUnit.SECONDS);
    }

    public static void shutdownExecutorsAndWait(long timeout, TimeUnit unit) throws InterruptedException, TimeoutException
    {
        ExecutorUtils.shutdownAndWait(timeout, unit, reclaimExecutor, postFlushExecutor, flushExecutor);
    }


    public void reload()
    {
        // metadata object has been mutated directly. make all the members jibe with new settings.

        // only update these runtime-modifiable settings if they have not been modified.
        if (!minCompactionThreshold.isModified())
            for (ColumnFamilyStore cfs : concatWithIndexes())
                cfs.minCompactionThreshold = new DefaultValue(metadata.params.compaction.minCompactionThreshold());
        if (!maxCompactionThreshold.isModified())
            for (ColumnFamilyStore cfs : concatWithIndexes())
                cfs.maxCompactionThreshold = new DefaultValue(metadata.params.compaction.maxCompactionThreshold());
        if (!crcCheckChance.isModified())
            for (ColumnFamilyStore cfs : concatWithIndexes())
                cfs.crcCheckChance = new DefaultValue(metadata.params.crcCheckChance);

        compactionStrategyManager.maybeReload(metadata);
        directories = compactionStrategyManager.getDirectories();

        scheduleFlush();

        indexManager.reload();

        // If the CF comparator has changed, we need to change the memtable,
        // because the old one still aliases the previous comparator.
        if (data.getView().getCurrentMemtable().initialComparator != metadata.comparator)
            switchMemtable();
    }

    void scheduleFlush()
    {
        int period = metadata.params.memtableFlushPeriodInMs;
        if (period > 0)
        {
            logger.trace("scheduling flush in {} ms", period);
            WrappedRunnable runnable = new WrappedRunnable()
            {
                protected void runMayThrow() throws Exception
                {
                    synchronized (data)
                    {
                        Memtable current = data.getView().getCurrentMemtable();
                        // if we're not expired, we've been hit by a scheduled flush for an already flushed memtable, so ignore
                        if (current.isExpired())
                        {
                            if (current.isClean())
                            {
                                // if we're still clean, instead of swapping just reschedule a flush for later
                                scheduleFlush();
                            }
                            else
                            {
                                // we'll be rescheduled by the constructor of the Memtable.
                                forceFlush();
                            }
                        }
                    }
                }
            };
            ScheduledExecutors.scheduledTasks.schedule(runnable, period, TimeUnit.MILLISECONDS);
        }
    }

    public static Runnable getBackgroundCompactionTaskSubmitter()
    {
        return new Runnable()
        {
            public void run()
            {
                for (Keyspace keyspace : Keyspace.all())
                    for (ColumnFamilyStore cfs : keyspace.getColumnFamilyStores())
                        CompactionManager.instance.submitBackground(cfs);
            }
        };
    }

    public void setCompactionParametersJson(String options)
    {
        setCompactionParameters(FBUtilities.fromJsonMap(options));
    }

    public String getCompactionParametersJson()
    {
        return FBUtilities.json(getCompactionParameters());
    }

    public void setCompactionParameters(Map<String, String> options)
    {
        try
        {
            CompactionParams compactionParams = CompactionParams.fromMap(options);
            compactionParams.validate();
            compactionStrategyManager.setNewLocalCompactionStrategy(compactionParams);
        }
        catch (Throwable t)
        {
            logger.error("Could not set new local compaction strategy", t);
            // dont propagate the ConfigurationException over jmx, user will only see a ClassNotFoundException
            throw new IllegalArgumentException("Could not set new local compaction strategy: "+t.getMessage());
        }
    }

    public Map<String, String> getCompactionParameters()
    {
        return compactionStrategyManager.getCompactionParams().asMap();
    }

    public Map<String,String> getCompressionParameters()
    {
        return metadata.params.compression.asMap();
    }

    public void setCompressionParameters(Map<String,String> opts)
    {
        try
        {
            metadata.compression(CompressionParams.fromMap(opts));
            metadata.params.compression.validate();
        }
        catch (ConfigurationException e)
        {
            throw new IllegalArgumentException(e.getMessage());
        }
    }

    private ColumnFamilyStore(Keyspace keyspace,
                             String columnFamilyName,
                             int generation,
                             CFMetaData metadata,
                             Directories directories,
                             boolean loadSSTables)
    {
        this(keyspace, columnFamilyName, generation, metadata, directories, loadSSTables, true);
    }


    @VisibleForTesting
    public ColumnFamilyStore(Keyspace keyspace,
                              String columnFamilyName,
                              int generation,
                              CFMetaData metadata,
                              Directories directories,
                              boolean loadSSTables,
                              boolean registerBookkeeping)
    {
        assert directories != null;
        assert metadata != null : "null metadata for " + keyspace + ":" + columnFamilyName;

        this.keyspace = keyspace;
        this.metadata = metadata;
        name = columnFamilyName;
        minCompactionThreshold = new DefaultValue<>(metadata.params.compaction.minCompactionThreshold());
        maxCompactionThreshold = new DefaultValue<>(metadata.params.compaction.maxCompactionThreshold());
        crcCheckChance = new DefaultValue<>(metadata.params.crcCheckChance);
        indexManager = new SecondaryIndexManager(this);
        viewManager = keyspace.viewManager.forTable(metadata);
        metric = new TableMetrics(this);
        fileIndexGenerator.set(generation);
        sampleLatencyNanos = TimeUnit.MILLISECONDS.toNanos(DatabaseDescriptor.getReadRpcTimeout() / 2);

        logger.info("Initializing {}.{}", keyspace.getName(), name);

        // Create Memtable only on online
        Memtable initialMemtable = null;
        if (DatabaseDescriptor.isDaemonInitialized())
            initialMemtable = new Memtable(new AtomicReference<>(CommitLog.instance.getContext()), this);
        data = new Tracker(initialMemtable, loadSSTables);

        // scan for sstables corresponding to this cf and load them
        if (data.loadsstables)
        {
            Directories.SSTableLister sstableFiles = directories.sstableLister(Directories.OnTxnErr.IGNORE).skipTemporary(true);
            Collection<SSTableReader> sstables = SSTableReader.openAll(sstableFiles.list().entrySet(), metadata);
            data.addInitialSSTables(sstables);
        }

        // compaction strategy should be created after the CFS has been prepared
        compactionStrategyManager = new CompactionStrategyManager(this);
        this.directories = compactionStrategyManager.getDirectories();

        if (maxCompactionThreshold.value() <= 0 || minCompactionThreshold.value() <=0)
        {
            logger.warn("Disabling compaction strategy by setting compaction thresholds to 0 is deprecated, set the compaction option 'enabled' to 'false' instead.");
            this.compactionStrategyManager.disable();
        }

        // create the private ColumnFamilyStores for the secondary column indexes
        for (IndexMetadata info : metadata.getIndexes())
            indexManager.addIndex(info);

        if (registerBookkeeping)
        {
            // register the mbean
            mbeanName = String.format("org.apache.cassandra.db:type=%s,keyspace=%s,table=%s",
                                         isIndex() ? "IndexTables" : "Tables",
                                         keyspace.getName(), name);
            oldMBeanName = String.format("org.apache.cassandra.db:type=%s,keyspace=%s,columnfamily=%s",
                                         isIndex() ? "IndexColumnFamilies" : "ColumnFamilies",
                                         keyspace.getName(), name);
            try
            {
                ObjectName[] objectNames = {new ObjectName(mbeanName), new ObjectName(oldMBeanName)};
                for (ObjectName objectName : objectNames)
                {
                    MBeanWrapper.instance.registerMBean(this, objectName);
                }
            }
            catch (Exception e)
            {
                throw new RuntimeException(e);
            }
            logger.trace("retryPolicy for {} is {}", name, this.metadata.params.speculativeRetry);
            latencyCalculator = ScheduledExecutors.optionalTasks.scheduleWithFixedDelay(new Runnable()
            {
                public void run()
                {
                    SpeculativeRetryParam retryPolicy = ColumnFamilyStore.this.metadata.params.speculativeRetry;
                    switch (retryPolicy.kind())
                    {
                        case PERCENTILE:
                            // get percentile in nanos
                            sampleLatencyNanos = (long) (metric.coordinatorReadLatency.getSnapshot().getValue(retryPolicy.threshold()));
                            break;
                        case CUSTOM:
                            sampleLatencyNanos = (long) retryPolicy.threshold();
                            break;
                        default:
                            sampleLatencyNanos = Long.MAX_VALUE;
                            break;
                    }
                }
            }, DatabaseDescriptor.getReadRpcTimeout(), DatabaseDescriptor.getReadRpcTimeout(), TimeUnit.MILLISECONDS);
        }
        else
        {
            latencyCalculator = ScheduledExecutors.optionalTasks.schedule(Runnables.doNothing(), 0, TimeUnit.NANOSECONDS);
            mbeanName = null;
            oldMBeanName= null;
        }
    }

    public Directories getDirectories()
    {
        return directories;
    }

    public SSTableMultiWriter createSSTableMultiWriter(Descriptor descriptor, long keyCount, long repairedAt, int sstableLevel, SerializationHeader header, LifecycleNewTracker lifecycleNewTracker)
    {
        MetadataCollector collector = new MetadataCollector(metadata.comparator).sstableLevel(sstableLevel);
        return createSSTableMultiWriter(descriptor, keyCount, repairedAt, collector, header, lifecycleNewTracker);
    }

    public SSTableMultiWriter createSSTableMultiWriter(Descriptor descriptor, long keyCount, long repairedAt, MetadataCollector metadataCollector, SerializationHeader header, LifecycleNewTracker lifecycleNewTracker)
    {
        return getCompactionStrategyManager().createSSTableMultiWriter(descriptor, keyCount, repairedAt, metadataCollector, header, lifecycleNewTracker);
    }

    public boolean supportsEarlyOpen()
    {
        return compactionStrategyManager.supportsEarlyOpen();
    }

    /** call when dropping or renaming a CF. Performs mbean housekeeping and invalidates CFS to other operations */
    public void invalidate()
    {
        invalidate(true);
    }

    public void invalidate(boolean expectMBean)
    {
        // disable and cancel in-progress compactions before invalidating
        valid = false;

        try
        {
            unregisterMBean();
        }
        catch (Exception e)
        {
            if (expectMBean)
            {
                JVMStabilityInspector.inspectThrowable(e);
                // this shouldn't block anything.
                logger.warn("Failed unregistering mbean: {}", mbeanName, e);
            }
        }

        latencyCalculator.cancel(false);
        compactionStrategyManager.shutdown();
        SystemKeyspace.removeTruncationRecord(metadata.cfId);

        data.dropSSTables();
        LifecycleTransaction.waitForDeletions();
        indexManager.invalidateAllIndexesBlocking();

        invalidateCaches();
    }

    /**
     * Removes every SSTable in the directory from the Tracker's view.
     * @param directory the unreadable directory, possibly with SSTables in it, but not necessarily.
     */
    void maybeRemoveUnreadableSSTables(File directory)
    {
        data.removeUnreadableSSTables(directory);
    }

    void unregisterMBean() throws MalformedObjectNameException
    {
        ObjectName[] objectNames = {new ObjectName(mbeanName), new ObjectName(oldMBeanName)};
        for (ObjectName objectName : objectNames)
        {
            if (MBeanWrapper.instance.isRegistered(objectName))
                MBeanWrapper.instance.unregisterMBean(objectName);
        }

        // unregister metrics
        metric.release();
    }


    public static ColumnFamilyStore createColumnFamilyStore(Keyspace keyspace, CFMetaData metadata, boolean loadSSTables)
    {
        return createColumnFamilyStore(keyspace, metadata.cfName, metadata, loadSSTables);
    }

    public static synchronized ColumnFamilyStore createColumnFamilyStore(Keyspace keyspace,
                                                                         String columnFamily,
                                                                         CFMetaData metadata,
                                                                         boolean loadSSTables)
    {
        // get the max generation number, to prevent generation conflicts
        Directories directories = new Directories(metadata, initialDirectories);
        Directories.SSTableLister lister = directories.sstableLister(Directories.OnTxnErr.IGNORE).includeBackups(true);
        List<Integer> generations = new ArrayList<Integer>();
        for (Map.Entry<Descriptor, Set<Component>> entry : lister.list().entrySet())
        {
            Descriptor desc = entry.getKey();
            generations.add(desc.generation);
            if (!desc.isCompatible())
                throw new RuntimeException(String.format("Incompatible SSTable found. Current version %s is unable to read file: %s. Please run upgradesstables.",
                        desc.getFormat().getLatestVersion(), desc));
        }
        Collections.sort(generations);
        int value = (generations.size() > 0) ? (generations.get(generations.size() - 1)) : 0;

        return new ColumnFamilyStore(keyspace, columnFamily, value, metadata, directories, loadSSTables);
    }

    /**
     * Removes unnecessary files from the cf directory at startup: these include temp files, orphans, zero-length files
     * and compacted sstables. Files that cannot be recognized will be ignored.
     */
    public static void scrubDataDirectories(CFMetaData metadata)
    {
        Directories directories = new Directories(metadata, initialDirectories);
        Set<File> cleanedDirectories = new HashSet<>();

         // clear ephemeral snapshots that were not properly cleared last session (CASSANDRA-7357)
        clearEphemeralSnapshots(directories);

        directories.removeTemporaryDirectories();

        logger.trace("Removing temporary or obsoleted files from unfinished operations for table {}", metadata.cfName);
        LifecycleTransaction.removeUnfinishedLeftovers(metadata);

        logger.trace("Further extra check for orphan sstable files for {}", metadata.cfName);
        for (Map.Entry<Descriptor,Set<Component>> sstableFiles : directories.sstableLister(Directories.OnTxnErr.IGNORE).list().entrySet())
        {
            Descriptor desc = sstableFiles.getKey();
            File directory = desc.directory;
            Set<Component> components = sstableFiles.getValue();

            if (!cleanedDirectories.contains(directory))
            {
                cleanedDirectories.add(directory);
                for (File tmpFile : desc.getTemporaryFiles())
                    tmpFile.delete();
            }

            File dataFile = new File(desc.filenameFor(Component.DATA));
            if (components.contains(Component.DATA) && dataFile.length() > 0)
                // everything appears to be in order... moving on.
                continue;

            // missing the DATA file! all components are orphaned
            logger.warn("Removing orphans for {}: {}", desc, components);
            for (Component component : components)
            {
                File file = new File(desc.filenameFor(component));
                if (file.exists())
                    FileUtils.deleteWithConfirm(desc.filenameFor(component));
            }
        }

        // cleanup incomplete saved caches
        Pattern tmpCacheFilePattern = Pattern.compile(metadata.ksName + "-" + metadata.cfName + "-(Key|Row)Cache.*\\.tmp$");
        File dir = new File(DatabaseDescriptor.getSavedCachesLocation());

        if (dir.exists())
        {
            assert dir.isDirectory();
            for (File file : dir.listFiles())
                if (tmpCacheFilePattern.matcher(file.getName()).matches())
                    if (!file.delete())
                        logger.warn("could not delete {}", file.getAbsolutePath());
        }

        // also clean out any index leftovers.
        for (IndexMetadata index : metadata.getIndexes())
            if (!index.isCustom())
            {
                CFMetaData indexMetadata = CassandraIndex.indexCfsMetadata(metadata, index);
                scrubDataDirectories(indexMetadata);
            }
    }

    /**
     * See #{@code StorageService.loadNewSSTables(String, String)} for more info
     *
     * @param ksName The keyspace name
     * @param cfName The columnFamily name
     */
    public static void loadNewSSTables(String ksName, String cfName)
    {
        /** ks/cf existence checks will be done by open and getCFS methods for us */
        Keyspace keyspace = Keyspace.open(ksName);
        keyspace.getColumnFamilyStore(cfName).loadNewSSTables();
    }

    /**
     * #{@inheritDoc}
     */
    public synchronized void loadNewSSTables()
    {
        logger.info("Loading new SSTables for {}/{}...", keyspace.getName(), name);

        Set<Descriptor> currentDescriptors = new HashSet<>();
        for (SSTableReader sstable : getSSTables(SSTableSet.CANONICAL))
            currentDescriptors.add(sstable.descriptor);
        Set<SSTableReader> newSSTables = new HashSet<>();

        Directories.SSTableLister lister = getDirectories().sstableLister(Directories.OnTxnErr.IGNORE).skipTemporary(true);
        for (Map.Entry<Descriptor, Set<Component>> entry : lister.list().entrySet())
        {
            Descriptor descriptor = entry.getKey();

            if (currentDescriptors.contains(descriptor))
                continue; // old (initialized) SSTable found, skipping

            if (!descriptor.isCompatible())
                throw new RuntimeException(String.format("Can't open incompatible SSTable! Current version %s, found file: %s",
                        descriptor.getFormat().getLatestVersion(),
                        descriptor));

            // force foreign sstables to level 0
            try
            {
                if (new File(descriptor.filenameFor(Component.STATS)).exists())
                    descriptor.getMetadataSerializer().mutateLevel(descriptor, 0);
            }
            catch (IOException e)
            {
                FileUtils.handleCorruptSSTable(new CorruptSSTableException(e, entry.getKey().filenameFor(Component.STATS)));
                logger.error("Cannot read sstable {}; other IO error, skipping table", entry, e);
                continue;
            }

            // Increment the generation until we find a filename that doesn't exist. This is needed because the new
            // SSTables that are being loaded might already use these generation numbers.
            Descriptor newDescriptor;
            do
            {
                newDescriptor = new Descriptor(descriptor.version,
                                               descriptor.directory,
                                               descriptor.ksname,
                                               descriptor.cfname,
                                               fileIndexGenerator.incrementAndGet(),
                                               descriptor.formatType,
                                               descriptor.digestComponent);
            }
            while (new File(newDescriptor.filenameFor(Component.DATA)).exists());

            logger.info("Renaming new SSTable {} to {}", descriptor, newDescriptor);
            SSTableWriter.rename(descriptor, newDescriptor, entry.getValue());

            SSTableReader reader;
            try
            {
                reader = SSTableReader.open(newDescriptor, entry.getValue(), metadata);
            }
            catch (CorruptSSTableException ex)
            {
                FileUtils.handleCorruptSSTable(ex);
                logger.error("Corrupt sstable {}; skipping table", entry, ex);
                continue;
            }
            catch (FSError ex)
            {
                FileUtils.handleFSError(ex);
                logger.error("Cannot read sstable {}; file system error, skipping table", entry, ex);
                continue;
            }
            catch (IOException ex)
            {
                FileUtils.handleCorruptSSTable(new CorruptSSTableException(ex, entry.getKey().filenameFor(Component.DATA)));
                logger.error("Cannot read sstable {}; other IO error, skipping table", entry, ex);
                continue;
            }
            newSSTables.add(reader);
        }

        if (newSSTables.isEmpty())
        {
            logger.info("No new SSTables were found for {}/{}", keyspace.getName(), name);
            return;
        }

        logger.info("Loading new SSTables and building secondary indexes for {}/{}: {}", keyspace.getName(), name, newSSTables);

        try (Refs<SSTableReader> refs = Refs.ref(newSSTables))
        {
            data.addSSTables(newSSTables);
            indexManager.buildAllIndexesBlocking(newSSTables);
        }

        logger.info("Done loading load new SSTables for {}/{}", keyspace.getName(), name);
    }

    public void rebuildSecondaryIndex(String idxName)
    {
        rebuildSecondaryIndex(keyspace.getName(), metadata.cfName, idxName);
    }

    public static void rebuildSecondaryIndex(String ksName, String cfName, String... idxNames)
    {
        ColumnFamilyStore cfs = Keyspace.open(ksName).getColumnFamilyStore(cfName);

        Set<String> indexes = new HashSet<String>(Arrays.asList(idxNames));

        Iterable<SSTableReader> sstables = cfs.getSSTables(SSTableSet.CANONICAL);
        try (Refs<SSTableReader> refs = Refs.ref(sstables))
        {
            logger.info("User Requested secondary index re-build for {}/{} indexes: {}", ksName, cfName, Joiner.on(',').join(idxNames));
            cfs.indexManager.rebuildIndexesBlocking(refs, indexes);
        }
    }

    @Deprecated
    public String getColumnFamilyName()
    {
        return getTableName();
    }

    public String getTableName()
    {
        return name;
    }

    public String getSSTablePath(File directory)
    {
        return getSSTablePath(directory, DatabaseDescriptor.getSSTableFormat().info.getLatestVersion(), DatabaseDescriptor.getSSTableFormat());
    }

    public String getSSTablePath(File directory, SSTableFormat.Type format)
    {
        return getSSTablePath(directory, format.info.getLatestVersion(), format);
    }

    private String getSSTablePath(File directory, Version version, SSTableFormat.Type format)
    {
        Descriptor desc = new Descriptor(version,
                                         directory,
                                         keyspace.getName(),
                                         name,
                                         fileIndexGenerator.incrementAndGet(),
                                         format,
                                         Component.digestFor(BigFormat.latestVersion.uncompressedChecksumType()));
        return desc.filenameFor(Component.DATA);
    }

    /**
     * Switches the memtable iff the live memtable is the one provided
     *
     * @param memtable
     */
    public ListenableFuture<ReplayPosition> switchMemtableIfCurrent(Memtable memtable)
    {
        synchronized (data)
        {
            if (data.getView().getCurrentMemtable() == memtable)
                return switchMemtable();
        }
        return waitForFlushes();
    }

    /*
     * switchMemtable puts Memtable.getSortedContents on the writer executor.  When the write is complete,
     * we turn the writer into an SSTableReader and add it to ssTables where it is available for reads.
     * This method does not block except for synchronizing on Tracker, but the Future it returns will
     * not complete until the Memtable (and all prior Memtables) have been successfully flushed, and the CL
     * marked clean up to the position owned by the Memtable.
     */
    public ListenableFuture<ReplayPosition> switchMemtable()
    {
        synchronized (data)
        {
            logFlush();
            Flush flush = new Flush(false);
            flushExecutor.execute(flush);
            ListenableFutureTask<ReplayPosition> task = ListenableFutureTask.create(flush.postFlush);
            postFlushExecutor.execute(task);
            return task;
        }
    }

    // print out size of all memtables we're enqueuing
    private void logFlush()
    {
        // reclaiming includes that which we are GC-ing;
        float onHeapRatio = 0, offHeapRatio = 0;
        long onHeapTotal = 0, offHeapTotal = 0;
        Memtable memtable = getTracker().getView().getCurrentMemtable();
        onHeapRatio +=  memtable.getAllocator().onHeap().ownershipRatio();
        offHeapRatio += memtable.getAllocator().offHeap().ownershipRatio();
        onHeapTotal += memtable.getAllocator().onHeap().owns();
        offHeapTotal += memtable.getAllocator().offHeap().owns();

        for (ColumnFamilyStore indexCfs : indexManager.getAllIndexColumnFamilyStores())
        {
            MemtableAllocator allocator = indexCfs.getTracker().getView().getCurrentMemtable().getAllocator();
            onHeapRatio += allocator.onHeap().ownershipRatio();
            offHeapRatio += allocator.offHeap().ownershipRatio();
            onHeapTotal += allocator.onHeap().owns();
            offHeapTotal += allocator.offHeap().owns();
        }

        logger.debug("Enqueuing flush of {}: {}", name, String.format("%d (%.0f%%) on-heap, %d (%.0f%%) off-heap",
                                                                     onHeapTotal, onHeapRatio * 100, offHeapTotal, offHeapRatio * 100));
    }


    /**
     * Flush if there is unflushed data in the memtables
     *
     * @return a Future yielding the commit log position that can be guaranteed to have been successfully written
     *         to sstables for this table once the future completes
     */
    public ListenableFuture<ReplayPosition> forceFlush()
    {
        synchronized (data)
        {
            Memtable current = data.getView().getCurrentMemtable();
            for (ColumnFamilyStore cfs : concatWithIndexes())
                if (!cfs.data.getView().getCurrentMemtable().isClean())
                    return switchMemtableIfCurrent(current);
            return waitForFlushes();
        }
    }

    /**
     * Flush if there is unflushed data that was written to the CommitLog before @param flushIfDirtyBefore
     * (inclusive).
     *
     * @return a Future yielding the commit log position that can be guaranteed to have been successfully written
     *         to sstables for this table once the future completes
     */
    public ListenableFuture<ReplayPosition> forceFlush(ReplayPosition flushIfDirtyBefore)
    {
        // we don't loop through the remaining memtables since here we only care about commit log dirtiness
        // and this does not vary between a table and its table-backed indexes
        Memtable current = data.getView().getCurrentMemtable();
        if (current.mayContainDataBefore(flushIfDirtyBefore))
            return switchMemtableIfCurrent(current);
        return waitForFlushes();
    }

    /**
     * @return a Future yielding the commit log position that can be guaranteed to have been successfully written
     *         to sstables for this table once the future completes
     */
    private ListenableFuture<ReplayPosition> waitForFlushes()
    {
        // we grab the current memtable; once any preceding memtables have flushed, we know its
        // commitLogLowerBound has been set (as this it is set with the upper bound of the preceding memtable)
        final Memtable current = data.getView().getCurrentMemtable();
        ListenableFutureTask<ReplayPosition> task = ListenableFutureTask.create(new Callable<ReplayPosition>()
        {
            public ReplayPosition call()
            {
                logger.debug("forceFlush requested but everything is clean in {}", name);
                return current.getCommitLogLowerBound();
            }
        });
        postFlushExecutor.execute(task);
        return task;
    }

    public ReplayPosition forceBlockingFlush()
    {
        return FBUtilities.waitOnFuture(forceFlush());
    }

    /**
     * Both synchronises custom secondary indexes and provides ordering guarantees for futures on switchMemtable/flush
     * etc, which expect to be able to wait until the flush (and all prior flushes) requested have completed.
     */
    private final class PostFlush implements Callable<ReplayPosition>
    {
        final CountDownLatch latch = new CountDownLatch(1);
        volatile Throwable flushFailure = null;
        final List<Memtable> memtables;

        private PostFlush(List<Memtable> memtables)
        {
            this.memtables = memtables;
        }

        public ReplayPosition call()
        {
            try
            {
                // we wait on the latch for the commitLogUpperBound to be set, and so that waiters
                // on this task can rely on all prior flushes being complete
                latch.await();
            }
            catch (InterruptedException e)
            {
                throw new IllegalStateException();
            }

            ReplayPosition commitLogUpperBound = ReplayPosition.NONE;
            // If a flush errored out but the error was ignored, make sure we don't discard the commit log.
            if (flushFailure == null && !memtables.isEmpty())
            {
                Memtable memtable = memtables.get(0);
                commitLogUpperBound = memtable.getCommitLogUpperBound();
                CommitLog.instance.discardCompletedSegments(metadata.cfId, memtable.getCommitLogLowerBound(), commitLogUpperBound);
            }

            metric.pendingFlushes.dec();

            if (flushFailure != null)
                Throwables.propagate(flushFailure);

            return commitLogUpperBound;
        }
    }

    /**
     * Should only be constructed/used from switchMemtable() or truncate(), with ownership of the Tracker monitor.
     * In the constructor the current memtable(s) are swapped, and a barrier on outstanding writes is issued;
     * when run by the flushWriter the barrier is waited on to ensure all outstanding writes have completed
     * before all memtables are immediately written, and the CL is either immediately marked clean or, if
     * there are custom secondary indexes, the post flush clean up is left to update those indexes and mark
     * the CL clean
     */
    private final class Flush implements Runnable
    {
        final OpOrder.Barrier writeBarrier;
        final List<Memtable> memtables = new ArrayList<>();
        final PostFlush postFlush;
        final boolean truncate;

        private Flush(boolean truncate)
        {
            // if true, we won't flush, we'll just wait for any outstanding writes, switch the memtable, and discard
            this.truncate = truncate;

            metric.pendingFlushes.inc();
            /**
             * To ensure correctness of switch without blocking writes, run() needs to wait for all write operations
             * started prior to the switch to complete. We do this by creating a Barrier on the writeOrdering
             * that all write operations register themselves with, and assigning this barrier to the memtables,
             * after which we *.issue()* the barrier. This barrier is used to direct write operations started prior
             * to the barrier.issue() into the memtable we have switched out, and any started after to its replacement.
             * In doing so it also tells the write operations to update the commitLogUpperBound of the memtable, so
             * that we know the CL position we are dirty to, which can be marked clean when we complete.
             */
            writeBarrier = keyspace.writeOrder.newBarrier();

            // submit flushes for the memtable for any indexed sub-cfses, and our own
            AtomicReference<ReplayPosition> commitLogUpperBound = new AtomicReference<>();
            for (ColumnFamilyStore cfs : concatWithIndexes())
            {
                // switch all memtables, regardless of their dirty status, setting the barrier
                // so that we can reach a coordinated decision about cleanliness once they
                // are no longer possible to be modified
                Memtable newMemtable = new Memtable(commitLogUpperBound, cfs);
                Memtable oldMemtable = cfs.data.switchMemtable(truncate, newMemtable);
                oldMemtable.setDiscarding(writeBarrier, commitLogUpperBound);
                memtables.add(oldMemtable);
            }

            // we then ensure an atomic decision is made about the upper bound of the continuous range of commit log
            // records owned by this memtable
            setCommitLogUpperBound(commitLogUpperBound);

            // we then issue the barrier; this lets us wait for all operations started prior to the barrier to complete;
            // since this happens after wiring up the commitLogUpperBound, we also know all operations with earlier
            // replay positions have also completed, i.e. the memtables are done and ready to flush
            writeBarrier.issue();
            postFlush = new PostFlush(memtables);
        }

        public void run()
        {
            // mark writes older than the barrier as blocking progress, permitting them to exceed our memory limit
            // if they are stuck waiting on it, then wait for them all to complete
            writeBarrier.markBlocking();
            writeBarrier.await();

            // mark all memtables as flushing, removing them from the live memtable list
            for (Memtable memtable : memtables)
                memtable.cfs.data.markFlushing(memtable);

            metric.memtableSwitchCount.inc();

            try
            {
                boolean flushNonCf2i = true;
                for (Memtable memtable : memtables)
                {
                    Collection<SSTableReader> readers = Collections.emptyList();
                    if (!memtable.isClean() && !truncate)
                    {
                        // TODO: SecondaryIndex should support setBarrier(), so custom implementations can co-ordinate exactly
                        // with CL as we do with memtables/CFS-backed SecondaryIndexes.
                        if (flushNonCf2i)
                        {
                            indexManager.flushAllNonCFSBackedIndexesBlocking();
                            flushNonCf2i = false;
                        }
                        readers = memtable.flush();
                    }
                    memtable.cfs.replaceFlushed(memtable, readers);
                    reclaim(memtable);
                }
            }
            catch (Throwable e)
            {
                JVMStabilityInspector.inspectThrowable(e);
                // If we weren't killed, try to continue work but do not allow CommitLog to be discarded.
                postFlush.flushFailure = e;
            }
            finally
            {
                // signal the post-flush we've done our work
                postFlush.latch.countDown();
            }
        }

        private void reclaim(final Memtable memtable)
        {
            // issue a read barrier for reclaiming the memory, and offload the wait to another thread
            final OpOrder.Barrier readBarrier = readOrdering.newBarrier();
            readBarrier.issue();
            reclaimExecutor.execute(new WrappedRunnable()
            {
                public void runMayThrow() throws InterruptedException, ExecutionException
                {
                    readBarrier.await();
                    memtable.setDiscarded();
                }
            });
        }
    }

    // atomically set the upper bound for the commit log
    private static void setCommitLogUpperBound(AtomicReference<ReplayPosition> commitLogUpperBound)
    {
        // we attempt to set the holder to the current commit log context. at the same time all writes to the memtables are
        // also maintaining this value, so if somebody sneaks ahead of us somehow (should be rare) we simply retry,
        // so that we know all operations prior to the position have not reached it yet
        ReplayPosition lastReplayPosition;
        while (true)
        {
            lastReplayPosition = new Memtable.LastReplayPosition(CommitLog.instance.getContext());
            ReplayPosition currentLast = commitLogUpperBound.get();
            if ((currentLast == null || currentLast.compareTo(lastReplayPosition) <= 0)
                && commitLogUpperBound.compareAndSet(currentLast, lastReplayPosition))
                break;
        }
    }

    /**
     * Finds the largest memtable, as a percentage of *either* on- or off-heap memory limits, and immediately
     * queues it for flushing. If the memtable selected is flushed before this completes, no work is done.
     */
    public static class FlushLargestColumnFamily implements Runnable
    {
        public void run()
        {
            float largestRatio = 0f;
            Memtable largest = null;
            float liveOnHeap = 0, liveOffHeap = 0;
            for (ColumnFamilyStore cfs : ColumnFamilyStore.all())
            {
                // we take a reference to the current main memtable for the CF prior to snapping its ownership ratios
                // to ensure we have some ordering guarantee for performing the switchMemtableIf(), i.e. we will only
                // swap if the memtables we are measuring here haven't already been swapped by the time we try to swap them
                Memtable current = cfs.getTracker().getView().getCurrentMemtable();

                // find the total ownership ratio for the memtable and all SecondaryIndexes owned by this CF,
                // both on- and off-heap, and select the largest of the two ratios to weight this CF
                float onHeap = 0f, offHeap = 0f;
                onHeap += current.getAllocator().onHeap().ownershipRatio();
                offHeap += current.getAllocator().offHeap().ownershipRatio();

                for (ColumnFamilyStore indexCfs : cfs.indexManager.getAllIndexColumnFamilyStores())
                {
                    MemtableAllocator allocator = indexCfs.getTracker().getView().getCurrentMemtable().getAllocator();
                    onHeap += allocator.onHeap().ownershipRatio();
                    offHeap += allocator.offHeap().ownershipRatio();
                }

                float ratio = Math.max(onHeap, offHeap);
                if (ratio > largestRatio)
                {
                    largest = current;
                    largestRatio = ratio;
                }

                liveOnHeap += onHeap;
                liveOffHeap += offHeap;
            }

            if (largest != null)
            {
                float usedOnHeap = Memtable.MEMORY_POOL.onHeap.usedRatio();
                float usedOffHeap = Memtable.MEMORY_POOL.offHeap.usedRatio();
                float flushingOnHeap = Memtable.MEMORY_POOL.onHeap.reclaimingRatio();
                float flushingOffHeap = Memtable.MEMORY_POOL.offHeap.reclaimingRatio();
                float thisOnHeap = largest.getAllocator().onHeap().ownershipRatio();
                float thisOffHeap = largest.getAllocator().offHeap().ownershipRatio();
                logger.debug("Flushing largest {} to free up room. Used total: {}, live: {}, flushing: {}, this: {}",
                            largest.cfs, ratio(usedOnHeap, usedOffHeap), ratio(liveOnHeap, liveOffHeap),
                            ratio(flushingOnHeap, flushingOffHeap), ratio(thisOnHeap, thisOffHeap));
                largest.cfs.switchMemtableIfCurrent(largest);
            }
        }
    }

    private static String ratio(float onHeap, float offHeap)
    {
        return String.format("%.2f/%.2f", onHeap, offHeap);
    }

    public void maybeUpdateRowCache(DecoratedKey key)
    {
        if (!isRowCacheEnabled())
            return;

        RowCacheKey cacheKey = new RowCacheKey(metadata.ksAndCFName, key);
        invalidateCachedPartition(cacheKey);
    }

    /**
     * Insert/Update the column family for this key.
     * Caller is responsible for acquiring Keyspace.switchLock
     * param @ lock - lock that needs to be used.
     * param @ key - key for update/insert
     * param @ columnFamily - columnFamily changes
     */
    public void apply(PartitionUpdate update, UpdateTransaction indexer, OpOrder.Group opGroup, ReplayPosition replayPosition)

    {
        long start = System.nanoTime();
        Memtable mt = data.getMemtableFor(opGroup, replayPosition);
        try
        {
            long timeDelta = mt.put(update, indexer, opGroup);
            DecoratedKey key = update.partitionKey();
            maybeUpdateRowCache(key);
            metric.samplers.get(Sampler.WRITES).addSample(key.getKey(), key.hashCode(), 1);
            metric.writeLatency.addNano(System.nanoTime() - start);
            // CASSANDRA-11117 - certain resolution paths on memtable put can result in very
            // large time deltas, either through a variety of sentinel timestamps (used for empty values, ensuring
            // a minimal write, etc). This limits the time delta to the max value the histogram
            // can bucket correctly. This also filters the Long.MAX_VALUE case where there was no previous value
            // to update.
            if(timeDelta < Long.MAX_VALUE)
                metric.colUpdateTimeDeltaHistogram.update(Math.min(18165375903306L, timeDelta));
        }
        catch (RuntimeException e)
        {
            throw new RuntimeException(e.getMessage()
                                                     + " for ks: "
                                                     + keyspace.getName() + ", table: " + name, e);
        }

    }

    /**
     * @param sstables
     * @return sstables whose key range overlaps with that of the given sstables, not including itself.
     * (The given sstables may or may not overlap with each other.)
     */
    public Collection<SSTableReader> getOverlappingLiveSSTables(Iterable<SSTableReader> sstables)
    {
        logger.trace("Checking for sstables overlapping {}", sstables);

        // a normal compaction won't ever have an empty sstables list, but we create a skeleton
        // compaction controller for streaming, and that passes an empty list.
        if (!sstables.iterator().hasNext())
            return ImmutableSet.of();

        View view = data.getView();

        List<SSTableReader> sortedByFirst = Lists.newArrayList(sstables);
        Collections.sort(sortedByFirst, (o1, o2) -> o1.first.compareTo(o2.first));

        List<AbstractBounds<PartitionPosition>> bounds = new ArrayList<>();
        DecoratedKey first = null, last = null;
        /*
        normalize the intervals covered by the sstables
        assume we have sstables like this (brackets representing first/last key in the sstable);
        [   ] [   ]    [   ]   [  ]
           [   ]         [       ]
        then we can, instead of searching the interval tree 6 times, normalize the intervals and
        only query the tree 2 times, for these intervals;
        [         ]    [          ]
         */
        for (SSTableReader sstable : sortedByFirst)
        {
            if (first == null)
            {
                first = sstable.first;
                last = sstable.last;
            }
            else
            {
                if (sstable.first.compareTo(last) <= 0) // we do overlap
                {
                    if (sstable.last.compareTo(last) > 0)
                        last = sstable.last;
                }
                else
                {
                    bounds.add(AbstractBounds.bounds(first, true, last, true));
                    first = sstable.first;
                    last = sstable.last;
                }
            }
        }
        bounds.add(AbstractBounds.bounds(first, true, last, true));
        Set<SSTableReader> results = new HashSet<>();

        for (AbstractBounds<PartitionPosition> bound : bounds)
            Iterables.addAll(results, view.liveSSTablesInBounds(bound.left, bound.right));

        return Sets.difference(results, ImmutableSet.copyOf(sstables));
    }

    /**
     * like getOverlappingSSTables, but acquires references before returning
     */
    public Refs<SSTableReader> getAndReferenceOverlappingLiveSSTables(Iterable<SSTableReader> sstables)
    {
        while (true)
        {
            Iterable<SSTableReader> overlapped = getOverlappingLiveSSTables(sstables);
            Refs<SSTableReader> refs = Refs.tryRef(overlapped);
            if (refs != null)
                return refs;
        }
    }

    /*
     * Called after a BinaryMemtable flushes its in-memory data, or we add a file
     * via bootstrap. This information is cached in the ColumnFamilyStore.
     * This is useful for reads because the ColumnFamilyStore first looks in
     * the in-memory store and the into the disk to find the key. If invoked
     * during recoveryMode the onMemtableFlush() need not be invoked.
     *
     * param @ filename - filename just flushed to disk
     */
    public void addSSTable(SSTableReader sstable)
    {
        assert sstable.getColumnFamilyName().equals(name);
        addSSTables(Arrays.asList(sstable));
    }

    public void addSSTables(Collection<SSTableReader> sstables)
    {
        data.addSSTables(sstables);
        CompactionManager.instance.submitBackground(this);
    }

    /**
     * Calculate expected file size of SSTable after compaction.
     *
     * If operation type is {@code CLEANUP} and we're not dealing with an index sstable,
     * then we calculate expected file size with checking token range to be eliminated.
     *
     * Otherwise, we just add up all the files' size, which is the worst case file
     * size for compaction of all the list of files given.
     *
     * @param sstables SSTables to calculate expected compacted file size
     * @param operation Operation type
     * @return Expected file size of SSTable after compaction
     */
    public long getExpectedCompactedFileSize(Iterable<SSTableReader> sstables, OperationType operation)
    {
        if (operation != OperationType.CLEANUP || isIndex())
        {
            return SSTableReader.getTotalBytes(sstables);
        }

        // cleanup size estimation only counts bytes for keys local to this node
        long expectedFileSize = 0;
        Collection<Range<Token>> ranges = StorageService.instance.getLocalRanges(keyspace.getName());
        for (SSTableReader sstable : sstables)
        {
            List<Pair<Long, Long>> positions = sstable.getPositionsForRanges(ranges);
            for (Pair<Long, Long> position : positions)
                expectedFileSize += position.right - position.left;
        }

        double compressionRatio = metric.compressionRatio.getValue();
        if (compressionRatio > 0d)
            expectedFileSize *= compressionRatio;

        return expectedFileSize;
    }

    /*
     *  Find the maximum size file in the list .
     */
    public SSTableReader getMaxSizeFile(Iterable<SSTableReader> sstables)
    {
        long maxSize = 0L;
        SSTableReader maxFile = null;
        for (SSTableReader sstable : sstables)
        {
            if (sstable.onDiskLength() > maxSize)
            {
                maxSize = sstable.onDiskLength();
                maxFile = sstable;
            }
        }
        return maxFile;
    }

    public CompactionManager.AllSSTableOpStatus forceCleanup(int jobs) throws ExecutionException, InterruptedException
    {
        return CompactionManager.instance.performCleanup(ColumnFamilyStore.this, jobs);
    }

    public CompactionManager.AllSSTableOpStatus scrub(boolean disableSnapshot, boolean skipCorrupted, boolean checkData, boolean reinsertOverflowedTTL, int jobs) throws ExecutionException, InterruptedException
    {
        return scrub(disableSnapshot, skipCorrupted, reinsertOverflowedTTL, false, checkData, jobs);
    }

    @VisibleForTesting
    public CompactionManager.AllSSTableOpStatus scrub(boolean disableSnapshot, boolean skipCorrupted, boolean reinsertOverflowedTTL, boolean alwaysFail, boolean checkData, int jobs) throws ExecutionException, InterruptedException
    {
        // skip snapshot creation during scrub, SEE JIRA 5891
        if(!disableSnapshot)
            snapshotWithoutFlush("pre-scrub-" + System.currentTimeMillis());

        try
        {
            return CompactionManager.instance.performScrub(ColumnFamilyStore.this, skipCorrupted, checkData, reinsertOverflowedTTL, jobs);
        }
        catch(Throwable t)
        {
            if (!rebuildOnFailedScrub(t))
                throw t;

            return alwaysFail ? CompactionManager.AllSSTableOpStatus.ABORTED : CompactionManager.AllSSTableOpStatus.SUCCESSFUL;
        }
    }

    /**
     * CASSANDRA-5174 : For an index cfs we may be able to discard everything and just rebuild
     * the index when a scrub fails.
     *
     * @return true if we are an index cfs and we successfully rebuilt the index
     */
    public boolean rebuildOnFailedScrub(Throwable failure)
    {
        if (!isIndex() || !SecondaryIndexManager.isIndexColumnFamilyStore(this))
            return false;

        truncateBlocking();

        logger.warn("Rebuilding index for {} because of <{}>", name, failure.getMessage());

        ColumnFamilyStore parentCfs = SecondaryIndexManager.getParentCfs(this);
        assert parentCfs.indexManager.getAllIndexColumnFamilyStores().contains(this);

        String indexName = SecondaryIndexManager.getIndexName(this);

        parentCfs.rebuildSecondaryIndex(indexName);
        return true;
    }

    public CompactionManager.AllSSTableOpStatus verify(boolean extendedVerify) throws ExecutionException, InterruptedException
    {
        return CompactionManager.instance.performVerify(ColumnFamilyStore.this, extendedVerify);
    }

    public CompactionManager.AllSSTableOpStatus sstablesRewrite(boolean excludeCurrentVersion, int jobs) throws ExecutionException, InterruptedException
    {
        return CompactionManager.instance.performSSTableRewrite(ColumnFamilyStore.this, excludeCurrentVersion, jobs);
    }

    public void markObsolete(Collection<SSTableReader> sstables, OperationType compactionType)
    {
        assert !sstables.isEmpty();
        maybeFail(data.dropSSTables(Predicates.in(sstables), compactionType, null));
    }

    void replaceFlushed(Memtable memtable, Collection<SSTableReader> sstables)
    {
        compactionStrategyManager.replaceFlushed(memtable, sstables);
    }

    public boolean isValid()
    {
        return valid;
    }

    /**
     * Package protected for access from the CompactionManager.
     */
    public Tracker getTracker()
    {
        return data;
    }

    public Set<SSTableReader> getLiveSSTables()
    {
        return data.getView().liveSSTables();
    }

    public Iterable<SSTableReader> getSSTables(SSTableSet sstableSet)
    {
        return data.getView().select(sstableSet);
    }

    public Iterable<SSTableReader> getUncompactingSSTables()
    {
        return data.getUncompacting();
    }

    public boolean isFilterFullyCoveredBy(ClusteringIndexFilter filter, DataLimits limits, CachedPartition cached, int nowInSec)
    {
        // We can use the cached value only if we know that no data it doesn't contain could be covered
        // by the query filter, that is if:
        //   1) either the whole partition is cached
        //   2) or we can ensure than any data the filter selects is in the cached partition

        // We can guarantee that a partition is fully cached if the number of rows it contains is less than
        // what we're caching. Wen doing that, we should be careful about expiring cells: we should count
        // something expired that wasn't when the partition was cached, or we could decide that the whole
        // partition is cached when it's not. This is why we use CachedPartition#cachedLiveRows.
        if (cached.cachedLiveRows() < metadata.params.caching.rowsPerPartitionToCache())
            return true;

        // If the whole partition isn't cached, then we must guarantee that the filter cannot select data that
        // is not in the cache. We can guarantee that if either the filter is a "head filter" and the cached
        // partition has more live rows that queried (where live rows refers to the rows that are live now),
        // or if we can prove that everything the filter selects is in the cached partition based on its content.
        return (filter.isHeadFilter() && limits.hasEnoughLiveData(cached,
                                                                  nowInSec,
                                                                  filter.selectsAllPartition(),
                                                                  metadata.enforceStrictLiveness()))
                || filter.isFullyCoveredBy(cached);
    }

    public int gcBefore(int nowInSec)
    {
        return nowInSec - metadata.params.gcGraceSeconds;
    }

    @SuppressWarnings("resource")
    public RefViewFragment selectAndReference(Function<View, Iterable<SSTableReader>> filter)
    {
        long failingSince = -1L;
        while (true)
        {
            ViewFragment view = select(filter);
            Refs<SSTableReader> refs = Refs.tryRef(view.sstables);
            if (refs != null)
                return new RefViewFragment(view.sstables, view.memtables, refs);
            if (failingSince <= 0)
            {
                failingSince = System.nanoTime();
            }
            else if (System.nanoTime() - failingSince > TimeUnit.MILLISECONDS.toNanos(100))
            {
                List<SSTableReader> released = new ArrayList<>();
                for (SSTableReader reader : view.sstables)
                    if (reader.selfRef().globalCount() == 0)
                        released.add(reader);
                NoSpamLogger.log(logger, NoSpamLogger.Level.WARN, 1, TimeUnit.SECONDS,
                                 "Spinning trying to capture readers {}, released: {}, ", view.sstables, released);
                failingSince = System.nanoTime();
            }
        }
    }

    public ViewFragment select(Function<View, Iterable<SSTableReader>> filter)
    {
        View view = data.getView();
        List<SSTableReader> sstables = Lists.newArrayList(filter.apply(view));
        return new ViewFragment(sstables, view.getAllMemtables());
    }

    // WARNING: this returns the set of LIVE sstables only, which may be only partially written
    public List<String> getSSTablesForKey(String key)
    {
        DecoratedKey dk = decorateKey(metadata.getKeyValidator().fromString(key));
        try (OpOrder.Group op = readOrdering.start())
        {
            List<String> files = new ArrayList<>();
            for (SSTableReader sstr : select(View.select(SSTableSet.LIVE, dk)).sstables)
            {
                // check if the key actually exists in this sstable, without updating cache and stats
                if (sstr.getPosition(dk, SSTableReader.Operator.EQ, false) != null)
                    files.add(sstr.getFilename());
            }
            return files;
        }
    }


    public void beginLocalSampling(String sampler, int capacity)
    {
        metric.samplers.get(Sampler.valueOf(sampler)).beginSampling(capacity);
    }

    public CompositeData finishLocalSampling(String sampler, int count) throws OpenDataException
    {
        SamplerResult<ByteBuffer> samplerResults = metric.samplers.get(Sampler.valueOf(sampler))
                .finishSampling(count);
        TabularDataSupport result = new TabularDataSupport(COUNTER_TYPE);
        for (Counter<ByteBuffer> counter : samplerResults.topK)
        {
            byte[] key = counter.getItem().array();
            result.put(new CompositeDataSupport(COUNTER_COMPOSITE_TYPE, COUNTER_NAMES, new Object[] {
                    Hex.bytesToHex(key), // raw
                    counter.getCount(),  // count
                    counter.getError(),  // error
                    metadata.getKeyValidator().getString(ByteBuffer.wrap(key)) })); // string
        }
        return new CompositeDataSupport(SAMPLING_RESULT, SAMPLER_NAMES, new Object[]{
                samplerResults.cardinality, result});
    }

    public boolean isCompactionDiskSpaceCheckEnabled()
    {
        return compactionSpaceCheck;
    }

    public void compactionDiskSpaceCheck(boolean enable)
    {
        compactionSpaceCheck = enable;
    }

    public void cleanupCache()
    {
        Collection<Range<Token>> ranges = StorageService.instance.getLocalRanges(keyspace.getName());

        for (Iterator<RowCacheKey> keyIter = CacheService.instance.rowCache.keyIterator();
             keyIter.hasNext(); )
        {
            RowCacheKey key = keyIter.next();
            DecoratedKey dk = decorateKey(ByteBuffer.wrap(key.key));
            if (key.ksAndCFName.equals(metadata.ksAndCFName) && !Range.isInRanges(dk.getToken(), ranges))
                invalidateCachedPartition(dk);
        }

        if (metadata.isCounter())
        {
            for (Iterator<CounterCacheKey> keyIter = CacheService.instance.counterCache.keyIterator();
                 keyIter.hasNext(); )
            {
                CounterCacheKey key = keyIter.next();
                DecoratedKey dk = decorateKey(ByteBuffer.wrap(key.partitionKey));
                if (key.ksAndCFName.equals(metadata.ksAndCFName) && !Range.isInRanges(dk.getToken(), ranges))
                    CacheService.instance.counterCache.remove(key);
            }
        }
    }

    public ClusteringComparator getComparator()
    {
        return metadata.comparator;
    }

    public void snapshotWithoutFlush(String snapshotName)
    {
        snapshotWithoutFlush(snapshotName, null, false);
    }

    /**
     * @param ephemeral If this flag is set to true, the snapshot will be cleaned during next startup
     */
    public Set<SSTableReader> snapshotWithoutFlush(String snapshotName, Predicate<SSTableReader> predicate, boolean ephemeral)
    {
        Set<SSTableReader> snapshottedSSTables = new HashSet<>();
        final JSONArray filesJSONArr = new JSONArray();
        for (ColumnFamilyStore cfs : concatWithIndexes())
        {
<<<<<<< HEAD
            final JSONArray filesJSONArr = new JSONArray();
            try (RefViewFragment currentView = cfs.selectAndReference(View.select(SSTableSet.CANONICAL, (x) -> predicate == null || predicate.apply(x))))
=======
            try (RefViewFragment currentView = cfs.selectAndReference(CANONICAL_SSTABLES))
>>>>>>> 257fb037
            {
                for (SSTableReader ssTable : currentView.sstables)
                {
                    File snapshotDirectory = Directories.getSnapshotDirectory(ssTable.descriptor, snapshotName);
                    ssTable.createLinks(snapshotDirectory.getPath()); // hard links
                    filesJSONArr.add(ssTable.descriptor.relativeFilenameFor(Component.DATA));

                    if (logger.isTraceEnabled())
                        logger.trace("Snapshot for {} keyspace data file {} created in {}", keyspace, ssTable.getFilename(), snapshotDirectory);
                    snapshottedSSTables.add(ssTable);
                }
<<<<<<< HEAD

                writeSnapshotManifest(filesJSONArr, snapshotName);

                if (!Schema.isLocalSystemKeyspace(metadata.ksName) && !Schema.isReplicatedSystemKeyspace(metadata.ksName))
                    writeSnapshotSchema(snapshotName);
=======
>>>>>>> 257fb037
            }
        }
        writeSnapshotManifest(filesJSONArr, snapshotName);
        if (ephemeral)
            createEphemeralSnapshotMarkerFile(snapshotName);
        return snapshottedSSTables;
    }

    private void writeSnapshotManifest(final JSONArray filesJSONArr, final String snapshotName)
    {
        final File manifestFile = getDirectories().getSnapshotManifestFile(snapshotName);

        try
        {
            if (!manifestFile.getParentFile().exists())
                manifestFile.getParentFile().mkdirs();

            try (PrintStream out = new PrintStream(manifestFile))
            {
                final JSONObject manifestJSON = new JSONObject();
                manifestJSON.put("files", filesJSONArr);
                out.println(manifestJSON.toJSONString());
            }
        }
        catch (IOException e)
        {
            throw new FSWriteError(e, manifestFile);
        }
    }

    private void writeSnapshotSchema(final String snapshotName)
    {
        final File schemaFile = getDirectories().getSnapshotSchemaFile(snapshotName);

        try
        {
            if (!schemaFile.getParentFile().exists())
                schemaFile.getParentFile().mkdirs();

            try (PrintStream out = new PrintStream(schemaFile))
            {
                for (String s: ColumnFamilyStoreCQLHelper.dumpReCreateStatements(metadata))
                    out.println(s);
            }
        }
        catch (IOException e)
        {
            throw new FSWriteError(e, schemaFile);
        }
    }

    private void createEphemeralSnapshotMarkerFile(final String snapshot)
    {
        final File ephemeralSnapshotMarker = getDirectories().getNewEphemeralSnapshotMarkerFile(snapshot);

        try
        {
            if (!ephemeralSnapshotMarker.getParentFile().exists())
                ephemeralSnapshotMarker.getParentFile().mkdirs();

            Files.createFile(ephemeralSnapshotMarker.toPath());
            logger.trace("Created ephemeral snapshot marker file on {}.", ephemeralSnapshotMarker.getAbsolutePath());
        }
        catch (IOException e)
        {
            logger.warn(String.format("Could not create marker file %s for ephemeral snapshot %s. " +
                                      "In case there is a failure in the operation that created " +
                                      "this snapshot, you may need to clean it manually afterwards.",
                                      ephemeralSnapshotMarker.getAbsolutePath(), snapshot), e);
        }
    }

    protected static void clearEphemeralSnapshots(Directories directories)
    {
        for (String ephemeralSnapshot : directories.listEphemeralSnapshots())
        {
            logger.trace("Clearing ephemeral snapshot {} leftover from previous session.", ephemeralSnapshot);
            Directories.clearSnapshot(ephemeralSnapshot, directories.getCFDirectories());
        }
    }

    public Refs<SSTableReader> getSnapshotSSTableReader(String tag) throws IOException
    {
        Map<Integer, SSTableReader> active = new HashMap<>();
        for (SSTableReader sstable : getSSTables(SSTableSet.CANONICAL))
            active.put(sstable.descriptor.generation, sstable);
        Map<Descriptor, Set<Component>> snapshots = getDirectories().sstableLister(Directories.OnTxnErr.IGNORE).snapshots(tag).list();
        Refs<SSTableReader> refs = new Refs<>();
        try
        {
            for (Map.Entry<Descriptor, Set<Component>> entries : snapshots.entrySet())
            {
                // Try acquire reference to an active sstable instead of snapshot if it exists,
                // to avoid opening new sstables. If it fails, use the snapshot reference instead.
                SSTableReader sstable = active.get(entries.getKey().generation);
                if (sstable == null || !refs.tryRef(sstable))
                {
                    if (logger.isTraceEnabled())
                        logger.trace("using snapshot sstable {}", entries.getKey());
                    // open offline so we don't modify components or track hotness.
                    sstable = SSTableReader.open(entries.getKey(), entries.getValue(), metadata, true, true);
                    refs.tryRef(sstable);
                    // release the self ref as we never add the snapshot sstable to DataTracker where it is otherwise released
                    sstable.selfRef().release();
                }
                else if (logger.isTraceEnabled())
                {
                    logger.trace("using active sstable {}", entries.getKey());
                }
            }
        }
        catch (IOException | RuntimeException e)
        {
            // In case one of the snapshot sstables fails to open,
            // we must release the references to the ones we opened so far
            refs.release();
            throw e;
        }
        return refs;
    }

    /**
     * Take a snap shot of this columnfamily store.
     *
     * @param snapshotName the name of the associated with the snapshot
     */
    public Set<SSTableReader> snapshot(String snapshotName)
    {
        return snapshot(snapshotName, null, false);
    }


    /**
     * @param ephemeral If this flag is set to true, the snapshot will be cleaned up during next startup
     */
    public Set<SSTableReader> snapshot(String snapshotName, Predicate<SSTableReader> predicate, boolean ephemeral)
    {
        forceBlockingFlush();
        return snapshotWithoutFlush(snapshotName, predicate, ephemeral);
    }

    public boolean snapshotExists(String snapshotName)
    {
        return getDirectories().snapshotExists(snapshotName);
    }

    public long getSnapshotCreationTime(String snapshotName)
    {
        return getDirectories().snapshotCreationTime(snapshotName);
    }

    /**
     * Clear all the snapshots for a given column family.
     *
     * @param snapshotName the user supplied snapshot name. If left empty,
     *                     all the snapshots will be cleaned.
     */
    public void clearSnapshot(String snapshotName)
    {
        List<File> snapshotDirs = getDirectories().getCFDirectories();
        Directories.clearSnapshot(snapshotName, snapshotDirs);
    }
    /**
     *
     * @return  Return a map of all snapshots to space being used
     * The pair for a snapshot has true size and size on disk.
     */
    public Map<String, Pair<Long,Long>> getSnapshotDetails()
    {
        return getDirectories().getSnapshotDetails();
    }

    /**
     * @return the cached partition for @param key if it is already present in the cache.
     * Not that this will not readAndCache the parition if it is not present, nor
     * are these calls counted in cache statistics.
     *
     * Note that this WILL cause deserialization of a SerializingCache partition, so if all you
     * need to know is whether a partition is present or not, use containsCachedParition instead.
     */
    public CachedPartition getRawCachedPartition(DecoratedKey key)
    {
        if (!isRowCacheEnabled())
            return null;
        IRowCacheEntry cached = CacheService.instance.rowCache.getInternal(new RowCacheKey(metadata.ksAndCFName, key));
        return cached == null || cached instanceof RowCacheSentinel ? null : (CachedPartition)cached;
    }

    private void invalidateCaches()
    {
        CacheService.instance.invalidateKeyCacheForCf(metadata.ksAndCFName);
        CacheService.instance.invalidateRowCacheForCf(metadata.ksAndCFName);
        if (metadata.isCounter())
            CacheService.instance.invalidateCounterCacheForCf(metadata.ksAndCFName);
    }

    public int invalidateRowCache(Collection<Bounds<Token>> boundsToInvalidate)
    {
        int invalidatedKeys = 0;
        for (Iterator<RowCacheKey> keyIter = CacheService.instance.rowCache.keyIterator();
             keyIter.hasNext(); )
        {
            RowCacheKey key = keyIter.next();
            DecoratedKey dk = decorateKey(ByteBuffer.wrap(key.key));
            if (key.ksAndCFName.equals(metadata.ksAndCFName) && Bounds.isInBounds(dk.getToken(), boundsToInvalidate))
            {
                invalidateCachedPartition(dk);
                invalidatedKeys++;
            }
        }
        return invalidatedKeys;
    }

    public int invalidateCounterCache(Collection<Bounds<Token>> boundsToInvalidate)
    {
        int invalidatedKeys = 0;
        for (Iterator<CounterCacheKey> keyIter = CacheService.instance.counterCache.keyIterator();
             keyIter.hasNext(); )
        {
            CounterCacheKey key = keyIter.next();
            DecoratedKey dk = decorateKey(ByteBuffer.wrap(key.partitionKey));
            if (key.ksAndCFName.equals(metadata.ksAndCFName) && Bounds.isInBounds(dk.getToken(), boundsToInvalidate))
            {
                CacheService.instance.counterCache.remove(key);
                invalidatedKeys++;
            }
        }
        return invalidatedKeys;
    }

    /**
     * @return true if @param key is contained in the row cache
     */
    public boolean containsCachedParition(DecoratedKey key)
    {
        return CacheService.instance.rowCache.getCapacity() != 0 && CacheService.instance.rowCache.containsKey(new RowCacheKey(metadata.ksAndCFName, key));
    }

    public void invalidateCachedPartition(RowCacheKey key)
    {
        CacheService.instance.rowCache.remove(key);
    }

    public void invalidateCachedPartition(DecoratedKey key)
    {
        if (!Schema.instance.hasCF(metadata.ksAndCFName))
            return; //2i don't cache rows

        invalidateCachedPartition(new RowCacheKey(metadata.ksAndCFName, key));
    }

    public ClockAndCount getCachedCounter(ByteBuffer partitionKey, Clustering clustering, ColumnDefinition column, CellPath path)
    {
        if (CacheService.instance.counterCache.getCapacity() == 0L) // counter cache disabled.
            return null;
        return CacheService.instance.counterCache.get(CounterCacheKey.create(metadata.ksAndCFName, partitionKey, clustering, column, path));
    }

    public void putCachedCounter(ByteBuffer partitionKey, Clustering clustering, ColumnDefinition column, CellPath path, ClockAndCount clockAndCount)
    {
        if (CacheService.instance.counterCache.getCapacity() == 0L) // counter cache disabled.
            return;
        CacheService.instance.counterCache.put(CounterCacheKey.create(metadata.ksAndCFName, partitionKey, clustering, column, path), clockAndCount);
    }

    public void forceMajorCompaction() throws InterruptedException, ExecutionException
    {
        forceMajorCompaction(false);
    }


    public void forceMajorCompaction(boolean splitOutput) throws InterruptedException, ExecutionException
    {
        CompactionManager.instance.performMaximal(this, splitOutput);
    }

    public static Iterable<ColumnFamilyStore> all()
    {
        List<Iterable<ColumnFamilyStore>> stores = new ArrayList<Iterable<ColumnFamilyStore>>(Schema.instance.getKeyspaces().size());
        for (Keyspace keyspace : Keyspace.all())
        {
            stores.add(keyspace.getColumnFamilyStores());
        }
        return Iterables.concat(stores);
    }

    public Iterable<DecoratedKey> keySamples(Range<Token> range)
    {
        try (RefViewFragment view = selectAndReference(View.selectFunction(SSTableSet.CANONICAL)))
        {
            Iterable<DecoratedKey>[] samples = new Iterable[view.sstables.size()];
            int i = 0;
            for (SSTableReader sstable: view.sstables)
            {
                samples[i++] = sstable.getKeySamples(range);
            }
            return Iterables.concat(samples);
        }
    }

    public long estimatedKeysForRange(Range<Token> range)
    {
        try (RefViewFragment view = selectAndReference(View.selectFunction(SSTableSet.CANONICAL)))
        {
            long count = 0;
            for (SSTableReader sstable : view.sstables)
                count += sstable.estimatedKeysForRanges(Collections.singleton(range));
            return count;
        }
    }

    /**
     * For testing.  No effort is made to clear historical or even the current memtables, nor for
     * thread safety.  All we do is wipe the sstable containers clean, while leaving the actual
     * data files present on disk.  (This allows tests to easily call loadNewSSTables on them.)
     */
    @VisibleForTesting
    public void clearUnsafe()
    {
        for (final ColumnFamilyStore cfs : concatWithIndexes())
        {
            cfs.runWithCompactionsDisabled(new Callable<Void>()
            {
                public Void call()
                {
                    cfs.data.reset(new Memtable(new AtomicReference<>(ReplayPosition.NONE), cfs));
                    return null;
                }
            }, true, false);
        }
    }

    /**
     * Truncate deletes the entire column family's data with no expensive tombstone creation
     */
    public void truncateBlocking()
    {
        // We have two goals here:
        // - truncate should delete everything written before truncate was invoked
        // - but not delete anything that isn't part of the snapshot we create.
        // We accomplish this by first flushing manually, then snapshotting, and
        // recording the timestamp IN BETWEEN those actions. Any sstables created
        // with this timestamp or greater time, will not be marked for delete.
        //
        // Bonus complication: since we store replay position in sstable metadata,
        // truncating those sstables means we will replay any CL segments from the
        // beginning if we restart before they [the CL segments] are discarded for
        // normal reasons post-truncate.  To prevent this, we store truncation
        // position in the System keyspace.
        logger.trace("truncating {}", name);

        final long truncatedAt;
        final ReplayPosition replayAfter;

        if (keyspace.getMetadata().params.durableWrites || DatabaseDescriptor.isAutoSnapshot())
        {
            replayAfter = forceBlockingFlush();
            viewManager.forceBlockingFlush();
        }
        else
        {
            // just nuke the memtable data w/o writing to disk first
            viewManager.dumpMemtables();
            try
            {
                replayAfter = dumpMemtable().get();
            }
            catch (Exception e)
            {
                throw new RuntimeException(e);
            }
        }

        long now = System.currentTimeMillis();
        // make sure none of our sstables are somehow in the future (clock drift, perhaps)
        for (ColumnFamilyStore cfs : concatWithIndexes())
            for (SSTableReader sstable : cfs.getLiveSSTables())
                now = Math.max(now, sstable.maxDataAge);
        truncatedAt = now;

        Runnable truncateRunnable = new Runnable()
        {
            public void run()
            {
                logger.debug("Discarding sstable data for truncated CF + indexes");
                data.notifyTruncated(truncatedAt);

                if (DatabaseDescriptor.isAutoSnapshot())
                    snapshot(Keyspace.getTimestampedSnapshotName(name));

                discardSSTables(truncatedAt);

                indexManager.truncateAllIndexesBlocking(truncatedAt);
                viewManager.truncateBlocking(replayAfter, truncatedAt);

                SystemKeyspace.saveTruncationRecord(ColumnFamilyStore.this, truncatedAt, replayAfter);
                logger.trace("cleaning out row cache");
                invalidateCaches();
            }
        };

        runWithCompactionsDisabled(Executors.callable(truncateRunnable), true, true);
        logger.trace("truncate complete");
    }

    /**
     * Drops current memtable without flushing to disk. This should only be called when truncating a column family which is not durable.
     */
    public Future<ReplayPosition> dumpMemtable()
    {
        synchronized (data)
        {
            final Flush flush = new Flush(true);
            flushExecutor.execute(flush);
            return postFlushExecutor.submit(flush.postFlush);
        }
    }

    public <V> V runWithCompactionsDisabled(Callable<V> callable, boolean interruptValidation, boolean interruptViews)
    {
        // synchronize so that concurrent invocations don't re-enable compactions partway through unexpectedly,
        // and so we only run one major compaction at a time
        synchronized (this)
        {
            logger.trace("Cancelling in-progress compactions for {}", metadata.cfName);

            Iterable<ColumnFamilyStore> selfWithAuxiliaryCfs = interruptViews
                                                               ? Iterables.concat(concatWithIndexes(), viewManager.allViewsCfs())
                                                               : concatWithIndexes();

            try (CompactionManager.CompactionPauser pause = CompactionManager.instance.pauseGlobalCompaction();
                 CompactionManager.CompactionPauser pausedStrategies = pauseCompactionStrategies(selfWithAuxiliaryCfs))
            {
                // interrupt in-progress compactions
                CompactionManager.instance.interruptCompactionForCFs(selfWithAuxiliaryCfs, interruptValidation);
                CompactionManager.instance.waitForCessation(selfWithAuxiliaryCfs);

                // doublecheck that we finished, instead of timing out
                for (ColumnFamilyStore cfs : selfWithAuxiliaryCfs)
                {
                    if (!cfs.getTracker().getCompacting().isEmpty())
                    {
                        logger.warn("Unable to cancel in-progress compactions for {}.  Perhaps there is an unusually large row in progress somewhere, or the system is simply overloaded.", metadata.cfName);
                        return null;
                    }
                }
                logger.trace("Compactions successfully cancelled");

                // run our task
                try
                {
                    return callable.call();
                }
                catch (Exception e)
                {
                    throw new RuntimeException(e);
                }
            }
        }
    }

    private static CompactionManager.CompactionPauser pauseCompactionStrategies(Iterable<ColumnFamilyStore> toPause)
    {
        ArrayList<ColumnFamilyStore> successfullyPaused = new ArrayList<>();
        try
        {
            for (ColumnFamilyStore cfs : toPause)
            {
                successfullyPaused.ensureCapacity(successfullyPaused.size() + 1); // to avoid OOM:ing after pausing the strategies
                cfs.getCompactionStrategyManager().pause();
                successfullyPaused.add(cfs);
            }
            return () -> maybeFail(resumeAll(null, toPause));
        }
        catch (Throwable t)
        {
            resumeAll(t, successfullyPaused);
            throw t;
        }
    }

    private static Throwable resumeAll(Throwable accumulate, Iterable<ColumnFamilyStore> cfss)
    {
        for (ColumnFamilyStore cfs : cfss)
        {
            try
            {
                cfs.getCompactionStrategyManager().resume();
            }
            catch (Throwable t)
            {
                accumulate = merge(accumulate, t);
            }
        }
        return accumulate;
    }

    public LifecycleTransaction markAllCompacting(final OperationType operationType)
    {
        Callable<LifecycleTransaction> callable = new Callable<LifecycleTransaction>()
        {
            public LifecycleTransaction call() throws Exception
            {
                assert data.getCompacting().isEmpty() : data.getCompacting();
                Iterable<SSTableReader> sstables = getLiveSSTables();
                sstables = AbstractCompactionStrategy.filterSuspectSSTables(sstables);
                LifecycleTransaction modifier = data.tryModify(sstables, operationType);
                assert modifier != null: "something marked things compacting while compactions are disabled";
                return modifier;
            }
        };

        return runWithCompactionsDisabled(callable, false, false);
    }


    @Override
    public String toString()
    {
        return "CFS(" +
               "Keyspace='" + keyspace.getName() + '\'' +
               ", ColumnFamily='" + name + '\'' +
               ')';
    }

    public void disableAutoCompaction()
    {
        // we don't use CompactionStrategy.pause since we don't want users flipping that on and off
        // during runWithCompactionsDisabled
        compactionStrategyManager.disable();
    }

    public void enableAutoCompaction()
    {
        enableAutoCompaction(false);
    }

    /**
     * used for tests - to be able to check things after a minor compaction
     * @param waitForFutures if we should block until autocompaction is done
     */
    @VisibleForTesting
    public void enableAutoCompaction(boolean waitForFutures)
    {
        compactionStrategyManager.enable();
        List<Future<?>> futures = CompactionManager.instance.submitBackground(this);
        if (waitForFutures)
            FBUtilities.waitOnFutures(futures);
    }

    public boolean isAutoCompactionDisabled()
    {
        return !this.compactionStrategyManager.isEnabled();
    }

    /*
     JMX getters and setters for the Default<T>s.
       - get/set minCompactionThreshold
       - get/set maxCompactionThreshold
       - get     memsize
       - get     memops
       - get/set memtime
     */

    public CompactionStrategyManager getCompactionStrategyManager()
    {
        return compactionStrategyManager;
    }

    public void setCrcCheckChance(double crcCheckChance)
    {
        try
        {
            TableParams.builder().crcCheckChance(crcCheckChance).build().validate();
            for (ColumnFamilyStore cfs : concatWithIndexes())
            {
                cfs.crcCheckChance.set(crcCheckChance);
                for (SSTableReader sstable : cfs.getSSTables(SSTableSet.LIVE))
                    sstable.setCrcCheckChance(crcCheckChance);
            }
        }
        catch (ConfigurationException e)
        {
            throw new IllegalArgumentException(e.getMessage());
        }
    }


    public Double getCrcCheckChance()
    {
        return crcCheckChance.value();
    }

    public void setCompactionThresholds(int minThreshold, int maxThreshold)
    {
        validateCompactionThresholds(minThreshold, maxThreshold);

        minCompactionThreshold.set(minThreshold);
        maxCompactionThreshold.set(maxThreshold);
        CompactionManager.instance.submitBackground(this);
    }

    public int getMinimumCompactionThreshold()
    {
        return minCompactionThreshold.value();
    }

    public void setMinimumCompactionThreshold(int minCompactionThreshold)
    {
        validateCompactionThresholds(minCompactionThreshold, maxCompactionThreshold.value());
        this.minCompactionThreshold.set(minCompactionThreshold);
    }

    public int getMaximumCompactionThreshold()
    {
        return maxCompactionThreshold.value();
    }

    public void setMaximumCompactionThreshold(int maxCompactionThreshold)
    {
        validateCompactionThresholds(minCompactionThreshold.value(), maxCompactionThreshold);
        this.maxCompactionThreshold.set(maxCompactionThreshold);
    }

    private void validateCompactionThresholds(int minThreshold, int maxThreshold)
    {
        if (minThreshold > maxThreshold)
            throw new RuntimeException(String.format("The min_compaction_threshold cannot be larger than the max_compaction_threshold. " +
                                                     "Min is '%d', Max is '%d'.", minThreshold, maxThreshold));

        if (maxThreshold == 0 || minThreshold == 0)
            throw new RuntimeException("Disabling compaction by setting min_compaction_threshold or max_compaction_threshold to 0 " +
                    "is deprecated, set the compaction strategy option 'enabled' to 'false' instead or use the nodetool command 'disableautocompaction'.");
    }

    // End JMX get/set.

    public int getMeanColumns()
    {
        long sum = 0;
        long count = 0;
        for (SSTableReader sstable : getSSTables(SSTableSet.CANONICAL))
        {
            long n = sstable.getEstimatedColumnCount().count();
            sum += sstable.getEstimatedColumnCount().mean() * n;
            count += n;
        }
        return count > 0 ? (int) (sum / count) : 0;
    }

    public double getMeanPartitionSize()
    {
        long sum = 0;
        long count = 0;
        for (SSTableReader sstable : getSSTables(SSTableSet.CANONICAL))
        {
            long n = sstable.getEstimatedPartitionSize().count();
            sum += sstable.getEstimatedPartitionSize().mean() * n;
            count += n;
        }
        return count > 0 ? sum * 1.0 / count : 0;
    }

    public long estimateKeys()
    {
        long n = 0;
        for (SSTableReader sstable : getSSTables(SSTableSet.CANONICAL))
            n += sstable.estimatedKeys();
        return n;
    }

    public IPartitioner getPartitioner()
    {
        return metadata.partitioner;
    }

    public DecoratedKey decorateKey(ByteBuffer key)
    {
        return metadata.decorateKey(key);
    }

    /** true if this CFS contains secondary index data */
    public boolean isIndex()
    {
        return metadata.isIndex();
    }

    public Iterable<ColumnFamilyStore> concatWithIndexes()
    {
        // we return the main CFS first, which we rely on for simplicity in switchMemtable(), for getting the
        // latest replay position
        return Iterables.concat(Collections.singleton(this), indexManager.getAllIndexColumnFamilyStores());
    }

    public List<String> getBuiltIndexes()
    {
       return indexManager.getBuiltIndexNames();
    }

    public int getUnleveledSSTables()
    {
        return this.compactionStrategyManager.getUnleveledSSTables();
    }

    public int[] getSSTableCountPerLevel()
    {
        return compactionStrategyManager.getSSTableCountPerLevel();
    }

    public static class ViewFragment
    {
        public final List<SSTableReader> sstables;
        public final Iterable<Memtable> memtables;

        public ViewFragment(List<SSTableReader> sstables, Iterable<Memtable> memtables)
        {
            this.sstables = sstables;
            this.memtables = memtables;
        }
    }

    public static class RefViewFragment extends ViewFragment implements AutoCloseable
    {
        public final Refs<SSTableReader> refs;

        public RefViewFragment(List<SSTableReader> sstables, Iterable<Memtable> memtables, Refs<SSTableReader> refs)
        {
            super(sstables, memtables);
            this.refs = refs;
        }

        public void release()
        {
            refs.release();
        }

        public void close()
        {
            refs.release();
        }
    }

    public boolean isEmpty()
    {
        return data.getView().isEmpty();
    }

    public boolean isRowCacheEnabled()
    {

        boolean retval = metadata.params.caching.cacheRows() && CacheService.instance.rowCache.getCapacity() > 0;
        assert(!retval || !isIndex());
        return retval;
    }

    public boolean isCounterCacheEnabled()
    {
        return metadata.isCounter() && CacheService.instance.counterCache.getCapacity() > 0;
    }

    public boolean isKeyCacheEnabled()
    {
        return metadata.params.caching.cacheKeys() && CacheService.instance.keyCache.getCapacity() > 0;
    }

    /**
     * Discard all SSTables that were created before given timestamp.
     *
     * Caller should first ensure that comapctions have quiesced.
     *
     * @param truncatedAt The timestamp of the truncation
     *                    (all SSTables before that timestamp are going be marked as compacted)
     */
    public void discardSSTables(long truncatedAt)
    {
        assert data.getCompacting().isEmpty() : data.getCompacting();

        List<SSTableReader> truncatedSSTables = new ArrayList<>();

        for (SSTableReader sstable : getSSTables(SSTableSet.LIVE))
        {
            if (!sstable.newSince(truncatedAt))
                truncatedSSTables.add(sstable);
        }

        if (!truncatedSSTables.isEmpty())
            markObsolete(truncatedSSTables, OperationType.UNKNOWN);
    }

    public double getDroppableTombstoneRatio()
    {
        double allDroppable = 0;
        long allColumns = 0;
        int localTime = (int)(System.currentTimeMillis()/1000);

        for (SSTableReader sstable : getSSTables(SSTableSet.CANONICAL))
        {
            allDroppable += sstable.getDroppableTombstonesBefore(localTime - sstable.metadata.params.gcGraceSeconds);
            allColumns += sstable.getEstimatedColumnCount().mean() * sstable.getEstimatedColumnCount().count();
        }
        return allColumns > 0 ? allDroppable / allColumns : 0;
    }

    public long trueSnapshotsSize()
    {
        return getDirectories().trueSnapshotsSize();
    }

    @VisibleForTesting
    void resetFileIndexGenerator()
    {
        fileIndexGenerator.set(0);
    }

    /**
     * Returns a ColumnFamilyStore by cfId if it exists, null otherwise
     * Differently from others, this method does not throw exception if the table does not exist.
     */
    public static ColumnFamilyStore getIfExists(UUID cfId)
    {
        Pair<String, String> kscf = Schema.instance.getCF(cfId);
        if (kscf == null)
            return null;

        Keyspace keyspace = Keyspace.open(kscf.left);
        if (keyspace == null)
            return null;

        return keyspace.getColumnFamilyStore(cfId);
    }

    /**
     * Returns a ColumnFamilyStore by ksname and cfname if it exists, null otherwise
     * Differently from others, this method does not throw exception if the keyspace or table does not exist.
     */
    public static ColumnFamilyStore getIfExists(String ksName, String cfName)
    {
        if (ksName == null || cfName == null)
            return null;

        Keyspace keyspace = Keyspace.open(ksName);
        if (keyspace == null)
            return null;

        UUID id = Schema.instance.getId(ksName, cfName);
        if (id == null)
            return null;

        return keyspace.getColumnFamilyStore(id);
    }

    public static TableMetrics metricsFor(UUID tableId)
    {
        return getIfExists(tableId).metric;
    }
}<|MERGE_RESOLUTION|>--- conflicted
+++ resolved
@@ -1643,12 +1643,7 @@
         final JSONArray filesJSONArr = new JSONArray();
         for (ColumnFamilyStore cfs : concatWithIndexes())
         {
-<<<<<<< HEAD
-            final JSONArray filesJSONArr = new JSONArray();
             try (RefViewFragment currentView = cfs.selectAndReference(View.select(SSTableSet.CANONICAL, (x) -> predicate == null || predicate.apply(x))))
-=======
-            try (RefViewFragment currentView = cfs.selectAndReference(CANONICAL_SSTABLES))
->>>>>>> 257fb037
             {
                 for (SSTableReader ssTable : currentView.sstables)
                 {
@@ -1660,17 +1655,13 @@
                         logger.trace("Snapshot for {} keyspace data file {} created in {}", keyspace, ssTable.getFilename(), snapshotDirectory);
                     snapshottedSSTables.add(ssTable);
                 }
-<<<<<<< HEAD
-
-                writeSnapshotManifest(filesJSONArr, snapshotName);
-
-                if (!Schema.isLocalSystemKeyspace(metadata.ksName) && !Schema.isReplicatedSystemKeyspace(metadata.ksName))
-                    writeSnapshotSchema(snapshotName);
-=======
->>>>>>> 257fb037
             }
         }
         writeSnapshotManifest(filesJSONArr, snapshotName);
+
+        if (!Schema.isLocalSystemKeyspace(metadata.ksName) && !Schema.isReplicatedSystemKeyspace(metadata.ksName))
+            writeSnapshotSchema(snapshotName);
+
         if (ephemeral)
             createEphemeralSnapshotMarkerFile(snapshotName);
         return snapshottedSSTables;
