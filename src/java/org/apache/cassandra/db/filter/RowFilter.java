/*
 * Licensed to the Apache Software Foundation (ASF) under one
 * or more contributor license agreements.  See the NOTICE file
 * distributed with this work for additional information
 * regarding copyright ownership.  The ASF licenses this file
 * to you under the Apache License, Version 2.0 (the
 * "License"); you may not use this file except in compliance
 * with the License.  You may obtain a copy of the License at
 *
 *     http://www.apache.org/licenses/LICENSE-2.0
 *
 * Unless required by applicable law or agreed to in writing, software
 * distributed under the License is distributed on an "AS IS" BASIS,
 * WITHOUT WARRANTIES OR CONDITIONS OF ANY KIND, either express or implied.
 * See the License for the specific language governing permissions and
 * limitations under the License.
 */
package org.apache.cassandra.db.filter;

import java.io.IOException;
import java.nio.ByteBuffer;
import java.util.*;
import java.util.concurrent.ConcurrentHashMap;
import java.util.concurrent.ConcurrentMap;
import java.util.concurrent.atomic.AtomicInteger;

import com.google.common.base.Objects;
import com.google.common.collect.Iterables;
import org.slf4j.Logger;
import org.slf4j.LoggerFactory;

import org.apache.cassandra.config.CFMetaData;
import org.apache.cassandra.config.ColumnDefinition;
import org.apache.cassandra.cql3.Operator;
import org.apache.cassandra.db.*;
import org.apache.cassandra.db.context.*;
import org.apache.cassandra.db.marshal.*;
import org.apache.cassandra.db.partitions.ImmutableBTreePartition;
import org.apache.cassandra.db.partitions.UnfilteredPartitionIterator;
import org.apache.cassandra.db.rows.*;
import org.apache.cassandra.db.transform.Transformation;
import org.apache.cassandra.exceptions.InvalidRequestException;
import org.apache.cassandra.io.util.DataInputPlus;
import org.apache.cassandra.io.util.DataOutputPlus;
import org.apache.cassandra.net.MessagingService;
import org.apache.cassandra.schema.IndexMetadata;
import org.apache.cassandra.utils.ByteBufferUtil;
import org.apache.cassandra.utils.FBUtilities;

import static org.apache.cassandra.cql3.statements.RequestValidations.checkBindValueSet;
import static org.apache.cassandra.cql3.statements.RequestValidations.checkFalse;
import static org.apache.cassandra.cql3.statements.RequestValidations.checkNotNull;

/**
 * A filter on which rows a given query should include or exclude.
 * <p>
 * This corresponds to the restrictions on rows that are not handled by the query
 * {@link ClusteringIndexFilter}. Some of the expressions of this filter may
 * be handled by a 2ndary index, and the rest is simply filtered out from the
 * result set (the later can only happen if the query was using ALLOW FILTERING).
 */
public abstract class RowFilter implements Iterable<RowFilter.Expression>
{
    private static final Logger logger = LoggerFactory.getLogger(RowFilter.class);

    public static final Serializer serializer = new Serializer();
    public static final RowFilter NONE = new CQLFilter(Collections.emptyList());

    protected final List<Expression> expressions;

    protected RowFilter(List<Expression> expressions)
    {
        this.expressions = expressions;
    }

    public static RowFilter create()
    {
        return new CQLFilter(new ArrayList<>());
    }

    public static RowFilter create(int capacity)
    {
        return new CQLFilter(new ArrayList<>(capacity));
    }

    public static RowFilter forThrift(int capacity)
    {
        return new ThriftFilter(new ArrayList<>(capacity));
    }

    public SimpleExpression add(ColumnDefinition def, Operator op, ByteBuffer value)
    {
        SimpleExpression expression = new SimpleExpression(def, op, value);
        add(expression);
        return expression;
    }

    public void addMapEquality(ColumnDefinition def, ByteBuffer key, Operator op, ByteBuffer value)
    {
        add(new MapEqualityExpression(def, key, op, value));
    }

    public void addThriftExpression(CFMetaData metadata, ByteBuffer name, Operator op, ByteBuffer value)
    {
        assert (this instanceof ThriftFilter);
        add(new ThriftExpression(metadata, name, op, value));
    }

    public void addCustomIndexExpression(CFMetaData cfm, IndexMetadata targetIndex, ByteBuffer value)
    {
        add(new CustomExpression(cfm, targetIndex, value));
    }

    private void add(Expression expression)
    {
        expression.validate();
        expressions.add(expression);
    }

    public void addUserExpression(UserExpression e)
    {
        expressions.add(e);
    }

    public List<Expression> getExpressions()
    {
        return expressions;
    }

    /**
     * Checks if some of the expressions apply to clustering or regular columns.
     * @return {@code true} if some of the expressions apply to clustering or regular columns, {@code false} otherwise.
     */
    public boolean hasExpressionOnClusteringOrRegularColumns()
    {
        for (Expression expression : expressions)
        {
            ColumnDefinition column = expression.column();
            if (column.isClusteringColumn() || column.isRegular())
                return true;
        }
        return false;
    }

    protected abstract Transformation<BaseRowIterator<?>> filter(CFMetaData metadata, int nowInSec);

    /**
     * Filters the provided iterator so that only the row satisfying the expression of this filter
     * are included in the resulting iterator.
     *
     * @param iter the iterator to filter
     * @param nowInSec the time of query in seconds.
     * @return the filtered iterator.
     */
    public UnfilteredPartitionIterator filter(UnfilteredPartitionIterator iter, int nowInSec)
    {
        return expressions.isEmpty() ? iter : Transformation.apply(iter, filter(iter.metadata(), nowInSec));
    }

    /**
     * Filters the provided iterator so that only the row satisfying the expression of this filter
     * are included in the resulting iterator.
     *
     * @param iter the iterator to filter
     * @param nowInSec the time of query in seconds.
     * @return the filtered iterator.
     */
    public PartitionIterator filter(PartitionIterator iter, CFMetaData metadata, int nowInSec)
    {
        return expressions.isEmpty() ? iter : Transformation.apply(iter, filter(metadata, nowInSec));
    }

    /**
     * Whether the provided row in the provided partition satisfies this filter.
     *
     * @param metadata the table metadata.
     * @param partitionKey the partition key for partition to test.
     * @param row the row to test.
     * @param nowInSec the current time in seconds (to know what is live and what isn't).
     * @return {@code true} if {@code row} in partition {@code partitionKey} satisfies this row filter.
     */
    public boolean isSatisfiedBy(CFMetaData metadata, DecoratedKey partitionKey, Row row, int nowInSec)
    {
        // We purge all tombstones as the expressions isSatisfiedBy methods expects it
        Row purged = row.purge(DeletionPurger.PURGE_ALL, nowInSec, metadata.enforceStrictLiveness());
        if (purged == null)
            return expressions.isEmpty();

        for (Expression e : expressions)
        {
            if (!e.isSatisfiedBy(metadata, partitionKey, purged))
                return false;
        }
        return true;
    }

    /**
     * Returns true if all of the expressions within this filter that apply to the partition key are satisfied by
     * the given key, false otherwise.
     */
    public boolean partitionKeyRestrictionsAreSatisfiedBy(DecoratedKey key, AbstractType<?> keyValidator)
    {
        for (Expression e : expressions)
        {
            if (!e.column.isPartitionKey())
                continue;

            ByteBuffer value = keyValidator instanceof CompositeType
                             ? ((CompositeType) keyValidator).split(key.getKey())[e.column.position()]
                             : key.getKey();
            if (!e.operator().isSatisfiedBy(e.column.type, value, e.value))
                return false;
        }
        return true;
    }

    /**
     * Returns true if all of the expressions within this filter that apply to the clustering key are satisfied by
     * the given Clustering, false otherwise.
     */
    public boolean clusteringKeyRestrictionsAreSatisfiedBy(Clustering clustering)
    {
        for (Expression e : expressions)
        {
            if (!e.column.isClusteringColumn())
                continue;

            if (!e.operator().isSatisfiedBy(e.column.type, clustering.get(e.column.position()), e.value))
            {
                return false;
            }
        }
        return true;
    }

    /**
     * Returns this filter but without the provided expression. This method
     * *assumes* that the filter contains the provided expression.
     */
    public RowFilter without(Expression expression)
    {
        assert expressions.contains(expression);
        if (expressions.size() == 1)
            return RowFilter.NONE;

        List<Expression> newExpressions = new ArrayList<>(expressions.size() - 1);
        for (Expression e : expressions)
            if (!e.equals(expression))
                newExpressions.add(e);

        return withNewExpressions(newExpressions);
    }

    public RowFilter withoutExpressions()
    {
        return withNewExpressions(Collections.emptyList());
    }

    protected abstract RowFilter withNewExpressions(List<Expression> expressions);

    public boolean isEmpty()
    {
        return expressions.isEmpty();
    }

    public Iterator<Expression> iterator()
    {
        return expressions.iterator();
    }

    private static Clustering makeCompactClustering(CFMetaData metadata, ByteBuffer name)
    {
        assert metadata.isCompactTable();
        if (metadata.isCompound())
        {
            List<ByteBuffer> values = CompositeType.splitName(name);
            return Clustering.make(values.toArray(new ByteBuffer[metadata.comparator.size()]));
        }
        else
        {
            return Clustering.make(name);
        }
    }

    @Override
    public String toString()
    {
        StringBuilder sb = new StringBuilder();
        for (int i = 0; i < expressions.size(); i++)
        {
            if (i > 0)
                sb.append(" AND ");
            sb.append(expressions.get(i));
        }
        return sb.toString();
    }

    private static class CQLFilter extends RowFilter
    {
        private CQLFilter(List<Expression> expressions)
        {
            super(expressions);
        }

        protected Transformation<BaseRowIterator<?>> filter(CFMetaData metadata, int nowInSec)
        {
<<<<<<< HEAD
            if (expressions.isEmpty())
                return iter;

            final CFMetaData metadata = iter.metadata();

            List<Expression> partitionLevelExpressions = new ArrayList<>();
            List<Expression> rowLevelExpressions = new ArrayList<>();
            for (Expression e: expressions)
            {
                if (e.column.isStatic() || e.column.isPartitionKey())
                    partitionLevelExpressions.add(e);
                else
                    rowLevelExpressions.add(e);
            }

            long numberOfRegularColumnExpressions = rowLevelExpressions.size();
            final boolean filterNonStaticColumns = numberOfRegularColumnExpressions > 0;
=======
            long numberOfStaticColumnExpressions = expressions.stream().filter(e -> e.column.isStatic()).count();
            final boolean filterStaticColumns = numberOfStaticColumnExpressions != 0;
            final boolean filterNonStaticColumns = (expressions.size() - numberOfStaticColumnExpressions) > 0;
>>>>>>> dd255ffa

            return new Transformation<BaseRowIterator<?>>()
            {
                DecoratedKey pk;
                protected BaseRowIterator<?> applyToPartition(BaseRowIterator<?> partition)
                {
                    pk = partition.partitionKey();
<<<<<<< HEAD
=======
                    BaseRowIterator<?> iterator = partition instanceof UnfilteredRowIterator
                                                  ? Transformation.apply((UnfilteredRowIterator) partition, this)
                                                  : Transformation.apply((RowIterator) partition, this);
>>>>>>> dd255ffa

                    // Short-circuit all partitions that won't match based on static and partition keys
                    for (Expression e : partitionLevelExpressions)
                        if (!e.isSatisfiedBy(metadata, partition.partitionKey(), partition.staticRow()))
                        {
                            partition.close();
                            return null;
                        }

                    UnfilteredRowIterator iterator = Transformation.apply(partition, this);
                    if (filterNonStaticColumns && !iterator.hasNext())
                    {
                        iterator.close();
                        return null;
                    }

                    return iterator;
                }

                public Row applyToRow(Row row)
                {
                    Row purged = row.purge(DeletionPurger.PURGE_ALL, nowInSec, metadata.enforceStrictLiveness());
                    if (purged == null)
                        return null;

                    for (Expression e : rowLevelExpressions)
                        if (!e.isSatisfiedBy(metadata, pk, purged))
                            return null;

                    return row;
                }
            };
        }

        protected RowFilter withNewExpressions(List<Expression> expressions)
        {
            return new CQLFilter(expressions);
        }
    }

    private static class ThriftFilter extends RowFilter
    {
        private ThriftFilter(List<Expression> expressions)
        {
            super(expressions);
        }

        protected Transformation<BaseRowIterator<?>> filter(CFMetaData metadata, int nowInSec)
        {
            // Thrift does not filter rows, it filters entire partition if any of the expression is not
            // satisfied, which forces us to materialize the result (in theory we could materialize only
            // what we need which might or might not be everything, but we keep it simple since in practice
            // it's not worth that it has ever been).
            return new Transformation<BaseRowIterator<?>>()
            {
                protected BaseRowIterator<?> applyToPartition(BaseRowIterator<?> partition)
                {
                    return partition instanceof UnfilteredRowIterator ? applyTo((UnfilteredRowIterator) partition)
                                                                      : applyTo((RowIterator) partition);
                }

                private UnfilteredRowIterator applyTo(UnfilteredRowIterator partition)
                {
                    ImmutableBTreePartition result = ImmutableBTreePartition.create(partition);
                    partition.close();
                    return accepts(result) ? result.unfilteredIterator() : null;
                }

                private RowIterator applyTo(RowIterator partition)
                {
                    FilteredPartition result = FilteredPartition.create(partition);
                    return accepts(result) ? result.rowIterator() : null;
                }

                private boolean accepts(ImmutableBTreePartition result)
                {
                    // The partition needs to have a row for every expression, and the expression needs to be valid.
                    for (Expression expr : expressions)
                    {
                        assert expr instanceof ThriftExpression;
                        Row row = result.getRow(makeCompactClustering(metadata, expr.column().name.bytes));
                        if (row == null || !expr.isSatisfiedBy(metadata, result.partitionKey(), row))
                            return false;
                    }
                    // If we get there, it means all expressions where satisfied, so return the original result
                    return true;
                }
            };
        }

        protected RowFilter withNewExpressions(List<Expression> expressions)
        {
            return new ThriftFilter(expressions);
        }
    }

    public static abstract class Expression
    {
        private static final Serializer serializer = new Serializer();

        // Note: the order of this enum matter, it's used for serialization
        protected enum Kind { SIMPLE, MAP_EQUALITY, THRIFT_DYN_EXPR, CUSTOM, USER }

        protected abstract Kind kind();
        protected final ColumnDefinition column;
        protected final Operator operator;
        protected final ByteBuffer value;

        protected Expression(ColumnDefinition column, Operator operator, ByteBuffer value)
        {
            this.column = column;
            this.operator = operator;
            this.value = value;
        }

        public boolean isCustom()
        {
            return kind() == Kind.CUSTOM;
        }

        public boolean isUserDefined()
        {
            return kind() == Kind.USER;
        }

        public ColumnDefinition column()
        {
            return column;
        }

        public Operator operator()
        {
            return operator;
        }

        /**
         * Checks if the operator of this <code>IndexExpression</code> is a <code>CONTAINS</code> operator.
         *
         * @return <code>true</code> if the operator of this <code>IndexExpression</code> is a <code>CONTAINS</code>
         * operator, <code>false</code> otherwise.
         */
        public boolean isContains()
        {
            return Operator.CONTAINS == operator;
        }

        /**
         * Checks if the operator of this <code>IndexExpression</code> is a <code>CONTAINS_KEY</code> operator.
         *
         * @return <code>true</code> if the operator of this <code>IndexExpression</code> is a <code>CONTAINS_KEY</code>
         * operator, <code>false</code> otherwise.
         */
        public boolean isContainsKey()
        {
            return Operator.CONTAINS_KEY == operator;
        }

        /**
         * If this expression is used to query an index, the value to use as
         * partition key for that index query.
         */
        public ByteBuffer getIndexValue()
        {
            return value;
        }

        public void validate()
        {
            checkNotNull(value, "Unsupported null value for column %s", column.name);
            checkBindValueSet(value, "Unsupported unset value for column %s", column.name);
        }

        @Deprecated
        public void validateForIndexing()
        {
            checkFalse(value.remaining() > FBUtilities.MAX_UNSIGNED_SHORT,
                       "Index expression values may not be larger than 64K");
        }

        /**
         * Returns whether the provided row satisfied this expression or not.
         *
         * @param partitionKey the partition key for row to check.
         * @param row the row to check. It should *not* contain deleted cells
         * (i.e. it should come from a RowIterator).
         * @return whether the row is satisfied by this expression.
         */
        public abstract boolean isSatisfiedBy(CFMetaData metadata, DecoratedKey partitionKey, Row row);

        protected ByteBuffer getValue(CFMetaData metadata, DecoratedKey partitionKey, Row row)
        {
            switch (column.kind)
            {
                case PARTITION_KEY:
                    return metadata.getKeyValidator() instanceof CompositeType
                         ? CompositeType.extractComponent(partitionKey.getKey(), column.position())
                         : partitionKey.getKey();
                case CLUSTERING:
                    return row.clustering().get(column.position());
                default:
                    Cell cell = row.getCell(column);
                    return cell == null ? null : cell.value();
            }
        }

        @Override
        public boolean equals(Object o)
        {
            if (this == o)
                return true;

            if (!(o instanceof Expression))
                return false;

            Expression that = (Expression)o;

            return Objects.equal(this.kind(), that.kind())
                && Objects.equal(this.column.name, that.column.name)
                && Objects.equal(this.operator, that.operator)
                && Objects.equal(this.value, that.value);
        }

        @Override
        public int hashCode()
        {
            return Objects.hashCode(column.name, operator, value);
        }

        private static class Serializer
        {
            public void serialize(Expression expression, DataOutputPlus out, int version) throws IOException
            {
                if (version >= MessagingService.VERSION_30)
                    out.writeByte(expression.kind().ordinal());

                // Custom expressions include neither a column or operator, but all
                // other expressions do. Also, custom expressions are 3.0+ only, so
                // the column & operator will always be the first things written for
                // any pre-3.0 version
                if (expression.kind() == Kind.CUSTOM)
                {
                    assert version >= MessagingService.VERSION_30;
                    IndexMetadata.serializer.serialize(((CustomExpression)expression).targetIndex, out, version);
                    ByteBufferUtil.writeWithShortLength(expression.value, out);
                    return;
                }

                if (expression.kind() == Kind.USER)
                {
                    assert version >= MessagingService.VERSION_30;
                    UserExpression.serialize((UserExpression)expression, out, version);
                    return;
                }

                ByteBufferUtil.writeWithShortLength(expression.column.name.bytes, out);
                expression.operator.writeTo(out);

                switch (expression.kind())
                {
                    case SIMPLE:
                        ByteBufferUtil.writeWithShortLength(((SimpleExpression)expression).value, out);
                        break;
                    case MAP_EQUALITY:
                        MapEqualityExpression mexpr = (MapEqualityExpression)expression;
                        if (version < MessagingService.VERSION_30)
                        {
                            ByteBufferUtil.writeWithShortLength(mexpr.getIndexValue(), out);
                        }
                        else
                        {
                            ByteBufferUtil.writeWithShortLength(mexpr.key, out);
                            ByteBufferUtil.writeWithShortLength(mexpr.value, out);
                        }
                        break;
                    case THRIFT_DYN_EXPR:
                        ByteBufferUtil.writeWithShortLength(((ThriftExpression)expression).value, out);
                        break;
                }
            }

            public Expression deserialize(DataInputPlus in, int version, CFMetaData metadata) throws IOException
            {
                Kind kind = null;
                ByteBuffer name;
                Operator operator;
                ColumnDefinition column;

                if (version >= MessagingService.VERSION_30)
                {
                    kind = Kind.values()[in.readByte()];
                    // custom expressions (3.0+ only) do not contain a column or operator, only a value
                    if (kind == Kind.CUSTOM)
                    {
                        return new CustomExpression(metadata,
                                                    IndexMetadata.serializer.deserialize(in, version, metadata),
                                                    ByteBufferUtil.readWithShortLength(in));
                    }

                    if (kind == Kind.USER)
                    {
                        return UserExpression.deserialize(in, version, metadata);
                    }
                }

                name = ByteBufferUtil.readWithShortLength(in);
                operator = Operator.readFrom(in);
                column = metadata.getColumnDefinition(name);
                if (!metadata.isCompactTable() && column == null)
                    throw new RuntimeException("Unknown (or dropped) column " + UTF8Type.instance.getString(name) + " during deserialization");

                if (version < MessagingService.VERSION_30)
                {
                    if (column == null)
                        kind = Kind.THRIFT_DYN_EXPR;
                    else if (column.type instanceof MapType && operator == Operator.EQ)
                        kind = Kind.MAP_EQUALITY;
                    else
                        kind = Kind.SIMPLE;
                }

                assert kind != null;
                switch (kind)
                {
                    case SIMPLE:
                        return new SimpleExpression(column, operator, ByteBufferUtil.readWithShortLength(in));
                    case MAP_EQUALITY:
                        ByteBuffer key, value;
                        if (version < MessagingService.VERSION_30)
                        {
                            ByteBuffer composite = ByteBufferUtil.readWithShortLength(in);
                            key = CompositeType.extractComponent(composite, 0);
                            value = CompositeType.extractComponent(composite, 0);
                        }
                        else
                        {
                            key = ByteBufferUtil.readWithShortLength(in);
                            value = ByteBufferUtil.readWithShortLength(in);
                        }
                        return new MapEqualityExpression(column, key, operator, value);
                    case THRIFT_DYN_EXPR:
                        return new ThriftExpression(metadata, name, operator, ByteBufferUtil.readWithShortLength(in));
                }
                throw new AssertionError();
            }


            public long serializedSize(Expression expression, int version)
            {
                // version 3.0+ includes a byte for Kind
                long size = version >= MessagingService.VERSION_30 ? 1 : 0;

                // Custom expressions include neither a column or operator, but all
                // other expressions do. Also, custom expressions are 3.0+ only, so
                // the column & operator will always be the first things written for
                // any pre-3.0 version
                if (expression.kind() != Kind.CUSTOM && expression.kind() != Kind.USER)
                    size += ByteBufferUtil.serializedSizeWithShortLength(expression.column().name.bytes)
                            + expression.operator.serializedSize();

                switch (expression.kind())
                {
                    case SIMPLE:
                        size += ByteBufferUtil.serializedSizeWithShortLength(((SimpleExpression)expression).value);
                        break;
                    case MAP_EQUALITY:
                        MapEqualityExpression mexpr = (MapEqualityExpression)expression;
                        if (version < MessagingService.VERSION_30)
                            size += ByteBufferUtil.serializedSizeWithShortLength(mexpr.getIndexValue());
                        else
                            size += ByteBufferUtil.serializedSizeWithShortLength(mexpr.key)
                                  + ByteBufferUtil.serializedSizeWithShortLength(mexpr.value);
                        break;
                    case THRIFT_DYN_EXPR:
                        size += ByteBufferUtil.serializedSizeWithShortLength(((ThriftExpression)expression).value);
                        break;
                    case CUSTOM:
                        if (version >= MessagingService.VERSION_30)
                            size += IndexMetadata.serializer.serializedSize(((CustomExpression)expression).targetIndex, version)
                                   + ByteBufferUtil.serializedSizeWithShortLength(expression.value);
                        break;
                    case USER:
                        if (version >= MessagingService.VERSION_30)
                            size += UserExpression.serializedSize((UserExpression)expression, version);
                }
                return size;
            }
        }
    }

    /**
     * An expression of the form 'column' 'op' 'value'.
     */
    public static class SimpleExpression extends Expression
    {
        SimpleExpression(ColumnDefinition column, Operator operator, ByteBuffer value)
        {
            super(column, operator, value);
        }

        public boolean isSatisfiedBy(CFMetaData metadata, DecoratedKey partitionKey, Row row)
        {
            // We support null conditions for LWT (in ColumnCondition) but not for RowFilter.
            // TODO: we should try to merge both code someday.
            assert value != null;

            switch (operator)
            {
                case EQ:
                case LT:
                case LTE:
                case GTE:
                case GT:
                    {
                        assert !column.isComplex() : "Only CONTAINS and CONTAINS_KEY are supported for 'complex' types";

                        // In order to support operators on Counter types, their value has to be extracted from internal
                        // representation. See CASSANDRA-11629
                        if (column.type.isCounter())
                        {
                            ByteBuffer foundValue = getValue(metadata, partitionKey, row);
                            if (foundValue == null)
                                return false;

                            ByteBuffer counterValue = LongType.instance.decompose(CounterContext.instance().total(foundValue));
                            return operator.isSatisfiedBy(LongType.instance, counterValue, value);
                        }
                        else
                        {
                            // Note that CQL expression are always of the form 'x < 4', i.e. the tested value is on the left.
                            ByteBuffer foundValue = getValue(metadata, partitionKey, row);
                            return foundValue != null && operator.isSatisfiedBy(column.type, foundValue, value);
                        }
                    }
                case NEQ:
                case LIKE_PREFIX:
                case LIKE_SUFFIX:
                case LIKE_CONTAINS:
                case LIKE_MATCHES:
                    {
                        assert !column.isComplex() : "Only CONTAINS and CONTAINS_KEY are supported for 'complex' types";
                        ByteBuffer foundValue = getValue(metadata, partitionKey, row);
                        // Note that CQL expression are always of the form 'x < 4', i.e. the tested value is on the left.
                        return foundValue != null && operator.isSatisfiedBy(column.type, foundValue, value);
                    }
                case CONTAINS:
                    assert column.type.isCollection();
                    CollectionType<?> type = (CollectionType<?>)column.type;
                    if (column.isComplex())
                    {
                        ComplexColumnData complexData = row.getComplexColumnData(column);
                        if (complexData != null)
                        {
                            for (Cell cell : complexData)
                            {
                                if (type.kind == CollectionType.Kind.SET)
                                {
                                    if (type.nameComparator().compare(cell.path().get(0), value) == 0)
                                        return true;
                                }
                                else
                                {
                                    if (type.valueComparator().compare(cell.value(), value) == 0)
                                        return true;
                                }
                            }
                        }
                        return false;
                    }
                    else
                    {
                        ByteBuffer foundValue = getValue(metadata, partitionKey, row);
                        if (foundValue == null)
                            return false;

                        switch (type.kind)
                        {
                            case LIST:
                                ListType<?> listType = (ListType<?>)type;
                                return listType.compose(foundValue).contains(listType.getElementsType().compose(value));
                            case SET:
                                SetType<?> setType = (SetType<?>)type;
                                return setType.compose(foundValue).contains(setType.getElementsType().compose(value));
                            case MAP:
                                MapType<?,?> mapType = (MapType<?, ?>)type;
                                return mapType.compose(foundValue).containsValue(mapType.getValuesType().compose(value));
                        }
                        throw new AssertionError();
                    }
                case CONTAINS_KEY:
                    assert column.type.isCollection() && column.type instanceof MapType;
                    MapType<?, ?> mapType = (MapType<?, ?>)column.type;
                    if (column.isComplex())
                    {
                         return row.getCell(column, CellPath.create(value)) != null;
                    }
                    else
                    {
                        ByteBuffer foundValue = getValue(metadata, partitionKey, row);
                        return foundValue != null && mapType.getSerializer().getSerializedValue(foundValue, value, mapType.getKeysType()) != null;
                    }

                case IN:
                    // It wouldn't be terribly hard to support this (though doing so would imply supporting
                    // IN for 2ndary index) but currently we don't.
                    throw new AssertionError();
            }
            throw new AssertionError();
        }

        @Override
        public String toString()
        {
            AbstractType<?> type = column.type;
            switch (operator)
            {
                case CONTAINS:
                    assert type instanceof CollectionType;
                    CollectionType<?> ct = (CollectionType<?>)type;
                    type = ct.kind == CollectionType.Kind.SET ? ct.nameComparator() : ct.valueComparator();
                    break;
                case CONTAINS_KEY:
                    assert type instanceof MapType;
                    type = ((MapType<?, ?>)type).nameComparator();
                    break;
                case IN:
                    type = ListType.getInstance(type, false);
                    break;
                default:
                    break;
            }
            return String.format("%s %s %s", column.name, operator, type.getString(value));
        }

        @Override
        protected Kind kind()
        {
            return Kind.SIMPLE;
        }
    }

    /**
     * An expression of the form 'column' ['key'] = 'value' (which is only
     * supported when 'column' is a map).
     */
    private static class MapEqualityExpression extends Expression
    {
        private final ByteBuffer key;

        public MapEqualityExpression(ColumnDefinition column, ByteBuffer key, Operator operator, ByteBuffer value)
        {
            super(column, operator, value);
            assert column.type instanceof MapType && operator == Operator.EQ;
            this.key = key;
        }

        @Override
        public void validate() throws InvalidRequestException
        {
            checkNotNull(key, "Unsupported null map key for column %s", column.name);
            checkBindValueSet(key, "Unsupported unset map key for column %s", column.name);
            checkNotNull(value, "Unsupported null map value for column %s", column.name);
            checkBindValueSet(value, "Unsupported unset map value for column %s", column.name);
        }

        @Override
        public ByteBuffer getIndexValue()
        {
            return CompositeType.build(key, value);
        }

        public boolean isSatisfiedBy(CFMetaData metadata, DecoratedKey partitionKey, Row row)
        {
            assert key != null;
            // We support null conditions for LWT (in ColumnCondition) but not for RowFilter.
            // TODO: we should try to merge both code someday.
            assert value != null;

            if (row.isStatic() != column.isStatic())
                return true;

            MapType<?, ?> mt = (MapType<?, ?>)column.type;
            if (column.isComplex())
            {
                Cell cell = row.getCell(column, CellPath.create(key));
                return cell != null && mt.valueComparator().compare(cell.value(), value) == 0;
            }
            else
            {
                ByteBuffer serializedMap = getValue(metadata, partitionKey, row);
                if (serializedMap == null)
                    return false;

                ByteBuffer foundValue = mt.getSerializer().getSerializedValue(serializedMap, key, mt.getKeysType());
                return foundValue != null && mt.valueComparator().compare(foundValue, value) == 0;
            }
        }

        @Override
        public String toString()
        {
            MapType<?, ?> mt = (MapType<?, ?>)column.type;
            return String.format("%s[%s] = %s", column.name, mt.nameComparator().getString(key), mt.valueComparator().getString(value));
        }

        @Override
        public boolean equals(Object o)
        {
            if (this == o)
                return true;

            if (!(o instanceof MapEqualityExpression))
                return false;

            MapEqualityExpression that = (MapEqualityExpression)o;

            return Objects.equal(this.column.name, that.column.name)
                && Objects.equal(this.operator, that.operator)
                && Objects.equal(this.key, that.key)
                && Objects.equal(this.value, that.value);
        }

        @Override
        public int hashCode()
        {
            return Objects.hashCode(column.name, operator, key, value);
        }

        @Override
        protected Kind kind()
        {
            return Kind.MAP_EQUALITY;
        }
    }

    /**
     * An expression of the form 'name' = 'value', but where 'name' is actually the
     * clustering value for a compact table. This is only for thrift.
     */
    private static class ThriftExpression extends Expression
    {
        public ThriftExpression(CFMetaData metadata, ByteBuffer name, Operator operator, ByteBuffer value)
        {
            super(makeDefinition(metadata, name), operator, value);
            assert metadata.isCompactTable();
        }

        private static ColumnDefinition makeDefinition(CFMetaData metadata, ByteBuffer name)
        {
            ColumnDefinition def = metadata.getColumnDefinition(name);
            if (def != null)
                return def;

            // In thrift, we actually allow expression on non-defined columns for the sake of filtering. To accomodate
            // this we create a "fake" definition. This is messy but it works so is probably good enough.
            return ColumnDefinition.regularDef(metadata, name, metadata.compactValueColumn().type);
        }

        public boolean isSatisfiedBy(CFMetaData metadata, DecoratedKey partitionKey, Row row)
        {
            assert value != null;

            // On thrift queries, even if the column expression is a "static" one, we'll have convert it as a "dynamic"
            // one in ThriftResultsMerger, so we always expect it to be a dynamic one. Further, we expect this is only
            // called when the row clustering does match the column (see ThriftFilter above).
            assert row.clustering().equals(makeCompactClustering(metadata, column.name.bytes));
            Cell cell = row.getCell(metadata.compactValueColumn());
            return cell != null && operator.isSatisfiedBy(column.type, cell.value(), value);
        }

        @Override
        public String toString()
        {
            return String.format("%s %s %s", column.name, operator, column.type.getString(value));
        }

        @Override
        protected Kind kind()
        {
            return Kind.THRIFT_DYN_EXPR;
        }
    }

    /**
     * A custom index expression for use with 2i implementations which support custom syntax and which are not
     * necessarily linked to a single column in the base table.
     */
    public static final class CustomExpression extends Expression
    {
        private final IndexMetadata targetIndex;
        private final CFMetaData cfm;

        public CustomExpression(CFMetaData cfm, IndexMetadata targetIndex, ByteBuffer value)
        {
            // The operator is not relevant, but Expression requires it so for now we just hardcode EQ
            super(makeDefinition(cfm, targetIndex), Operator.EQ, value);
            this.targetIndex = targetIndex;
            this.cfm = cfm;
        }

        private static ColumnDefinition makeDefinition(CFMetaData cfm, IndexMetadata index)
        {
            // Similarly to how we handle non-defined columns in thift, we create a fake column definition to
            // represent the target index. This is definitely something that can be improved though.
            return ColumnDefinition.regularDef(cfm, ByteBuffer.wrap(index.name.getBytes()), BytesType.instance);
        }

        public IndexMetadata getTargetIndex()
        {
            return targetIndex;
        }

        public ByteBuffer getValue()
        {
            return value;
        }

        public String toString()
        {
            return String.format("expr(%s, %s)",
                                 targetIndex.name,
                                 Keyspace.openAndGetStore(cfm)
                                         .indexManager
                                         .getIndex(targetIndex)
                                         .customExpressionValueType());
        }

        protected Kind kind()
        {
            return Kind.CUSTOM;
        }

        // Filtering by custom expressions isn't supported yet, so just accept any row
        public boolean isSatisfiedBy(CFMetaData metadata, DecoratedKey partitionKey, Row row)
        {
            return true;
        }
    }

    /**
     * A user defined filtering expression. These may be added to RowFilter programmatically by a
     * QueryHandler implementation. No concrete implementations are provided and adding custom impls
     * to the classpath is a task for operators (needless to say, this is something of a power
     * user feature). Care must also be taken to register implementations, via the static register
     * method during system startup. An implementation and its corresponding Deserializer must be
     * registered before sending or receiving any messages containing expressions of that type.
     * Use of custom filtering expressions in a mixed version cluster should be handled with caution
     * as the order in which types are registered is significant: if continuity of use during upgrades
     * is important, new types should registered last and obsoleted types should still be registered (
     * or dummy implementations registered in their place) to preserve consistent identifiers across
     * the cluster).
     *
     * During serialization, the identifier for the Deserializer implementation is prepended to the
     * implementation specific payload. To deserialize, the identifier is read first to obtain the
     * Deserializer, which then provides the concrete expression instance.
     */
    public static abstract class UserExpression extends Expression
    {
        private static final DeserializerRegistry deserializers = new DeserializerRegistry();
        private static final class DeserializerRegistry
        {
            private final AtomicInteger counter = new AtomicInteger(0);
            private final ConcurrentMap<Integer, Deserializer> deserializers = new ConcurrentHashMap<>();
            private final ConcurrentMap<Class<? extends UserExpression>, Integer> registeredClasses = new ConcurrentHashMap<>();

            public void registerUserExpressionClass(Class<? extends UserExpression> expressionClass,
                                                    UserExpression.Deserializer deserializer)
            {
                int id = registeredClasses.computeIfAbsent(expressionClass, (cls) -> counter.getAndIncrement());
                deserializers.put(id, deserializer);

                logger.debug("Registered user defined expression type {} and serializer {} with identifier {}",
                             expressionClass.getName(), deserializer.getClass().getName(), id);
            }

            public Integer getId(UserExpression expression)
            {
                return registeredClasses.get(expression.getClass());
            }

            public Deserializer getDeserializer(int id)
            {
                return deserializers.get(id);
            }
        }

        protected static abstract class Deserializer
        {
            protected abstract UserExpression deserialize(DataInputPlus in,
                                                          int version,
                                                          CFMetaData metadata) throws IOException;
        }

        public static void register(Class<? extends UserExpression> expressionClass, Deserializer deserializer)
        {
            deserializers.registerUserExpressionClass(expressionClass, deserializer);
        }

        private static UserExpression deserialize(DataInputPlus in, int version, CFMetaData metadata) throws IOException
        {
            int id = in.readInt();
            Deserializer deserializer = deserializers.getDeserializer(id);
            assert deserializer != null : "No user defined expression type registered with id " + id;
            return deserializer.deserialize(in, version, metadata);
        }

        private static void serialize(UserExpression expression, DataOutputPlus out, int version) throws IOException
        {
            Integer id = deserializers.getId(expression);
            assert id != null : "User defined expression type " + expression.getClass().getName() + " is not registered";
            out.writeInt(id);
            expression.serialize(out, version);
        }

        private static long serializedSize(UserExpression expression, int version)
        {   // 4 bytes for the expression type id
            return 4 + expression.serializedSize(version);
        }

        protected UserExpression(ColumnDefinition column, Operator operator, ByteBuffer value)
        {
            super(column, operator, value);
        }

        protected Kind kind()
        {
            return Kind.USER;
        }

        protected abstract void serialize(DataOutputPlus out, int version) throws IOException;
        protected abstract long serializedSize(int version);
    }

    public static class Serializer
    {
        public void serialize(RowFilter filter, DataOutputPlus out, int version) throws IOException
        {
            out.writeBoolean(filter instanceof ThriftFilter);
            out.writeUnsignedVInt(filter.expressions.size());
            for (Expression expr : filter.expressions)
                Expression.serializer.serialize(expr, out, version);

        }

        public RowFilter deserialize(DataInputPlus in, int version, CFMetaData metadata) throws IOException
        {
            boolean forThrift = in.readBoolean();
            int size = (int)in.readUnsignedVInt();
            List<Expression> expressions = new ArrayList<>(size);
            for (int i = 0; i < size; i++)
                expressions.add(Expression.serializer.deserialize(in, version, metadata));

            return forThrift
                 ? new ThriftFilter(expressions)
                 : new CQLFilter(expressions);
        }

        public long serializedSize(RowFilter filter, int version)
        {
            long size = 1 // forThrift
                      + TypeSizes.sizeofUnsignedVInt(filter.expressions.size());
            for (Expression expr : filter.expressions)
                size += Expression.serializer.serializedSize(expr, version);
            return size;
        }
    }
}<|MERGE_RESOLUTION|>--- conflicted
+++ resolved
@@ -25,7 +25,6 @@
 import java.util.concurrent.atomic.AtomicInteger;
 
 import com.google.common.base.Objects;
-import com.google.common.collect.Iterables;
 import org.slf4j.Logger;
 import org.slf4j.LoggerFactory;
 
@@ -35,7 +34,9 @@
 import org.apache.cassandra.db.*;
 import org.apache.cassandra.db.context.*;
 import org.apache.cassandra.db.marshal.*;
+import org.apache.cassandra.db.partitions.FilteredPartition;
 import org.apache.cassandra.db.partitions.ImmutableBTreePartition;
+import org.apache.cassandra.db.partitions.PartitionIterator;
 import org.apache.cassandra.db.partitions.UnfilteredPartitionIterator;
 import org.apache.cassandra.db.rows.*;
 import org.apache.cassandra.db.transform.Transformation;
@@ -304,12 +305,6 @@
 
         protected Transformation<BaseRowIterator<?>> filter(CFMetaData metadata, int nowInSec)
         {
-<<<<<<< HEAD
-            if (expressions.isEmpty())
-                return iter;
-
-            final CFMetaData metadata = iter.metadata();
-
             List<Expression> partitionLevelExpressions = new ArrayList<>();
             List<Expression> rowLevelExpressions = new ArrayList<>();
             for (Expression e: expressions)
@@ -322,11 +317,6 @@
 
             long numberOfRegularColumnExpressions = rowLevelExpressions.size();
             final boolean filterNonStaticColumns = numberOfRegularColumnExpressions > 0;
-=======
-            long numberOfStaticColumnExpressions = expressions.stream().filter(e -> e.column.isStatic()).count();
-            final boolean filterStaticColumns = numberOfStaticColumnExpressions != 0;
-            final boolean filterNonStaticColumns = (expressions.size() - numberOfStaticColumnExpressions) > 0;
->>>>>>> dd255ffa
 
             return new Transformation<BaseRowIterator<?>>()
             {
@@ -334,12 +324,6 @@
                 protected BaseRowIterator<?> applyToPartition(BaseRowIterator<?> partition)
                 {
                     pk = partition.partitionKey();
-<<<<<<< HEAD
-=======
-                    BaseRowIterator<?> iterator = partition instanceof UnfilteredRowIterator
-                                                  ? Transformation.apply((UnfilteredRowIterator) partition, this)
-                                                  : Transformation.apply((RowIterator) partition, this);
->>>>>>> dd255ffa
 
                     // Short-circuit all partitions that won't match based on static and partition keys
                     for (Expression e : partitionLevelExpressions)
@@ -349,7 +333,10 @@
                             return null;
                         }
 
-                    UnfilteredRowIterator iterator = Transformation.apply(partition, this);
+                    BaseRowIterator<?> iterator = partition instanceof UnfilteredRowIterator
+                                                  ? Transformation.apply((UnfilteredRowIterator) partition, this)
+                                                  : Transformation.apply((RowIterator) partition, this);
+
                     if (filterNonStaticColumns && !iterator.hasNext())
                     {
                         iterator.close();
