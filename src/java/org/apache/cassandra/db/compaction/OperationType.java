/*
 * Licensed to the Apache Software Foundation (ASF) under one
 * or more contributor license agreements.  See the NOTICE file
 * distributed with this work for additional information
 * regarding copyright ownership.  The ASF licenses this file
 * to you under the Apache License, Version 2.0 (the
 * "License"); you may not use this file except in compliance
 * with the License.  You may obtain a copy of the License at
 *
 *     http://www.apache.org/licenses/LICENSE-2.0
 *
 * Unless required by applicable law or agreed to in writing, software
 * distributed under the License is distributed on an "AS IS" BASIS,
 * WITHOUT WARRANTIES OR CONDITIONS OF ANY KIND, either express or implied.
 * See the License for the specific language governing permissions and
 * limitations under the License.
 */
package org.apache.cassandra.db.compaction;

public enum OperationType
{
    COMPACTION("Compaction"),
    VALIDATION("Validation"),
    KEY_CACHE_SAVE("Key cache save"),
    ROW_CACHE_SAVE("Row cache save"),
    COUNTER_CACHE_SAVE("Counter cache save"),
    CLEANUP("Cleanup"),
    SCRUB("Scrub"),
    UPGRADE_SSTABLES("Upgrade sstables"),
    INDEX_BUILD("Secondary index build"),
    /** Compaction for tombstone removal */
    TOMBSTONE_COMPACTION("Tombstone Compaction"),
    UNKNOWN("Unknown compaction type"),
    ANTICOMPACTION("Anticompaction after repair"),
<<<<<<< HEAD
    VERIFY("Verify");
=======
    INDEX_SUMMARY("Index summary redistribution");
>>>>>>> fc7075a4

    private final String type;

    OperationType(String type)
    {
        this.type = type;
    }

    public String toString()
    {
        return type;
    }
}<|MERGE_RESOLUTION|>--- conflicted
+++ resolved
@@ -32,11 +32,8 @@
     TOMBSTONE_COMPACTION("Tombstone Compaction"),
     UNKNOWN("Unknown compaction type"),
     ANTICOMPACTION("Anticompaction after repair"),
-<<<<<<< HEAD
-    VERIFY("Verify");
-=======
+    VERIFY("Verify"),
     INDEX_SUMMARY("Index summary redistribution");
->>>>>>> fc7075a4
 
     private final String type;
 
