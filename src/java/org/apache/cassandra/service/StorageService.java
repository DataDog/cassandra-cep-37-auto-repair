--- conflicted
+++ resolved
@@ -2136,11 +2136,6 @@
                 throw new RuntimeException(e);
             }
         }
-<<<<<<< HEAD
-        else if (Gossiper.instance.getEndpointStateForEndpoint(endpoint).getApplicationState(ApplicationState.RPC_ADDRESS) == null)
-            return endpoint.getAddress().getHostAddress() + ":" + DatabaseDescriptor.getNativeTransportPort();
-=======
->>>>>>> 3bdd2caa
         else
         {
              final String ipAddress;
