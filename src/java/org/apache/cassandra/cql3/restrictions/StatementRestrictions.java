/*
 * Licensed to the Apache Software Foundation (ASF) under one
 * or more contributor license agreements.  See the NOTICE file
 * distributed with this work for additional information
 * regarding copyright ownership.  The ASF licenses this file
 * to you under the Apache License, Version 2.0 (the
 * "License"); you may not use this file except in compliance
 * with the License.  You may obtain a copy of the License at
 *
 *     http://www.apache.org/licenses/LICENSE-2.0
 *
 * Unless required by applicable law or agreed to in writing, software
 * distributed under the License is distributed on an "AS IS" BASIS,
 * WITHOUT WARRANTIES OR CONDITIONS OF ANY KIND, either express or implied.
 * See the License for the specific language governing permissions and
 * limitations under the License.
 */
package org.apache.cassandra.cql3.restrictions;

import java.nio.ByteBuffer;
import java.util.*;
import java.util.stream.Collectors;
import java.util.stream.Stream;

import com.google.common.base.Joiner;
import com.google.common.collect.Iterables;
import com.google.common.collect.Streams;

import org.apache.cassandra.cql3.*;
import org.apache.cassandra.cql3.functions.Function;
import org.apache.cassandra.cql3.statements.Bound;
import org.apache.cassandra.cql3.statements.StatementType;
import org.apache.cassandra.db.*;
import org.apache.cassandra.db.filter.RowFilter;
import org.apache.cassandra.db.guardrails.Guardrails;
import org.apache.cassandra.db.marshal.AbstractType;
import org.apache.cassandra.db.marshal.FloatType;
import org.apache.cassandra.db.marshal.VectorType;
import org.apache.cassandra.db.virtual.VirtualKeyspaceRegistry;
import org.apache.cassandra.db.virtual.VirtualTable;
import org.apache.cassandra.dht.*;
import org.apache.cassandra.exceptions.InvalidRequestException;
import org.apache.cassandra.index.Index;
import org.apache.cassandra.index.IndexRegistry;
import org.apache.cassandra.schema.ColumnMetadata;
import org.apache.cassandra.schema.TableMetadata;
import org.apache.cassandra.service.ClientState;
import org.apache.cassandra.utils.btree.BTreeSet;

import org.apache.commons.lang3.builder.ToStringBuilder;
import org.apache.commons.lang3.builder.ToStringStyle;

import static org.apache.cassandra.cql3.statements.RequestValidations.checkFalse;
import static org.apache.cassandra.cql3.statements.RequestValidations.checkNotNull;
import static org.apache.cassandra.cql3.statements.RequestValidations.invalidRequest;

/**
 * The restrictions corresponding to the relations specified on the where-clause of CQL query.
 */
public final class StatementRestrictions
{
    private static final String ALLOW_FILTERING_MESSAGE =
            "Cannot execute this query as it might involve data filtering and thus may have unpredictable performance. ";

    public static final String REQUIRES_ALLOW_FILTERING_MESSAGE = ALLOW_FILTERING_MESSAGE +
            "If you want to execute this query despite the performance unpredictability, use ALLOW FILTERING";

    public static final String CANNOT_USE_ALLOW_FILTERING_MESSAGE = ALLOW_FILTERING_MESSAGE +
            "Executing this query despite the performance unpredictability with ALLOW FILTERING has been disabled " +
            "by the allow_filtering_enabled property in cassandra.yaml";

    public static final String ANN_REQUIRES_INDEX_MESSAGE = "ANN ordering by vector requires the column to be indexed";

    public static final String VECTOR_INDEXES_ANN_ONLY_MESSAGE = "Vector indexes only support ANN queries";

    public static final String ANN_ONLY_SUPPORTED_ON_VECTOR_MESSAGE = "ANN ordering is only supported on float vector indexes";

    public static final String ANN_REQUIRES_INDEXED_FILTERING_MESSAGE = "ANN ordering by vector requires all restricted column(s) to be indexed";

    /**
     * The type of statement
     */
    private final StatementType type;

    /**
     * The Column Family meta data
     */
    public final TableMetadata table;

    /**
     * Restrictions on partitioning columns
     */
    private PartitionKeyRestrictions partitionKeyRestrictions;

    /**
     * Restrictions on clustering columns
     */
    private ClusteringColumnRestrictions clusteringColumnsRestrictions;

    /**
     * Restriction on non-primary key columns (i.e. secondary index restrictions)
     */
    private RestrictionSet nonPrimaryKeyRestrictions;

    private Set<ColumnMetadata> notNullColumns;

    /**
     * The restrictions used to build the row filter
     */
    private final IndexRestrictions filterRestrictions = new IndexRestrictions();

    /**
     * <code>true</code> if the secondary index need to be queried, <code>false</code> otherwise
     */
    private boolean usesSecondaryIndexing;

    /**
     * Specify if the query will return a range of partition keys.
     */
    private boolean isKeyRange;

    /**
     * <code>true</code> if nonPrimaryKeyRestrictions contains restriction on a regular column,
     * <code>false</code> otherwise.
     */
    private boolean hasRegularColumnsRestrictions;

    /**
     * Creates a new empty <code>StatementRestrictions</code>.
     *
     * @param type the type of statement
     * @param table the column family meta data
     * @return a new empty <code>StatementRestrictions</code>.
     */
    public static StatementRestrictions empty(StatementType type, TableMetadata table)
    {
        return new StatementRestrictions(type, table, false);
    }

    private StatementRestrictions(StatementType type, TableMetadata table, boolean allowFiltering)
    {
        this.type = type;
        this.table = table;
        this.partitionKeyRestrictions = new PartitionKeySingleRestrictionSet(table.partitionKeyAsClusteringComparator());
        this.clusteringColumnsRestrictions = new ClusteringColumnRestrictions(table, allowFiltering);
        this.nonPrimaryKeyRestrictions = new RestrictionSet();
        this.notNullColumns = new HashSet<>();
    }

    public StatementRestrictions(ClientState state,
                                 StatementType type,
                                 TableMetadata table,
                                 WhereClause whereClause,
                                 VariableSpecifications boundNames,
                                 List<Ordering> orderings,
                                 boolean selectsOnlyStaticColumns,
                                 boolean allowFiltering,
                                 boolean forView)
    {
        this(state, type, table, whereClause, boundNames, orderings, selectsOnlyStaticColumns, type.allowUseOfSecondaryIndices(), allowFiltering, forView);
    }

    /*
     * We want to override allowUseOfSecondaryIndices flag from the StatementType for MV statements
     * to avoid initing the Keyspace and SecondaryIndexManager.
     */
    public StatementRestrictions(ClientState state,
                                 StatementType type,
                                 TableMetadata table,
                                 WhereClause whereClause,
                                 VariableSpecifications boundNames,
                                 List<Ordering> orderings,
                                 boolean selectsOnlyStaticColumns,
                                 boolean allowUseOfSecondaryIndices,
                                 boolean allowFiltering,
                                 boolean forView)
    {
        this(type, table, allowFiltering);

        final IndexRegistry indexRegistry = type.allowUseOfSecondaryIndices() && allowUseOfSecondaryIndices
                                            ? IndexRegistry.obtain(table)
                                            : null;
        /*
         * WHERE clause. For a given entity, rules are:
         *   - EQ relation conflicts with anything else (including a 2nd EQ)
         *   - Can't have more than one LT(E) relation (resp. GT(E) relation)
         *   - IN relation are restricted to row keys (for now) and conflicts with anything else (we could
         *     allow two IN for the same entity but that doesn't seem very useful)
         *   - The value_alias cannot be restricted in any way (we don't support wide rows with indexed value
         *     in CQL so far)
         *   - CONTAINS and CONTAINS_KEY cannot be used with UPDATE or DELETE
         */
        for (Relation relation : whereClause.relations)
        {
            if ((relation.isContains() || relation.isContainsKey()) && (type.isUpdate() || type.isDelete()))
            {
                throw invalidRequest("Cannot use %s with %s", type, relation.operator());
            }

            if (relation.operator() == Operator.IS_NOT)
            {
                if (!forView)
                    throw new InvalidRequestException("Unsupported restriction: " + relation);

                this.notNullColumns.addAll(relation.toRestriction(table, boundNames).getColumnDefs());
            }
            else if (relation.isLIKE())
            {
                Restriction restriction = relation.toRestriction(table, boundNames);

                if (!type.allowUseOfSecondaryIndices() || !restriction.hasSupportingIndex(indexRegistry))
                    throw new InvalidRequestException(String.format("LIKE restriction is only supported on properly " +
                                                                    "indexed columns. %s is not valid.",
                                                                    relation));

                addRestriction(restriction, indexRegistry);
            }
            else
            {
                addRestriction(relation.toRestriction(table, boundNames), indexRegistry);
            }
        }

        // ORDER BY clause.
        // Some indexes can be used for ordering.
        nonPrimaryKeyRestrictions = addOrderingRestrictions(orderings, nonPrimaryKeyRestrictions);

        hasRegularColumnsRestrictions = nonPrimaryKeyRestrictions.hasRestrictionFor(ColumnMetadata.Kind.REGULAR);

        boolean hasQueriableClusteringColumnIndex = false;
        boolean hasQueriableIndex = false;

        if (allowUseOfSecondaryIndices)
        {
            if (whereClause.containsCustomExpressions())
                processCustomIndexExpressions(whereClause.expressions, boundNames, indexRegistry);

            hasQueriableClusteringColumnIndex = clusteringColumnsRestrictions.hasSupportingIndex(indexRegistry);
            hasQueriableIndex = !filterRestrictions.getCustomIndexExpressions().isEmpty()
                    || hasQueriableClusteringColumnIndex
                    || partitionKeyRestrictions.hasSupportingIndex(indexRegistry)
                    || nonPrimaryKeyRestrictions.hasSupportingIndex(indexRegistry);
        }

        // At this point, the select statement if fully constructed, but we still have a few things to validate
        processPartitionKeyRestrictions(state, hasQueriableIndex, allowFiltering, forView);

        // Some but not all of the partition key columns have been specified;
        // hence we need turn these restrictions into a row filter.
        if (usesSecondaryIndexing || partitionKeyRestrictions.needFiltering(table))
            filterRestrictions.add(partitionKeyRestrictions);

        if (selectsOnlyStaticColumns && hasClusteringColumnsRestrictions())
        {
            // If the only updated/deleted columns are static, then we don't need clustering columns.
            // And in fact, unless it is an INSERT, we reject if clustering colums are provided as that
            // suggest something unintended. For instance, given:
            //   CREATE TABLE t (k int, v int, s int static, PRIMARY KEY (k, v))
            // it can make sense to do:
            //   INSERT INTO t(k, v, s) VALUES (0, 1, 2)
            // but both
            //   UPDATE t SET s = 3 WHERE k = 0 AND v = 1
            //   DELETE v FROM t WHERE k = 0 AND v = 1
            // sounds like you don't really understand what your are doing.
            if (type.isDelete() || type.isUpdate())
                throw invalidRequest("Invalid restrictions on clustering columns since the %s statement modifies only static columns",
                                     type);
            if (type.isSelect())
                throw invalidRequest("Cannot restrict clustering columns when selecting only static columns");
        }

        processClusteringColumnsRestrictions(hasQueriableIndex,
                                             selectsOnlyStaticColumns,
                                             forView,
                                             allowFiltering);

        // Covers indexes on the first clustering column (among others).
        if (isKeyRange && hasQueriableClusteringColumnIndex)
            usesSecondaryIndexing = true;

        if (usesSecondaryIndexing || clusteringColumnsRestrictions.needFiltering())
            filterRestrictions.add(clusteringColumnsRestrictions);

        // Even if usesSecondaryIndexing is false at this point, we'll still have to use one if
        // there is restrictions not covered by the PK.
        if (!nonPrimaryKeyRestrictions.isEmpty())
        {
            if (!type.allowNonPrimaryKeyInWhereClause())
            {
                Collection<ColumnIdentifier> nonPrimaryKeyColumns =
                        ColumnMetadata.toIdentifiers(nonPrimaryKeyRestrictions.getColumnDefs());

                throw invalidRequest("Non PRIMARY KEY columns found in where clause: %s ",
                                     Joiner.on(", ").join(nonPrimaryKeyColumns));
            }

            var annRestriction = Streams.stream(nonPrimaryKeyRestrictions).filter(SingleRestriction::isANN).findFirst();
            if (annRestriction.isPresent())
            {
                // If there is an ANN restriction then it must be for a vector<float, n> column, and it must have an index
                var annColumn = annRestriction.get().getFirstColumn();

                if (!annColumn.type.isVector() || !(((VectorType<?>)annColumn.type).elementType instanceof FloatType))
                    throw invalidRequest(StatementRestrictions.ANN_ONLY_SUPPORTED_ON_VECTOR_MESSAGE);
                if (indexRegistry == null || indexRegistry.listIndexes().stream().noneMatch(i -> i.dependsOn(annColumn)))
                    throw invalidRequest(StatementRestrictions.ANN_REQUIRES_INDEX_MESSAGE);
                // We do not allow ANN queries using partition key restrictions that need filtering
                if (partitionKeyRestrictions.needFiltering(table))
                    throw invalidRequest(StatementRestrictions.ANN_REQUIRES_INDEXED_FILTERING_MESSAGE);
                // We do not allow ANN query filtering using non-indexed columns
                var nonAnnColumns = Streams.stream(nonPrimaryKeyRestrictions)
                                           .filter(r -> !r.isANN())
                                           .map(Restriction::getFirstColumn)
                                           .collect(Collectors.toList());
                var clusteringColumns = clusteringColumnsRestrictions.getColumnDefinitions();
                if (!nonAnnColumns.isEmpty() || !clusteringColumns.isEmpty())
                {
                    var nonIndexedColumns = Stream.concat(nonAnnColumns.stream(), clusteringColumns.stream())
                                                  .filter(c -> indexRegistry.listIndexes().stream().noneMatch(i -> i.dependsOn(c)))
                                                  .collect(Collectors.toList());

                    if (!nonIndexedColumns.isEmpty())
                    {
                        // restrictions on non-clustering columns, or clusterings that still need filtering, are invalid
                        if (!clusteringColumns.containsAll(nonIndexedColumns)
                                || partitionKeyRestrictions.hasUnrestrictedPartitionKeyComponents(table)
                                || clusteringColumnsRestrictions.needFiltering())
                            throw invalidRequest(StatementRestrictions.ANN_REQUIRES_INDEXED_FILTERING_MESSAGE);
                    }
                }
            }
            else
            {
                // We do not support indexed vector restrictions that are not part of an ANN ordering
                var vectorColumn = nonPrimaryKeyRestrictions.getColumnDefs()
                                                            .stream()
                                                            .filter(c -> c.type.isVector())
                                                            .findFirst();
                if (vectorColumn.isPresent() && indexRegistry.listIndexes().stream().anyMatch(i -> i.dependsOn(vectorColumn.get())))
                    throw invalidRequest(StatementRestrictions.VECTOR_INDEXES_ANN_ONLY_MESSAGE);
            }

            if (hasQueriableIndex)
            {
                usesSecondaryIndexing = true;
            }
            else
            {
                if (!allowFiltering && requiresAllowFilteringIfNotSpecified())
                    throw invalidRequest(allowFilteringMessage(state));
            }

            filterRestrictions.add(nonPrimaryKeyRestrictions);
        }

        if (usesSecondaryIndexing)
            validateSecondaryIndexSelections();
    }

    public boolean requiresAllowFilteringIfNotSpecified()
    {
        if (!table.isVirtual())
            return true;

        VirtualTable tableNullable = VirtualKeyspaceRegistry.instance.getTableNullable(table.id);
        assert tableNullable != null;
        return !tableNullable.allowFilteringImplicitly();
    }

    private void addRestriction(Restriction restriction, IndexRegistry indexRegistry)
    {
        ColumnMetadata def = restriction.getFirstColumn();
        if (def.isPartitionKey())
            partitionKeyRestrictions = partitionKeyRestrictions.mergeWith(restriction);
        else if (def.isClusteringColumn())
            clusteringColumnsRestrictions = clusteringColumnsRestrictions.mergeWith(restriction, indexRegistry);
        else
            nonPrimaryKeyRestrictions = nonPrimaryKeyRestrictions.addRestriction((SingleRestriction) restriction);
    }

    public void addFunctionsTo(List<Function> functions)
    {
        partitionKeyRestrictions.addFunctionsTo(functions);
        clusteringColumnsRestrictions.addFunctionsTo(functions);
        nonPrimaryKeyRestrictions.addFunctionsTo(functions);
    }

    // may be used by QueryHandler implementations
    public IndexRestrictions getIndexRestrictions()
    {
        return filterRestrictions;
    }

    /**
     * Returns the non-PK column that are restricted.  If includeNotNullRestrictions is true, columns that are restricted
     * by an IS NOT NULL restriction will be included, otherwise they will not be included (unless another restriction
     * applies to them).
     */
    public Set<ColumnMetadata> nonPKRestrictedColumns(boolean includeNotNullRestrictions)
    {
        Set<ColumnMetadata> columns = new HashSet<>();
        for (Restrictions r : filterRestrictions.getRestrictions())
        {
            for (ColumnMetadata def : r.getColumnDefs())
                if (!def.isPrimaryKeyColumn())
                    columns.add(def);
        }

        if (includeNotNullRestrictions)
        {
            for (ColumnMetadata def : notNullColumns)
            {
                if (!def.isPrimaryKeyColumn())
                    columns.add(def);
            }
        }

        return columns;
    }

    /**
     * @return the set of columns that have an IS NOT NULL restriction on them
     */
    public Set<ColumnMetadata> notNullColumns()
    {
        return notNullColumns;
    }

    /**
     * @return true if column is restricted by some restriction, false otherwise
     */
    public boolean isRestricted(ColumnMetadata column)
    {
        if (notNullColumns.contains(column))
            return true;

        return getRestrictions(column.kind).getColumnDefs().contains(column);
    }

    /**
     * Checks if the restrictions on the partition key has IN restrictions.
     *
     * @return <code>true</code> the restrictions on the partition key has an IN restriction, <code>false</code>
     * otherwise.
     */
    public boolean keyIsInRelation()
    {
        return partitionKeyRestrictions.hasIN();
    }

    /**
     * Checks if the query request a range of partition keys.
     *
     * @return <code>true</code> if the query request a range of partition keys, <code>false</code> otherwise.
     */
    public boolean isKeyRange()
    {
        return this.isKeyRange;
    }

    /**
     * Checks if the specified column is restricted by an EQ restriction.
     *
     * @param columnDef the column definition
     * @return <code>true</code> if the specified column is restricted by an EQ restiction, <code>false</code>
     * otherwise.
     */
    public boolean isColumnRestrictedByEq(ColumnMetadata columnDef)
    {
        Set<Restriction> restrictions = getRestrictions(columnDef.kind).getRestrictions(columnDef);
        return restrictions.stream()
                           .filter(SingleRestriction.class::isInstance)
                           .anyMatch(p -> ((SingleRestriction) p).isEQ());
    }

    /**
     * This method determines whether a specified column is restricted on equality or something equivalent, like IN.
     * It can be used in conjunction with the columns selected by a query to determine which of those columns is
     * already bound by the client (and from its perspective, not retrieved by the database).
     *
     * @param column a column from the same table these restrictions are against
     *
     * @return <code>true</code> if the given column is restricted on equality
     */
    public boolean isEqualityRestricted(ColumnMetadata column)
    {
        if (column.kind == ColumnMetadata.Kind.PARTITION_KEY)
        {
            if (partitionKeyRestrictions.hasOnlyEqualityRestrictions())
                for (ColumnMetadata restricted : partitionKeyRestrictions.getColumnDefinitions())
                    if (restricted.name.equals(column.name))
                        return true;
        }
        else if (column.kind == ColumnMetadata.Kind.CLUSTERING)
        {
            if (hasClusteringColumnsRestrictions())
            {
                for (SingleRestriction restriction : clusteringColumnsRestrictions.getRestrictionSet())
                {
                    if (restriction.isEqualityBased())
                    {
                        if (restriction.isMultiColumn())
                        {
                            for (ColumnMetadata restricted : restriction.getColumnDefs())
                                if (restricted.name.equals(column.name))
                                    return true;
                        }
                        else if (restriction.getFirstColumn().name.equals(column.name))
                            return true;
                    }
                }
            }
        }
        else if (hasNonPrimaryKeyRestrictions())
        {
            for (SingleRestriction restriction : nonPrimaryKeyRestrictions)
                if (restriction.getFirstColumn().name.equals(column.name) && restriction.isEqualityBased())
                    return true;
        }

        return false;
    }

    public boolean isTopK()
    {
        return nonPrimaryKeyRestrictions.hasAnn();
    }
    /**
     * Returns the <code>Restrictions</code> for the specified type of columns.
     *
     * @param kind the column type
     * @return the <code>Restrictions</code> for the specified type of columns
     */
    private Restrictions getRestrictions(ColumnMetadata.Kind kind)
    {
        switch (kind)
        {
            case PARTITION_KEY: return partitionKeyRestrictions;
            case CLUSTERING: return clusteringColumnsRestrictions;
            default: return nonPrimaryKeyRestrictions;
        }
    }

    /**
     * Checks if the secondary index need to be queried.
     *
     * @return <code>true</code> if the secondary index need to be queried, <code>false</code> otherwise.
     */
    public boolean usesSecondaryIndexing()
    {
        return this.usesSecondaryIndexing;
    }

    /**
     * This is a hack to push ordering down to indexes.
     * Indexes are selected based on RowFilter only, so we need to turn orderings into restrictions
     * so they end up in the row filter.
     *
     * @param orderings orderings from the select statement
     * @return the {@link RestrictionSet} with the added orderings
     */
    private RestrictionSet addOrderingRestrictions(List<Ordering> orderings, RestrictionSet restrictionSet)
    {
        List<Ordering> annOrderings = orderings.stream().filter(o -> o.expression.hasNonClusteredOrdering()).collect(Collectors.toList());

        if (annOrderings.size() > 1)
            throw new InvalidRequestException("Cannot specify more than one ANN ordering");
        else if (annOrderings.size() == 1)
        {
            if (orderings.size() > 1)
                throw new InvalidRequestException("ANN ordering does not support any other ordering");
            Ordering annOrdering = annOrderings.get(0);
            if (annOrdering.direction != Ordering.Direction.ASC)
                throw new InvalidRequestException("Descending ANN ordering is not supported");
            SingleRestriction restriction = annOrdering.expression.toRestriction();
            return restrictionSet.addRestriction(restriction);
        }
        return restrictionSet;
    }

    private static Iterable<Restriction> allColumnRestrictions(ClusteringColumnRestrictions clusteringColumnsRestrictions, RestrictionSet nonPrimaryKeyRestrictions)
    {
        return Iterables.concat(clusteringColumnsRestrictions.getRestrictionSet(), nonPrimaryKeyRestrictions);
    }

    private void processPartitionKeyRestrictions(ClientState state, boolean hasQueriableIndex, boolean allowFiltering, boolean forView)
    {
        if (!type.allowPartitionKeyRanges())
        {
            checkFalse(partitionKeyRestrictions.isOnToken(),
                       "The token function cannot be used in WHERE clauses for %s statements", type);

            if (partitionKeyRestrictions.hasUnrestrictedPartitionKeyComponents(table))
                throw invalidRequest("Some partition key parts are missing: %s",
                                     Joiner.on(", ").join(getPartitionKeyUnrestrictedComponents()));

            // slice query
            checkFalse(partitionKeyRestrictions.hasSlice(),
                    "Only EQ and IN relation are supported on the partition key (unless you use the token() function)"
                            + " for %s statements", type);
        }
        else
        {
            // If there are no partition restrictions or there's only token restriction, we have to set a key range
            if (partitionKeyRestrictions.isOnToken())
                isKeyRange = true;

            if (partitionKeyRestrictions.isEmpty() && partitionKeyRestrictions.hasUnrestrictedPartitionKeyComponents(table))
            {
                isKeyRange = true;
                usesSecondaryIndexing = hasQueriableIndex;
            }

            // If there is a queriable index, no special condition is required on the other restrictions.
            // But we still need to know 2 things:
            // - If we don't have a queriable index, is the query ok
            // - Is it queriable without 2ndary index, which is always more efficient
            // If a component of the partition key is restricted by a relation, all preceding
            // components must have a EQ. Only the last partition key component can be in IN relation.
            if (partitionKeyRestrictions.needFiltering(table))
            {
                if (!allowFiltering && !forView && !hasQueriableIndex && requiresAllowFilteringIfNotSpecified())
                    throw new InvalidRequestException(allowFilteringMessage(state));

                isKeyRange = true;
                usesSecondaryIndexing = hasQueriableIndex;
            }
        }
    }

    public boolean hasPartitionKeyRestrictions()
    {
        return !partitionKeyRestrictions.isEmpty();
    }

    /**
     * Checks if the restrictions contain any non-primary key restrictions
     * @return <code>true</code> if the restrictions contain any non-primary key restrictions, <code>false</code> otherwise.
     */
    public boolean hasNonPrimaryKeyRestrictions()
    {
        return !nonPrimaryKeyRestrictions.isEmpty();
    }

    /**
     * Returns the partition key components that are not restricted.
     * @return the partition key components that are not restricted.
     */
    private Collection<ColumnIdentifier> getPartitionKeyUnrestrictedComponents()
    {
        List<ColumnMetadata> list = new ArrayList<>(table.partitionKeyColumns());
        list.removeAll(partitionKeyRestrictions.getColumnDefs());
        return ColumnMetadata.toIdentifiers(list);
    }

    /**
     * Checks if the restrictions on the partition key are token restrictions.
     *
     * @return <code>true</code> if the restrictions on the partition key are token restrictions,
     * <code>false</code> otherwise.
     */
    public boolean isPartitionKeyRestrictionsOnToken()
    {
        return partitionKeyRestrictions.isOnToken();
    }

    /**
     * Checks if restrictions on the clustering key have IN restrictions.
     *
     * @return <code>true</code> if the restrictions on the clustering key have IN restrictions,
     * <code>false</code> otherwise.
     */
    public boolean clusteringKeyRestrictionsHasIN()
    {
        return clusteringColumnsRestrictions.hasIN();
    }

    /**
     * Processes the clustering column restrictions.
     *
     * @param hasQueriableIndex <code>true</code> if some of the queried data are indexed, <code>false</code> otherwise
     * @param selectsOnlyStaticColumns <code>true</code> if the selected or modified columns are all statics,
     * <code>false</code> otherwise.
     */
    private void processClusteringColumnsRestrictions(boolean hasQueriableIndex,
                                                      boolean selectsOnlyStaticColumns,
                                                      boolean forView,
                                                      boolean allowFiltering)
    {
        checkFalse(!type.allowClusteringColumnSlices() && clusteringColumnsRestrictions.hasSlice(),
                   "Slice restrictions are not supported on the clustering columns in %s statements", type);

        if (!type.allowClusteringColumnSlices()
            && (!table.isCompactTable() || (table.isCompactTable() && !hasClusteringColumnsRestrictions())))
        {
            if (!selectsOnlyStaticColumns && hasUnrestrictedClusteringColumns())
                throw invalidRequest("Some clustering keys are missing: %s",
                                     Joiner.on(", ").join(getUnrestrictedClusteringColumns()));
        }
        else
        {
            checkFalse(clusteringColumnsRestrictions.hasContains() && !hasQueriableIndex && !allowFiltering,
                       "Clustering columns can only be restricted with CONTAINS with a secondary index or filtering");

            if (hasClusteringColumnsRestrictions() && clusteringColumnsRestrictions.needFiltering())
            {
                if (hasQueriableIndex || forView)
                {
                    usesSecondaryIndexing = true;
                }
                else if (!allowFiltering)
                {
                    List<ColumnMetadata> clusteringColumns = table.clusteringColumns();
                    List<ColumnMetadata> restrictedColumns = new LinkedList<>(clusteringColumnsRestrictions.getColumnDefs());

                    for (int i = 0, m = restrictedColumns.size(); i < m; i++)
                    {
                        ColumnMetadata clusteringColumn = clusteringColumns.get(i);
                        ColumnMetadata restrictedColumn = restrictedColumns.get(i);

                        if (!clusteringColumn.equals(restrictedColumn))
                        {
                            throw invalidRequest("PRIMARY KEY column \"%s\" cannot be restricted as preceding column \"%s\" is not restricted",
                                                 restrictedColumn.name,
                                                 clusteringColumn.name);
                        }
                    }
                }
            }

        }

    }

    /**
     * Returns the clustering columns that are not restricted.
     * @return the clustering columns that are not restricted.
     */
    private Collection<ColumnIdentifier> getUnrestrictedClusteringColumns()
    {
        List<ColumnMetadata> missingClusteringColumns = new ArrayList<>(table.clusteringColumns());
        missingClusteringColumns.removeAll(new LinkedList<>(clusteringColumnsRestrictions.getColumnDefs()));
        return ColumnMetadata.toIdentifiers(missingClusteringColumns);
    }

    /**
     * Checks if some clustering columns are not restricted.
     * @return <code>true</code> if some clustering columns are not restricted, <code>false</code> otherwise.
     */
    private boolean hasUnrestrictedClusteringColumns()
    {
        return table.clusteringColumns().size() != clusteringColumnsRestrictions.size();
    }

    private void processCustomIndexExpressions(List<CustomIndexExpression> expressions,
                                               VariableSpecifications boundNames,
                                               IndexRegistry indexRegistry)
    {
        if (expressions.size() > 1)
            throw new InvalidRequestException(IndexRestrictions.MULTIPLE_EXPRESSIONS);

        CustomIndexExpression expression = expressions.get(0);

        QualifiedName name = expression.targetIndex;

        if (name.hasKeyspace() && !name.getKeyspace().equals(table.keyspace))
            throw IndexRestrictions.invalidIndex(expression.targetIndex, table);

        if (!table.indexes.has(expression.targetIndex.getName()))
            throw IndexRestrictions.indexNotFound(expression.targetIndex, table);

        Index index = indexRegistry.getIndex(table.indexes.get(expression.targetIndex.getName()).get());
        if (!index.getIndexMetadata().isCustom())
            throw IndexRestrictions.nonCustomIndexInExpression(expression.targetIndex);

        AbstractType<?> expressionType = index.customExpressionValueType();
        if (expressionType == null)
            throw IndexRestrictions.customExpressionNotSupported(expression.targetIndex);

        expression.prepareValue(table, expressionType, boundNames);

        filterRestrictions.add(expression);
    }

    public RowFilter getRowFilter(IndexRegistry indexRegistry, QueryOptions options)
    {
        if (filterRestrictions.isEmpty())
            return RowFilter.none();

<<<<<<< HEAD
        // If there is only one replica, we don't need reconciliation at any consistency level. 
=======
        // If there is only one replica, we don't need reconciliation at any consistency level.
>>>>>>> cada1a13
        boolean needsReconciliation = !table.isVirtual()
                                      && options.getConsistency().needsReconciliation()
                                      && Keyspace.open(table.keyspace).getReplicationStrategy().getReplicationFactor().allReplicas > 1;

        RowFilter filter = RowFilter.create(needsReconciliation);
        for (Restrictions restrictions : filterRestrictions.getRestrictions())
            restrictions.addToRowFilter(filter, indexRegistry, options);

        for (CustomIndexExpression expression : filterRestrictions.getCustomIndexExpressions())
            expression.addToRowFilter(filter, table, options);

        return filter;
    }

    /**
     * Returns the partition keys for which the data is requested.
     *
     * @param options the query options
     * @param state the client state
     * @return the partition keys for which the data is requested.
     */
    public List<ByteBuffer> getPartitionKeys(final QueryOptions options, ClientState state)
    {
        return partitionKeyRestrictions.values(options, state);
    }

    /**
     * Returns the specified bound of the partition key.
     *
     * @param b the boundary type
     * @param options the query options
     * @return the specified bound of the partition key
     */
    private ByteBuffer getPartitionKeyBound(Bound b, QueryOptions options)
    {
        // We deal with IN queries for keys in other places, so we know buildBound will return only one result
        return partitionKeyRestrictions.bounds(b, options).get(0);
    }

    /**
     * Returns the partition key bounds.
     *
     * @param options the query options
     * @return the partition key bounds
     */
    public AbstractBounds<PartitionPosition> getPartitionKeyBounds(QueryOptions options)
    {
        IPartitioner p = table.partitioner;

        if (partitionKeyRestrictions.isOnToken())
        {
            return getPartitionKeyBoundsForTokenRestrictions(p, options);
        }

        return getPartitionKeyBounds(p, options);
    }

    private AbstractBounds<PartitionPosition> getPartitionKeyBounds(IPartitioner p,
                                                                    QueryOptions options)
    {
        // Deal with unrestricted partition key components (special-casing is required to deal with 2i queries on the
        // first component of a composite partition key) queries that filter on the partition key.
        if (partitionKeyRestrictions.needFiltering(table))
            return new Range<>(p.getMinimumToken().minKeyBound(), p.getMinimumToken().maxKeyBound());

        ByteBuffer startKeyBytes = getPartitionKeyBound(Bound.START, options);
        ByteBuffer finishKeyBytes = getPartitionKeyBound(Bound.END, options);

        PartitionPosition startKey = PartitionPosition.ForKey.get(startKeyBytes, p);
        PartitionPosition finishKey = PartitionPosition.ForKey.get(finishKeyBytes, p);

        if (startKey.compareTo(finishKey) > 0 && !finishKey.isMinimum())
            return null;

        if (partitionKeyRestrictions.isInclusive(Bound.START))
        {
            return partitionKeyRestrictions.isInclusive(Bound.END)
                    ? new Bounds<>(startKey, finishKey)
                    : new IncludingExcludingBounds<>(startKey, finishKey);
        }

        return partitionKeyRestrictions.isInclusive(Bound.END)
                ? new Range<>(startKey, finishKey)
                : new ExcludingBounds<>(startKey, finishKey);
    }

    private AbstractBounds<PartitionPosition> getPartitionKeyBoundsForTokenRestrictions(IPartitioner p,
                                                                                        QueryOptions options)
    {
        Token startToken = getTokenBound(Bound.START, options, p);
        Token endToken = getTokenBound(Bound.END, options, p);

        boolean includeStart = partitionKeyRestrictions.isInclusive(Bound.START);
        boolean includeEnd = partitionKeyRestrictions.isInclusive(Bound.END);

        /*
         * If we ask SP.getRangeSlice() for (token(200), token(200)], it will happily return the whole ring.
         * However, wrapping range doesn't really make sense for CQL, and we want to return an empty result in that
         * case (CASSANDRA-5573). So special case to create a range that is guaranteed to be empty.
         *
         * In practice, we want to return an empty result set if either startToken > endToken, or both are equal but
         * one of the bound is excluded (since [a, a] can contains something, but not (a, a], [a, a) or (a, a)).
         * Note though that in the case where startToken or endToken is the minimum token, then this special case
         * rule should not apply.
         */
        int cmp = startToken.compareTo(endToken);
        if (!startToken.isMinimum() && !endToken.isMinimum()
                && (cmp > 0 || (cmp == 0 && (!includeStart || !includeEnd))))
            return null;

        PartitionPosition start = includeStart ? startToken.minKeyBound() : startToken.maxKeyBound();
        PartitionPosition end = includeEnd ? endToken.maxKeyBound() : endToken.minKeyBound();

        return new Range<>(start, end);
    }

    private Token getTokenBound(Bound b, QueryOptions options, IPartitioner p)
    {
        if (!partitionKeyRestrictions.hasBound(b))
            return p.getMinimumToken();

        ByteBuffer value = partitionKeyRestrictions.bounds(b, options).get(0);
        checkNotNull(value, "Invalid null token value");
        return p.getTokenFactory().fromByteArray(value);
    }

    /**
     * Checks if the query has some restrictions on the clustering columns.
     *
     * @return <code>true</code> if the query has some restrictions on the clustering columns,
     * <code>false</code> otherwise.
     */
    public boolean hasClusteringColumnsRestrictions()
    {
        return !clusteringColumnsRestrictions.isEmpty();
    }

    /**
     * Returns the requested clustering columns.
     *
     * @param options the query options
     * @param state the client state
     * @return the requested clustering columns
     */
    public NavigableSet<Clustering<?>> getClusteringColumns(QueryOptions options, ClientState state)
    {
        // If this is a names command and the table is a static compact one, then as far as CQL is concerned we have
        // only a single row which internally correspond to the static parts. In which case we want to return an empty
        // set (since that's what ClusteringIndexNamesFilter expects).
        if (table.isStaticCompactTable())
            return BTreeSet.empty(table.comparator);

        return clusteringColumnsRestrictions.valuesAsClustering(options, state);
    }

    /**
     * Returns the bounds (start or end) of the clustering columns.
     *
     * @param b the bound type
     * @param options the query options
     * @return the bounds (start or end) of the clustering columns
     */
    public NavigableSet<ClusteringBound<?>> getClusteringColumnsBounds(Bound b, QueryOptions options)
    {
        return clusteringColumnsRestrictions.boundsAsClustering(b, options);
    }

    /**
     * Checks if the query returns a range of columns.
     *
     * @return <code>true</code> if the query returns a range of columns, <code>false</code> otherwise.
     */
    public boolean isColumnRange()
    {
        int numberOfClusteringColumns = table.clusteringColumns().size();
        if (table.isStaticCompactTable())
        {
            // For static compact tables we want to ignore the fake clustering column (note that if we weren't special casing,
            // this would mean a 'SELECT *' on a static compact table would query whole partitions, even though we'll only return
            // the static part as far as CQL is concerned. This is thus mostly an optimization to use the query-by-name path).
            numberOfClusteringColumns = 0;
        }

        // it is a range query if it has at least one the column alias for which no relation is defined or is not EQ or IN.
        return clusteringColumnsRestrictions.size() < numberOfClusteringColumns
            || !clusteringColumnsRestrictions.hasOnlyEqualityRestrictions();
    }

    /**
     * Checks if the query need to use filtering.
     * @return <code>true</code> if the query need to use filtering, <code>false</code> otherwise.
     */
    public boolean needFiltering(TableMetadata table)
    {
        IndexRegistry indexRegistry = IndexRegistry.obtain(table);
        if (filterRestrictions.needsFiltering(indexRegistry))
            return true;

        int numberOfRestrictions = filterRestrictions.getCustomIndexExpressions().size();
        for (Restrictions restrictions : filterRestrictions.getRestrictions())
            numberOfRestrictions += restrictions.size();

        return numberOfRestrictions == 0 && !clusteringColumnsRestrictions.isEmpty();
    }

    private void validateSecondaryIndexSelections()
    {
        checkFalse(keyIsInRelation(),
                   "Select on indexed columns and with IN clause for the PRIMARY KEY are not supported");
    }

    /**
     * Checks that all the primary key columns (partition key and clustering columns) are restricted by an equality
     * relation ('=' or 'IN').
     *
     * @return <code>true</code> if all the primary key columns are restricted by an equality relation.
     */
    public boolean hasAllPKColumnsRestrictedByEqualities()
    {
        return !isPartitionKeyRestrictionsOnToken()
                && !partitionKeyRestrictions.hasUnrestrictedPartitionKeyComponents(table)
                && (partitionKeyRestrictions.hasOnlyEqualityRestrictions())
                && !hasUnrestrictedClusteringColumns()
                && (clusteringColumnsRestrictions.hasOnlyEqualityRestrictions());
    }

    /**
     * Checks if one of the restrictions applies to a regular column.
     * @return {@code true} if one of the restrictions applies to a regular column, {@code false} otherwise.
     */
    public boolean hasRegularColumnsRestrictions()
    {
        return hasRegularColumnsRestrictions;
    }

    /**
     * Checks if the query is a full partitions selection.
     * @return {@code true} if the query is a full partitions selection, {@code false} otherwise.
     */
    private boolean queriesFullPartitions()
    {
        return !hasClusteringColumnsRestrictions() && !hasRegularColumnsRestrictions();
    }

    /**
     * Determines if the query should return the static content when a partition without rows is returned (as a
     * result set row with null for all other regular columns.)
     *
     * @return {@code true} if the query should return the static content when a partition without rows is returned,
     * {@code false} otherwise.
     */
    public boolean returnStaticContentOnPartitionWithNoRows()
    {
        if (table.isStaticCompactTable())
            return true;

        // The general rationale is that if some rows are specifically selected by the query (have clustering or
        // regular columns restrictions), we ignore partitions that are empty outside of static content, but if it's
        // a full partition query, then we include that content.
        return queriesFullPartitions();
    }

    @Override
    public String toString()
    {
        return ToStringBuilder.reflectionToString(this, ToStringStyle.SHORT_PREFIX_STYLE);
    }

    private static String allowFilteringMessage(ClientState state)
    {
        return Guardrails.allowFilteringEnabled.isEnabled(state)
               ? REQUIRES_ALLOW_FILTERING_MESSAGE
               : CANNOT_USE_ALLOW_FILTERING_MESSAGE;
    }
}<|MERGE_RESOLUTION|>--- conflicted
+++ resolved
@@ -787,11 +787,7 @@
         if (filterRestrictions.isEmpty())
             return RowFilter.none();
 
-<<<<<<< HEAD
-        // If there is only one replica, we don't need reconciliation at any consistency level. 
-=======
         // If there is only one replica, we don't need reconciliation at any consistency level.
->>>>>>> cada1a13
         boolean needsReconciliation = !table.isVirtual()
                                       && options.getConsistency().needsReconciliation()
                                       && Keyspace.open(table.keyspace).getReplicationStrategy().getReplicationFactor().allReplicas > 1;
