--- conflicted
+++ resolved
@@ -76,32 +76,13 @@
         if (cfm == null)
             return null;
 
-<<<<<<< HEAD
         CFMetaData updatedCfm = cfm.copy();
         updatedCfm.indexes(updatedCfm.getIndexes().without(indexName));
-        MigrationManager.announceColumnFamilyUpdate(updatedCfm, false, isLocalOnly);
+        MigrationManager.announceColumnFamilyUpdate(updatedCfm, isLocalOnly);
         // Dropping an index is akin to updating the CF
         // Note that we shouldn't call columnFamily() at this point because the index has been dropped and the call to lookupIndexedTable()
         // in that method would now throw.
         return new Event.SchemaChange(Event.SchemaChange.Change.UPDATED, Event.SchemaChange.Target.TABLE, cfm.ksName, cfm.cfName);
-=======
-        CFMetaData updatedCfm = updateCFMetadata(cfm);
-        indexedCF = updatedCfm.cfName;
-        MigrationManager.announceColumnFamilyUpdate(updatedCfm, isLocalOnly);
-        return true;
-    }
-
-    private CFMetaData updateCFMetadata(CFMetaData cfm)
-    {
-        ColumnDefinition column = findIndexedColumn(cfm);
-        assert column != null;
-        CFMetaData cloned = cfm.copy();
-        ColumnDefinition toChange = cloned.getColumnDefinition(column.name);
-        assert toChange.getIndexName() != null && toChange.getIndexName().equals(indexName);
-        toChange.setIndexName(null);
-        toChange.setIndexType(null, null);
-        return cloned;
->>>>>>> e5c40278
     }
 
     /**
