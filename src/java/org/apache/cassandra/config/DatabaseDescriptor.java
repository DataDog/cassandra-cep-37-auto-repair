/*
 * Licensed to the Apache Software Foundation (ASF) under one
 * or more contributor license agreements.  See the NOTICE file
 * distributed with this work for additional information
 * regarding copyright ownership.  The ASF licenses this file
 * to you under the Apache License, Version 2.0 (the
 * "License"); you may not use this file except in compliance
 * with the License.  You may obtain a copy of the License at
 *
 *     http://www.apache.org/licenses/LICENSE-2.0
 *
 * Unless required by applicable law or agreed to in writing, software
 * distributed under the License is distributed on an "AS IS" BASIS,
 * WITHOUT WARRANTIES OR CONDITIONS OF ANY KIND, either express or implied.
 * See the License for the specific language governing permissions and
 * limitations under the License.
 */
package org.apache.cassandra.config;

import java.io.File;
import java.io.IOException;
import java.net.*;
import java.nio.file.FileStore;
import java.nio.file.NoSuchFileException;
import java.nio.file.Path;
import java.nio.file.Paths;
import java.util.*;
import java.util.concurrent.TimeUnit;
import java.util.function.Function;
import java.util.function.Supplier;

import com.google.common.annotations.VisibleForTesting;
import com.google.common.base.Preconditions;
import com.google.common.collect.ImmutableSet;
import com.google.common.primitives.Ints;
import com.google.common.primitives.Longs;
import com.google.common.util.concurrent.RateLimiter;

import org.slf4j.Logger;
import org.slf4j.LoggerFactory;

import org.apache.cassandra.audit.AuditLogOptions;
import org.apache.cassandra.fql.FullQueryLoggerOptions;
import org.apache.cassandra.auth.AllowAllInternodeAuthenticator;
import org.apache.cassandra.auth.AuthConfig;
import org.apache.cassandra.auth.IAuthenticator;
import org.apache.cassandra.auth.IAuthorizer;
import org.apache.cassandra.auth.IInternodeAuthenticator;
import org.apache.cassandra.auth.INetworkAuthorizer;
import org.apache.cassandra.auth.IRoleManager;
import org.apache.cassandra.config.Config.CommitLogSync;
import org.apache.cassandra.db.ConsistencyLevel;
import org.apache.cassandra.db.commitlog.AbstractCommitLogSegmentManager;
import org.apache.cassandra.db.commitlog.CommitLog;
import org.apache.cassandra.db.commitlog.CommitLogSegmentManagerCDC;
import org.apache.cassandra.db.commitlog.CommitLogSegmentManagerStandard;
import org.apache.cassandra.dht.IPartitioner;
import org.apache.cassandra.exceptions.ConfigurationException;
import org.apache.cassandra.io.FSWriteError;
import org.apache.cassandra.io.util.DiskOptimizationStrategy;
import org.apache.cassandra.io.util.FileUtils;
import org.apache.cassandra.io.util.SpinningDiskOptimizationStrategy;
import org.apache.cassandra.io.util.SsdDiskOptimizationStrategy;
import org.apache.cassandra.locator.DynamicEndpointSnitch;
import org.apache.cassandra.locator.EndpointSnitchInfo;
import org.apache.cassandra.locator.IEndpointSnitch;
import org.apache.cassandra.locator.InetAddressAndPort;
import org.apache.cassandra.locator.Replica;
import org.apache.cassandra.locator.SeedProvider;
import org.apache.cassandra.security.EncryptionContext;
import org.apache.cassandra.security.SSLFactory;
import org.apache.cassandra.service.CacheService.CacheType;
import org.apache.cassandra.utils.FBUtilities;

import org.apache.commons.lang3.StringUtils;

import static java.util.concurrent.TimeUnit.MILLISECONDS;
import static org.apache.cassandra.config.CassandraRelevantProperties.OS_ARCH;
import static org.apache.cassandra.config.CassandraRelevantProperties.SUN_ARCH_DATA_MODEL;
import static org.apache.cassandra.io.util.FileUtils.ONE_GB;
import static org.apache.cassandra.io.util.FileUtils.ONE_MB;

public class DatabaseDescriptor
{
    static
    {
        // This static block covers most usages
        FBUtilities.preventIllegalAccessWarnings();
        System.setProperty("io.netty.transport.estimateSizeOnSubmit", "false");
    }

    private static final Logger logger = LoggerFactory.getLogger(DatabaseDescriptor.class);

    /**
     * Tokens are serialized in a Gossip VersionedValue String.  VV are restricted to 64KB
     * when we send them over the wire, which works out to about 1700 tokens.
     */
    private static final int MAX_NUM_TOKENS = 1536;

    private static Config conf;

    /**
     * Request timeouts can not be less than below defined value (see CASSANDRA-9375)
     */
    static final long LOWEST_ACCEPTED_TIMEOUT = 10L;

    private static IEndpointSnitch snitch;
    private static InetAddress listenAddress; // leave null so we can fall through to getLocalHost
    private static InetAddress broadcastAddress;
    private static InetAddress rpcAddress;
    private static InetAddress broadcastRpcAddress;
    private static SeedProvider seedProvider;
    private static IInternodeAuthenticator internodeAuthenticator = new AllowAllInternodeAuthenticator();

    /* Hashing strategy Random or OPHF */
    private static IPartitioner partitioner;
    private static String paritionerName;

    private static Config.DiskAccessMode indexAccessMode;

    private static IAuthenticator authenticator;
    private static IAuthorizer authorizer;
    private static INetworkAuthorizer networkAuthorizer;
    // Don't initialize the role manager until applying config. The options supported by CassandraRoleManager
    // depend on the configured IAuthenticator, so defer creating it until that's been set.
    private static IRoleManager roleManager;

    private static long preparedStatementsCacheSizeInMB;

    private static long keyCacheSizeInMB;
    private static long counterCacheSizeInMB;
    private static long indexSummaryCapacityInMB;

    private static String localDC;
    private static Comparator<Replica> localComparator;
    private static EncryptionContext encryptionContext;
    private static boolean hasLoggedConfig;

    private static DiskOptimizationStrategy diskOptimizationStrategy;

    private static boolean clientInitialized;
    private static boolean toolInitialized;
    private static boolean daemonInitialized;

    private static final int searchConcurrencyFactor = Integer.parseInt(System.getProperty(Config.PROPERTY_PREFIX + "search_concurrency_factor", "1"));

    private static volatile boolean disableSTCSInL0 = Boolean.getBoolean(Config.PROPERTY_PREFIX + "disable_stcs_in_l0");
    private static final boolean unsafeSystem = Boolean.getBoolean(Config.PROPERTY_PREFIX + "unsafesystem");

    // turns some warnings into exceptions for testing
    private static final boolean strictRuntimeChecks = Boolean.getBoolean("cassandra.strict.runtime.checks");

    public static volatile boolean allowUnlimitedConcurrentValidations = Boolean.getBoolean("cassandra.allow_unlimited_concurrent_validations");

    private static Function<CommitLog, AbstractCommitLogSegmentManager> commitLogSegmentMgrProvider = c -> DatabaseDescriptor.isCDCEnabled()
                                       ? new CommitLogSegmentManagerCDC(c, DatabaseDescriptor.getCommitLogLocation())
                                       : new CommitLogSegmentManagerStandard(c, DatabaseDescriptor.getCommitLogLocation());

    public static void daemonInitialization() throws ConfigurationException
    {
        daemonInitialization(DatabaseDescriptor::loadConfig);
    }

    public static void daemonInitialization(Supplier<Config> config) throws ConfigurationException
    {
        if (toolInitialized)
            throw new AssertionError("toolInitialization() already called");
        if (clientInitialized)
            throw new AssertionError("clientInitialization() already called");

        // Some unit tests require this :(
        if (daemonInitialized)
            return;
        daemonInitialized = true;

        setConfig(config.get());
        applyAll();
        AuthConfig.applyAuth();
    }

    /**
     * Equivalent to {@link #toolInitialization(boolean) toolInitialization(true)}.
     */
    public static void toolInitialization()
    {
        toolInitialization(true);
    }

    /**
     * Initializes this class as a tool, which means that the configuration is loaded
     * using {@link #loadConfig()} and all non-daemon configuration parts will be setup.
     *
     * @param failIfDaemonOrClient if {@code true} and a call to {@link #daemonInitialization()} or
     *                             {@link #clientInitialization()} has been performed before, an
     *                             {@link AssertionError} will be thrown.
     */
    public static void toolInitialization(boolean failIfDaemonOrClient)
    {
        if (!failIfDaemonOrClient && (daemonInitialized || clientInitialized))
        {
            return;
        }
        else
        {
            if (daemonInitialized)
                throw new AssertionError("daemonInitialization() already called");
            if (clientInitialized)
                throw new AssertionError("clientInitialization() already called");
        }

        if (toolInitialized)
            return;
        toolInitialized = true;

        setConfig(loadConfig());

        applySimpleConfig();

        applyPartitioner();

        applySnitch();

        applyEncryptionContext();
    }

    /**
     * Equivalent to {@link #clientInitialization(boolean) clientInitialization(true)}.
     */
    public static void clientInitialization()
    {
        clientInitialization(true);
    }

    /**
     * Initializes this class as a client, which means that just an empty configuration will
     * be used.
     *
     * @param failIfDaemonOrTool if {@code true} and a call to {@link #daemonInitialization()} or
     *                           {@link #toolInitialization()} has been performed before, an
     *                           {@link AssertionError} will be thrown.
     */
    public static void clientInitialization(boolean failIfDaemonOrTool)
    {
        if (!failIfDaemonOrTool && (daemonInitialized || toolInitialized))
        {
            return;
        }
        else
        {
            if (daemonInitialized)
                throw new AssertionError("daemonInitialization() already called");
            if (toolInitialized)
                throw new AssertionError("toolInitialization() already called");
        }

        if (clientInitialized)
            return;
        clientInitialized = true;

        Config.setClientMode(true);
        conf = new Config();
        diskOptimizationStrategy = new SpinningDiskOptimizationStrategy();
    }

    public static boolean isClientInitialized()
    {
        return clientInitialized;
    }

    public static boolean isToolInitialized()
    {
        return toolInitialized;
    }

    public static boolean isClientOrToolInitialized()
    {
        return clientInitialized || toolInitialized;
    }

    public static boolean isDaemonInitialized()
    {
        return daemonInitialized;
    }

    public static Config getRawConfig()
    {
        return conf;
    }

    @VisibleForTesting
    public static Config loadConfig() throws ConfigurationException
    {
        if (Config.getOverrideLoadConfig() != null)
            return Config.getOverrideLoadConfig().get();

        String loaderClass = System.getProperty(Config.PROPERTY_PREFIX + "config.loader");
        ConfigurationLoader loader = loaderClass == null
                                     ? new YamlConfigurationLoader()
                                     : FBUtilities.construct(loaderClass, "configuration loading");
        Config config = loader.loadConfig();

        if (!hasLoggedConfig)
        {
            hasLoggedConfig = true;
            Config.log(config);
        }

        return config;
    }

    private static InetAddress getNetworkInterfaceAddress(String intf, String configName, boolean preferIPv6) throws ConfigurationException
    {
        try
        {
            NetworkInterface ni = NetworkInterface.getByName(intf);
            if (ni == null)
                throw new ConfigurationException("Configured " + configName + " \"" + intf + "\" could not be found", false);
            Enumeration<InetAddress> addrs = ni.getInetAddresses();
            if (!addrs.hasMoreElements())
                throw new ConfigurationException("Configured " + configName + " \"" + intf + "\" was found, but had no addresses", false);

            /*
             * Try to return the first address of the preferred type, otherwise return the first address
             */
            InetAddress retval = null;
            while (addrs.hasMoreElements())
            {
                InetAddress temp = addrs.nextElement();
                if (preferIPv6 && temp instanceof Inet6Address) return temp;
                if (!preferIPv6 && temp instanceof Inet4Address) return temp;
                if (retval == null) retval = temp;
            }
            return retval;
        }
        catch (SocketException e)
        {
            throw new ConfigurationException("Configured " + configName + " \"" + intf + "\" caused an exception", e);
        }
    }

    private static void setConfig(Config config)
    {
        conf = config;
    }

    private static void applyAll() throws ConfigurationException
    {
        //InetAddressAndPort cares that applySimpleConfig runs first
        applySimpleConfig();

        applyPartitioner();

        applyAddressConfig();

        applySnitch();

        applyTokensConfig();

        applySeedProvider();

        applyEncryptionContext();

        applySslContext();
    }

    private static void applySimpleConfig()
    {
        //Doing this first before all other things in case other pieces of config want to construct
        //InetAddressAndPort and get the right defaults
        InetAddressAndPort.initializeDefaultPort(getStoragePort());

        if (conf.commitlog_sync == null)
        {
            throw new ConfigurationException("Missing required directive CommitLogSync", false);
        }

        if (conf.commitlog_sync == Config.CommitLogSync.batch)
        {
            if (conf.commitlog_sync_period_in_ms != 0)
            {
                throw new ConfigurationException("Batch sync specified, but commitlog_sync_period_in_ms found. Only specify commitlog_sync_batch_window_in_ms when using batch sync", false);
            }
            logger.debug("Syncing log with batch mode");
        }
        else if (conf.commitlog_sync == CommitLogSync.group)
        {
            if (Double.isNaN(conf.commitlog_sync_group_window_in_ms) || conf.commitlog_sync_group_window_in_ms <= 0d)
            {
                throw new ConfigurationException("Missing value for commitlog_sync_group_window_in_ms: positive double value expected.", false);
            }
            else if (conf.commitlog_sync_period_in_ms != 0)
            {
                throw new ConfigurationException("Group sync specified, but commitlog_sync_period_in_ms found. Only specify commitlog_sync_group_window_in_ms when using group sync", false);
            }
            logger.debug("Syncing log with a group window of {}", conf.commitlog_sync_period_in_ms);
        }
        else
        {
            if (conf.commitlog_sync_period_in_ms <= 0)
            {
                throw new ConfigurationException("Missing value for commitlog_sync_period_in_ms: positive integer expected", false);
            }
            else if (!Double.isNaN(conf.commitlog_sync_batch_window_in_ms))
            {
                throw new ConfigurationException("commitlog_sync_period_in_ms specified, but commitlog_sync_batch_window_in_ms found.  Only specify commitlog_sync_period_in_ms when using periodic sync.", false);
            }
            logger.debug("Syncing log with a period of {}", conf.commitlog_sync_period_in_ms);
        }

        /* evaluate the DiskAccessMode Config directive, which also affects indexAccessMode selection */
        if (conf.disk_access_mode == Config.DiskAccessMode.auto)
        {
            conf.disk_access_mode = hasLargeAddressSpace() ? Config.DiskAccessMode.mmap : Config.DiskAccessMode.standard;
            indexAccessMode = conf.disk_access_mode;
            logger.info("DiskAccessMode 'auto' determined to be {}, indexAccessMode is {}", conf.disk_access_mode, indexAccessMode);
        }
        else if (conf.disk_access_mode == Config.DiskAccessMode.mmap_index_only)
        {
            conf.disk_access_mode = Config.DiskAccessMode.standard;
            indexAccessMode = Config.DiskAccessMode.mmap;
            logger.info("DiskAccessMode is {}, indexAccessMode is {}", conf.disk_access_mode, indexAccessMode);
        }
        else
        {
            indexAccessMode = conf.disk_access_mode;
            logger.info("DiskAccessMode is {}, indexAccessMode is {}", conf.disk_access_mode, indexAccessMode);
        }

        if (conf.gc_warn_threshold_in_ms < 0)
        {
            throw new ConfigurationException("gc_warn_threshold_in_ms must be a positive integer");
        }

        /* phi convict threshold for FailureDetector */
        if (conf.phi_convict_threshold < 5 || conf.phi_convict_threshold > 16)
        {
            throw new ConfigurationException("phi_convict_threshold must be between 5 and 16, but was " + conf.phi_convict_threshold, false);
        }

        /* Thread per pool */
        if (conf.concurrent_reads < 2)
        {
            throw new ConfigurationException("concurrent_reads must be at least 2, but was " + conf.concurrent_reads, false);
        }

        if (conf.concurrent_writes < 2 && System.getProperty("cassandra.test.fail_mv_locks_count", "").isEmpty())
        {
            throw new ConfigurationException("concurrent_writes must be at least 2, but was " + conf.concurrent_writes, false);
        }

        if (conf.concurrent_counter_writes < 2)
            throw new ConfigurationException("concurrent_counter_writes must be at least 2, but was " + conf.concurrent_counter_writes, false);

        if (conf.concurrent_replicates != null)
            logger.warn("concurrent_replicates has been deprecated and should be removed from cassandra.yaml");

        if (conf.networking_cache_size_in_mb == null)
            conf.networking_cache_size_in_mb = Math.min(128, (int) (Runtime.getRuntime().maxMemory() / (16 * 1048576)));

        if (conf.file_cache_size_in_mb == null)
            conf.file_cache_size_in_mb = Math.min(512, (int) (Runtime.getRuntime().maxMemory() / (4 * 1048576)));

        // round down for SSDs and round up for spinning disks
        if (conf.file_cache_round_up == null)
            conf.file_cache_round_up = conf.disk_optimization_strategy == Config.DiskOptimizationStrategy.spinning;

        if (conf.memtable_offheap_space_in_mb == null)
            conf.memtable_offheap_space_in_mb = (int) (Runtime.getRuntime().maxMemory() / (4 * 1048576));
        if (conf.memtable_offheap_space_in_mb < 0)
            throw new ConfigurationException("memtable_offheap_space_in_mb must be positive, but was " + conf.memtable_offheap_space_in_mb, false);
        // for the moment, we default to twice as much on-heap space as off-heap, as heap overhead is very large
        if (conf.memtable_heap_space_in_mb == null)
            conf.memtable_heap_space_in_mb = (int) (Runtime.getRuntime().maxMemory() / (4 * 1048576));
        if (conf.memtable_heap_space_in_mb <= 0)
            throw new ConfigurationException("memtable_heap_space_in_mb must be positive, but was " + conf.memtable_heap_space_in_mb, false);
        logger.info("Global memtable on-heap threshold is enabled at {}MB", conf.memtable_heap_space_in_mb);
        if (conf.memtable_offheap_space_in_mb == 0)
            logger.info("Global memtable off-heap threshold is disabled, HeapAllocator will be used instead");
        else
            logger.info("Global memtable off-heap threshold is enabled at {}MB", conf.memtable_offheap_space_in_mb);

        if (conf.repair_session_max_tree_depth != null)
        {
            logger.warn("repair_session_max_tree_depth has been deprecated and should be removed from cassandra.yaml. Use repair_session_space_in_mb instead");
            if (conf.repair_session_max_tree_depth < 10)
                throw new ConfigurationException("repair_session_max_tree_depth should not be < 10, but was " + conf.repair_session_max_tree_depth);
            if (conf.repair_session_max_tree_depth > 20)
                logger.warn("repair_session_max_tree_depth of " + conf.repair_session_max_tree_depth + " > 20 could lead to excessive memory usage");
        }
        else
        {
            conf.repair_session_max_tree_depth = 20;
        }

        if (conf.repair_session_space_in_mb == null)
            conf.repair_session_space_in_mb = Math.max(1, (int) (Runtime.getRuntime().maxMemory() / (16 * 1048576)));

        if (conf.repair_session_space_in_mb < 1)
            throw new ConfigurationException("repair_session_space_in_mb must be > 0, but was " + conf.repair_session_space_in_mb);
        else if (conf.repair_session_space_in_mb > (int) (Runtime.getRuntime().maxMemory() / (4 * 1048576)))
            logger.warn("A repair_session_space_in_mb of " + conf.repair_session_space_in_mb + " megabytes is likely to cause heap pressure");

        checkForLowestAcceptedTimeouts(conf);

        checkValidForByteConversion(conf.native_transport_max_frame_size_in_mb,
                                    "native_transport_max_frame_size_in_mb", ByteUnit.MEBI_BYTES);

        checkValidForByteConversion(conf.column_index_size_in_kb,
                                    "column_index_size_in_kb", ByteUnit.KIBI_BYTES);

        checkValidForByteConversion(conf.column_index_cache_size_in_kb,
                                    "column_index_cache_size_in_kb", ByteUnit.KIBI_BYTES);

        checkValidForByteConversion(conf.batch_size_warn_threshold_in_kb,
                                    "batch_size_warn_threshold_in_kb", ByteUnit.KIBI_BYTES);

        if (conf.native_transport_max_negotiable_protocol_version != null)
            logger.warn("The configuration option native_transport_max_negotiable_protocol_version has been deprecated " +
                        "and should be removed from cassandra.yaml as it has no longer has any effect.");

        // if data dirs, commitlog dir, or saved caches dir are set in cassandra.yaml, use that.  Otherwise,
        // use -Dcassandra.storagedir (set in cassandra-env.sh) as the parent dir for data/, commitlog/, and saved_caches/
        if (conf.commitlog_directory == null)
        {
            conf.commitlog_directory = storagedirFor("commitlog");
        }

        if (conf.hints_directory == null)
        {
            conf.hints_directory = storagedirFor("hints");
        }

        if (conf.native_transport_max_concurrent_requests_in_bytes <= 0)
        {
            conf.native_transport_max_concurrent_requests_in_bytes = Runtime.getRuntime().maxMemory() / 10;
        }

        if (conf.native_transport_max_concurrent_requests_in_bytes_per_ip <= 0)
        {
            conf.native_transport_max_concurrent_requests_in_bytes_per_ip = Runtime.getRuntime().maxMemory() / 40;
        }

        if (conf.commitlog_total_space_in_mb == null)
        {
            final int preferredSizeInMB = 8192;
            try
            {
                // use 1/4 of available space.  See discussion on #10013 and #10199
                final long totalSpaceInBytes = guessFileStore(conf.commitlog_directory).getTotalSpace();
                conf.commitlog_total_space_in_mb = calculateDefaultSpaceInMB("commitlog",
                                                                             conf.commitlog_directory,
                                                                             "commitlog_total_space_in_mb",
                                                                             preferredSizeInMB,
                                                                             totalSpaceInBytes, 1, 4);

            }
            catch (IOException e)
            {
                logger.debug("Error checking disk space", e);
                throw new ConfigurationException(String.format("Unable to check disk space available to '%s'. Perhaps the Cassandra user does not have the necessary permissions",
                                                               conf.commitlog_directory), e);
            }
        }

        if (conf.cdc_enabled)
        {
<<<<<<< HEAD
            // Windows memory-mapped CommitLog files is incompatible with CDC as we hard-link files in cdc_raw. Confirm we don't have both enabled.
            if (FBUtilities.isWindows && conf.commitlog_compression == null)
                throw new ConfigurationException("Cannot enable cdc on Windows with uncompressed commitlog.");

            if (conf.cdc_raw_directory == null)
=======
            int preferredSize = 4096;
            int minSize;
            try
            {
                // use 1/8th of available space.  See discussion on #10013 and #10199 on the CL, taking half that for CDC
                minSize = Ints.saturatedCast((guessFileStore(conf.cdc_raw_directory).getTotalSpace() / 1048576) / 8);
            }
            catch (IOException e)
            {
                logger.debug("Error checking disk space", e);
                throw new ConfigurationException(String.format("Unable to check disk space available to %s. Perhaps the Cassandra user does not have the necessary permissions",
                                                               conf.cdc_raw_directory), e);
            }
            if (minSize < preferredSize)
>>>>>>> 11cb8104
            {
                conf.cdc_raw_directory = storagedirFor("cdc_raw");
            }

            if (conf.cdc_total_space_in_mb == 0)
            {
                final int preferredSizeInMB = 4096;
                try
                {
                    // use 1/8th of available space.  See discussion on #10013 and #10199 on the CL, taking half that for CDC
                    final long totalSpaceInBytes = guessFileStore(conf.cdc_raw_directory).getTotalSpace();
                    conf.cdc_total_space_in_mb = calculateDefaultSpaceInMB("cdc",
                                                                           conf.cdc_raw_directory,
                                                                           "cdc_total_space_in_mb",
                                                                           preferredSizeInMB,
                                                                           totalSpaceInBytes, 1, 8);
                }
                catch (IOException e)
                {
                    logger.debug("Error checking disk space", e);
                    throw new ConfigurationException(String.format("Unable to check disk space available to '%s'. Perhaps the Cassandra user does not have the necessary permissions",
                                                                   conf.cdc_raw_directory), e);
                }
            }

            logger.info("cdc_enabled is true. Starting casssandra node with Change-Data-Capture enabled.");
        }

        if (conf.saved_caches_directory == null)
        {
            conf.saved_caches_directory = storagedirFor("saved_caches");
        }
        if (conf.data_file_directories == null || conf.data_file_directories.length == 0)
        {
            conf.data_file_directories = new String[]{ storagedir("data_file_directories") + File.separator + "data" };
        }

        long dataFreeBytes = 0;
        /* data file and commit log directories. they get created later, when they're needed. */
        for (String datadir : conf.data_file_directories)
        {
            if (datadir == null)
                throw new ConfigurationException("data_file_directories must not contain empty entry", false);
            if (datadir.equals(conf.commitlog_directory))
                throw new ConfigurationException("commitlog_directory must not be the same as any data_file_directories", false);
            if (datadir.equals(conf.hints_directory))
                throw new ConfigurationException("hints_directory must not be the same as any data_file_directories", false);
            if (datadir.equals(conf.saved_caches_directory))
                throw new ConfigurationException("saved_caches_directory must not be the same as any data_file_directories", false);

            try
            {
                dataFreeBytes = saturatedSum(dataFreeBytes, guessFileStore(datadir).getUnallocatedSpace());
            }
            catch (IOException e)
            {
                logger.debug("Error checking disk space", e);
                throw new ConfigurationException(String.format("Unable to check disk space available to %s. Perhaps the Cassandra user does not have the necessary permissions",
                                                               datadir), e);
            }
        }
        if (dataFreeBytes < 64 * ONE_GB) // 64 GB
            logger.warn("Only {} free across all data volumes. Consider adding more capacity to your cluster or removing obsolete snapshots",
                        FBUtilities.prettyPrintMemory(dataFreeBytes));

        if (conf.commitlog_directory.equals(conf.saved_caches_directory))
            throw new ConfigurationException("saved_caches_directory must not be the same as the commitlog_directory", false);
        if (conf.commitlog_directory.equals(conf.hints_directory))
            throw new ConfigurationException("hints_directory must not be the same as the commitlog_directory", false);
        if (conf.hints_directory.equals(conf.saved_caches_directory))
            throw new ConfigurationException("saved_caches_directory must not be the same as the hints_directory", false);

        if (conf.memtable_flush_writers == 0)
        {
            conf.memtable_flush_writers = conf.data_file_directories.length == 1 ? 2 : 1;
        }

        if (conf.memtable_flush_writers < 1)
            throw new ConfigurationException("memtable_flush_writers must be at least 1, but was " + conf.memtable_flush_writers, false);

        if (conf.memtable_cleanup_threshold == null)
        {
            conf.memtable_cleanup_threshold = (float) (1.0 / (1 + conf.memtable_flush_writers));
        }
        else
        {
            logger.warn("memtable_cleanup_threshold has been deprecated and should be removed from cassandra.yaml");
        }

        if (conf.memtable_cleanup_threshold < 0.01f)
            throw new ConfigurationException("memtable_cleanup_threshold must be >= 0.01, but was " + conf.memtable_cleanup_threshold, false);
        if (conf.memtable_cleanup_threshold > 0.99f)
            throw new ConfigurationException("memtable_cleanup_threshold must be <= 0.99, but was " + conf.memtable_cleanup_threshold, false);
        if (conf.memtable_cleanup_threshold < 0.1f)
            logger.warn("memtable_cleanup_threshold is set very low [{}], which may cause performance degradation", conf.memtable_cleanup_threshold);

        if (conf.concurrent_compactors == null)
            conf.concurrent_compactors = Math.min(8, Math.max(2, Math.min(FBUtilities.getAvailableProcessors(), conf.data_file_directories.length)));

        if (conf.concurrent_compactors <= 0)
            throw new ConfigurationException("concurrent_compactors should be strictly greater than 0, but was " + conf.concurrent_compactors, false);

        applyConcurrentValidations(conf);
        applyRepairCommandPoolSize(conf);

        if (conf.concurrent_materialized_view_builders <= 0)
            throw new ConfigurationException("concurrent_materialized_view_builders should be strictly greater than 0, but was " + conf.concurrent_materialized_view_builders, false);

        if (conf.num_tokens != null && conf.num_tokens > MAX_NUM_TOKENS)
            throw new ConfigurationException(String.format("A maximum number of %d tokens per node is supported", MAX_NUM_TOKENS), false);

        try
        {
            // if prepared_statements_cache_size_mb option was set to "auto" then size of the cache should be "max(1/256 of Heap (in MB), 10MB)"
            preparedStatementsCacheSizeInMB = (conf.prepared_statements_cache_size_mb == null)
                                              ? Math.max(10, (int) (Runtime.getRuntime().maxMemory() / 1024 / 1024 / 256))
                                              : conf.prepared_statements_cache_size_mb;

            if (preparedStatementsCacheSizeInMB <= 0)
                throw new NumberFormatException(); // to escape duplicating error message
        }
        catch (NumberFormatException e)
        {
            throw new ConfigurationException("prepared_statements_cache_size_mb option was set incorrectly to '"
                                             + conf.prepared_statements_cache_size_mb + "', supported values are <integer> >= 0.", false);
        }

        try
        {
            // if key_cache_size_in_mb option was set to "auto" then size of the cache should be "min(5% of Heap (in MB), 100MB)
            keyCacheSizeInMB = (conf.key_cache_size_in_mb == null)
                               ? Math.min(Math.max(1, (int) (Runtime.getRuntime().totalMemory() * 0.05 / 1024 / 1024)), 100)
                               : conf.key_cache_size_in_mb;

            if (keyCacheSizeInMB < 0)
                throw new NumberFormatException(); // to escape duplicating error message
        }
        catch (NumberFormatException e)
        {
            throw new ConfigurationException("key_cache_size_in_mb option was set incorrectly to '"
                                             + conf.key_cache_size_in_mb + "', supported values are <integer> >= 0.", false);
        }

        try
        {
            // if counter_cache_size_in_mb option was set to "auto" then size of the cache should be "min(2.5% of Heap (in MB), 50MB)
            counterCacheSizeInMB = (conf.counter_cache_size_in_mb == null)
                                   ? Math.min(Math.max(1, (int) (Runtime.getRuntime().totalMemory() * 0.025 / 1024 / 1024)), 50)
                                   : conf.counter_cache_size_in_mb;

            if (counterCacheSizeInMB < 0)
                throw new NumberFormatException(); // to escape duplicating error message
        }
        catch (NumberFormatException e)
        {
            throw new ConfigurationException("counter_cache_size_in_mb option was set incorrectly to '"
                                             + conf.counter_cache_size_in_mb + "', supported values are <integer> >= 0.", false);
        }

        // if set to empty/"auto" then use 5% of Heap size
        indexSummaryCapacityInMB = (conf.index_summary_capacity_in_mb == null)
                                   ? Math.max(1, (int) (Runtime.getRuntime().totalMemory() * 0.05 / 1024 / 1024))
                                   : conf.index_summary_capacity_in_mb;

        if (indexSummaryCapacityInMB < 0)
            throw new ConfigurationException("index_summary_capacity_in_mb option was set incorrectly to '"
                                             + conf.index_summary_capacity_in_mb + "', it should be a non-negative integer.", false);

        if (conf.user_defined_function_fail_timeout < 0)
            throw new ConfigurationException("user_defined_function_fail_timeout must not be negative", false);
        if (conf.user_defined_function_warn_timeout < 0)
            throw new ConfigurationException("user_defined_function_warn_timeout must not be negative", false);

        if (conf.user_defined_function_fail_timeout < conf.user_defined_function_warn_timeout)
            throw new ConfigurationException("user_defined_function_warn_timeout must less than user_defined_function_fail_timeout", false);

        if (conf.commitlog_segment_size_in_mb <= 0)
            throw new ConfigurationException("commitlog_segment_size_in_mb must be positive, but was "
                    + conf.commitlog_segment_size_in_mb, false);
        else if (conf.commitlog_segment_size_in_mb >= 2048)
            throw new ConfigurationException("commitlog_segment_size_in_mb must be smaller than 2048, but was "
                    + conf.commitlog_segment_size_in_mb, false);

        if (conf.max_mutation_size_in_kb == null)
            conf.max_mutation_size_in_kb = conf.commitlog_segment_size_in_mb * 1024 / 2;
        else if (conf.commitlog_segment_size_in_mb * 1024 < 2 * conf.max_mutation_size_in_kb)
            throw new ConfigurationException("commitlog_segment_size_in_mb must be at least twice the size of max_mutation_size_in_kb / 1024", false);

        // native transport encryption options
        if (conf.client_encryption_options != null)
        {
            conf.client_encryption_options.applyConfig();

            if (conf.native_transport_port_ssl != null
                && conf.native_transport_port_ssl != conf.native_transport_port
                && conf.client_encryption_options.tlsEncryptionPolicy() == EncryptionOptions.TlsEncryptionPolicy.UNENCRYPTED)
            {
                throw new ConfigurationException("Encryption must be enabled in client_encryption_options for native_transport_port_ssl", false);
            }
        }

        if (conf.snapshot_links_per_second < 0)
            throw new ConfigurationException("snapshot_links_per_second must be >= 0");

        if (conf.max_value_size_in_mb <= 0)
            throw new ConfigurationException("max_value_size_in_mb must be positive", false);
        else if (conf.max_value_size_in_mb >= 2048)
            throw new ConfigurationException("max_value_size_in_mb must be smaller than 2048, but was "
                    + conf.max_value_size_in_mb, false);

        switch (conf.disk_optimization_strategy)
        {
            case ssd:
                diskOptimizationStrategy = new SsdDiskOptimizationStrategy(conf.disk_optimization_page_cross_chance);
                break;
            case spinning:
                diskOptimizationStrategy = new SpinningDiskOptimizationStrategy();
                break;
        }

        if (conf.otc_coalescing_enough_coalesced_messages > 128)
            throw new ConfigurationException("otc_coalescing_enough_coalesced_messages must be smaller than 128", false);

        if (conf.otc_coalescing_enough_coalesced_messages <= 0)
            throw new ConfigurationException("otc_coalescing_enough_coalesced_messages must be positive", false);

        if (conf.server_encryption_options != null)
        {
            conf.server_encryption_options.applyConfig();

            if (conf.server_encryption_options.enable_legacy_ssl_storage_port &&
                conf.server_encryption_options.tlsEncryptionPolicy() == EncryptionOptions.TlsEncryptionPolicy.UNENCRYPTED)
            {
                throw new ConfigurationException("enable_legacy_ssl_storage_port is true (enabled) with internode encryption disabled (none). Enable encryption or disable the legacy ssl storage port.");
            }
        }
        Integer maxMessageSize = conf.internode_max_message_size_in_bytes;
        if (maxMessageSize != null)
        {
            if (maxMessageSize > conf.internode_application_receive_queue_reserve_endpoint_capacity_in_bytes)
                throw new ConfigurationException("internode_max_message_size_in_mb must no exceed internode_application_receive_queue_reserve_endpoint_capacity_in_bytes", false);

            if (maxMessageSize > conf.internode_application_receive_queue_reserve_global_capacity_in_bytes)
                throw new ConfigurationException("internode_max_message_size_in_mb must no exceed internode_application_receive_queue_reserve_global_capacity_in_bytes", false);

            if (maxMessageSize > conf.internode_application_send_queue_reserve_endpoint_capacity_in_bytes)
                throw new ConfigurationException("internode_max_message_size_in_mb must no exceed internode_application_send_queue_reserve_endpoint_capacity_in_bytes", false);

            if (maxMessageSize > conf.internode_application_send_queue_reserve_global_capacity_in_bytes)
                throw new ConfigurationException("internode_max_message_size_in_mb must no exceed internode_application_send_queue_reserve_global_capacity_in_bytes", false);
        }
        else
        {
            conf.internode_max_message_size_in_bytes =
                Math.min(conf.internode_application_receive_queue_reserve_endpoint_capacity_in_bytes,
                         conf.internode_application_send_queue_reserve_endpoint_capacity_in_bytes);
        }

        validateMaxConcurrentAutoUpgradeTasksConf(conf.max_concurrent_automatic_sstable_upgrades);
    }

    @VisibleForTesting
    static void applyConcurrentValidations(Config config)
    {
        if (config.concurrent_validations < 1)
        {
            config.concurrent_validations = config.concurrent_compactors;
        }
        else if (config.concurrent_validations > config.concurrent_compactors && !allowUnlimitedConcurrentValidations)
        {
            throw new ConfigurationException("To set concurrent_validations > concurrent_compactors, " +
                                             "set the system property cassandra.allow_unlimited_concurrent_validations=true");
        }
    }

    @VisibleForTesting
    static void applyRepairCommandPoolSize(Config config)
    {
        if (config.repair_command_pool_size < 1)
            config.repair_command_pool_size = config.concurrent_validations;
    }

    private static String storagedirFor(String type)
    {
        return storagedir(type + "_directory") + File.separator + type;
    }

    private static String storagedir(String errMsgType)
    {
        String storagedir = System.getProperty(Config.PROPERTY_PREFIX + "storagedir", null);
        if (storagedir == null)
            throw new ConfigurationException(errMsgType + " is missing and -Dcassandra.storagedir is not set", false);
        return storagedir;
    }

    static int calculateDefaultSpaceInMB(String type, String path, String setting, int preferredSizeInMB, long totalSpaceInBytes, long totalSpaceNumerator, long totalSpaceDenominator)
    {
        final long totalSizeInMB = totalSpaceInBytes / ONE_MB;
        final int minSizeInMB = Ints.saturatedCast(totalSpaceNumerator * totalSizeInMB / totalSpaceDenominator);

        if (minSizeInMB < preferredSizeInMB)
        {
            logger.warn("Small {} volume detected at '{}'; setting {} to {}.  You can override this in cassandra.yaml",
                        type, path, setting, minSizeInMB);
            return minSizeInMB;
        }
        else
        {
            return preferredSizeInMB;
        }
    }

    public static void applyAddressConfig() throws ConfigurationException
    {
        applyAddressConfig(conf);
    }

    public static void applyAddressConfig(Config config) throws ConfigurationException
    {
        listenAddress = null;
        rpcAddress = null;
        broadcastAddress = null;
        broadcastRpcAddress = null;

        /* Local IP, hostname or interface to bind services to */
        if (config.listen_address != null && config.listen_interface != null)
        {
            throw new ConfigurationException("Set listen_address OR listen_interface, not both", false);
        }
        else if (config.listen_address != null)
        {
            try
            {
                listenAddress = InetAddress.getByName(config.listen_address);
            }
            catch (UnknownHostException e)
            {
                throw new ConfigurationException("Unknown listen_address '" + config.listen_address + '\'', false);
            }

            if (listenAddress.isAnyLocalAddress())
                throw new ConfigurationException("listen_address cannot be a wildcard address (" + config.listen_address + ")!", false);
        }
        else if (config.listen_interface != null)
        {
            listenAddress = getNetworkInterfaceAddress(config.listen_interface, "listen_interface", config.listen_interface_prefer_ipv6);
        }

        /* Gossip Address to broadcast */
        if (config.broadcast_address != null)
        {
            try
            {
                broadcastAddress = InetAddress.getByName(config.broadcast_address);
            }
            catch (UnknownHostException e)
            {
                throw new ConfigurationException("Unknown broadcast_address '" + config.broadcast_address + '\'', false);
            }

            if (broadcastAddress.isAnyLocalAddress())
                throw new ConfigurationException("broadcast_address cannot be a wildcard address (" + config.broadcast_address + ")!", false);
        }

        /* Local IP, hostname or interface to bind RPC server to */
        if (config.rpc_address != null && config.rpc_interface != null)
        {
            throw new ConfigurationException("Set rpc_address OR rpc_interface, not both", false);
        }
        else if (config.rpc_address != null)
        {
            try
            {
                rpcAddress = InetAddress.getByName(config.rpc_address);
            }
            catch (UnknownHostException e)
            {
                throw new ConfigurationException("Unknown host in rpc_address " + config.rpc_address, false);
            }
        }
        else if (config.rpc_interface != null)
        {
            rpcAddress = getNetworkInterfaceAddress(config.rpc_interface, "rpc_interface", config.rpc_interface_prefer_ipv6);
        }
        else
        {
            rpcAddress = FBUtilities.getJustLocalAddress();
        }

        /* RPC address to broadcast */
        if (config.broadcast_rpc_address != null)
        {
            try
            {
                broadcastRpcAddress = InetAddress.getByName(config.broadcast_rpc_address);
            }
            catch (UnknownHostException e)
            {
                throw new ConfigurationException("Unknown broadcast_rpc_address '" + config.broadcast_rpc_address + '\'', false);
            }

            if (broadcastRpcAddress.isAnyLocalAddress())
                throw new ConfigurationException("broadcast_rpc_address cannot be a wildcard address (" + config.broadcast_rpc_address + ")!", false);
        }
        else
        {
            if (rpcAddress.isAnyLocalAddress())
                throw new ConfigurationException("If rpc_address is set to a wildcard address (" + config.rpc_address + "), then " +
                                                 "you must set broadcast_rpc_address to a value other than " + config.rpc_address, false);
        }
    }

    public static void applyEncryptionContext()
    {
        // always attempt to load the cipher factory, as we could be in the situation where the user has disabled encryption,
        // but has existing commitlogs and sstables on disk that are still encrypted (and still need to be read)
        encryptionContext = new EncryptionContext(conf.transparent_data_encryption_options);
    }

    public static void applySslContext()
    {
        try
        {
            SSLFactory.validateSslContext("Internode messaging", conf.server_encryption_options, true, true);
            SSLFactory.validateSslContext("Native transport", conf.client_encryption_options, conf.client_encryption_options.require_client_auth, true);
            SSLFactory.initHotReloading(conf.server_encryption_options, conf.client_encryption_options, false);
        }
        catch (IOException e)
        {
            throw new ConfigurationException("Failed to initialize SSL", e);
        }
    }

    public static void applySeedProvider()
    {
        // load the seeds for node contact points
        if (conf.seed_provider == null)
        {
            throw new ConfigurationException("seeds configuration is missing; a minimum of one seed is required.", false);
        }
        try
        {
            Class<?> seedProviderClass = Class.forName(conf.seed_provider.class_name);
            seedProvider = (SeedProvider)seedProviderClass.getConstructor(Map.class).newInstance(conf.seed_provider.parameters);
        }
        // there are about 5 checked exceptions that could be thrown here.
        catch (Exception e)
        {
            throw new ConfigurationException(e.getMessage() + "\nFatal configuration error; unable to start server.  See log for stacktrace.", true);
        }
        if (seedProvider.getSeeds().size() == 0)
            throw new ConfigurationException("The seed provider lists no seeds.", false);
    }

    @VisibleForTesting
    static void checkForLowestAcceptedTimeouts(Config conf)
    {
        if(conf.read_request_timeout_in_ms < LOWEST_ACCEPTED_TIMEOUT)
        {
           logInfo("read_request_timeout_in_ms", conf.read_request_timeout_in_ms, LOWEST_ACCEPTED_TIMEOUT);
           conf.read_request_timeout_in_ms = LOWEST_ACCEPTED_TIMEOUT;
        }

        if(conf.range_request_timeout_in_ms < LOWEST_ACCEPTED_TIMEOUT)
        {
           logInfo("range_request_timeout_in_ms", conf.range_request_timeout_in_ms, LOWEST_ACCEPTED_TIMEOUT);
           conf.range_request_timeout_in_ms = LOWEST_ACCEPTED_TIMEOUT;
        }

        if(conf.request_timeout_in_ms < LOWEST_ACCEPTED_TIMEOUT)
        {
           logInfo("request_timeout_in_ms", conf.request_timeout_in_ms, LOWEST_ACCEPTED_TIMEOUT);
           conf.request_timeout_in_ms = LOWEST_ACCEPTED_TIMEOUT;
        }

        if(conf.write_request_timeout_in_ms < LOWEST_ACCEPTED_TIMEOUT)
        {
           logInfo("write_request_timeout_in_ms", conf.write_request_timeout_in_ms, LOWEST_ACCEPTED_TIMEOUT);
           conf.write_request_timeout_in_ms = LOWEST_ACCEPTED_TIMEOUT;
        }

        if(conf.cas_contention_timeout_in_ms < LOWEST_ACCEPTED_TIMEOUT)
        {
           logInfo("cas_contention_timeout_in_ms", conf.cas_contention_timeout_in_ms, LOWEST_ACCEPTED_TIMEOUT);
           conf.cas_contention_timeout_in_ms = LOWEST_ACCEPTED_TIMEOUT;
        }

        if(conf.counter_write_request_timeout_in_ms < LOWEST_ACCEPTED_TIMEOUT)
        {
           logInfo("counter_write_request_timeout_in_ms", conf.counter_write_request_timeout_in_ms, LOWEST_ACCEPTED_TIMEOUT);
           conf.counter_write_request_timeout_in_ms = LOWEST_ACCEPTED_TIMEOUT;
        }

        if(conf.truncate_request_timeout_in_ms < LOWEST_ACCEPTED_TIMEOUT)
        {
           logInfo("truncate_request_timeout_in_ms", conf.truncate_request_timeout_in_ms, LOWEST_ACCEPTED_TIMEOUT);
           conf.truncate_request_timeout_in_ms = LOWEST_ACCEPTED_TIMEOUT;
        }
    }

    private static void logInfo(String property, long actualValue, long lowestAcceptedValue)
    {
        logger.info("found {}::{} less than lowest acceptable value {}, continuing with {}", property, actualValue, lowestAcceptedValue, lowestAcceptedValue);
    }

    public static void applyTokensConfig()
    {
        applyTokensConfig(conf);
    }

    static void applyTokensConfig(Config conf)
    {
        if (conf.initial_token != null)
        {
            Collection<String> tokens = tokensFromString(conf.initial_token);
            if (conf.num_tokens == null)
            {
                if (tokens.size() == 1)
                    conf.num_tokens = 1;
                else
                    throw new ConfigurationException("initial_token was set but num_tokens is not!", false);
            }

            if (tokens.size() != conf.num_tokens)
            {
                throw new ConfigurationException(String.format("The number of initial tokens (by initial_token) specified (%s) is different from num_tokens value (%s)",
                                                               tokens.size(),
                                                               conf.num_tokens),
                                                 false);
            }

            for (String token : tokens)
                partitioner.getTokenFactory().validate(token);
        }
        else if (conf.num_tokens == null)
        {
            conf.num_tokens = 1;
        }
    }

    // definitely not safe for tools + clients - implicitly instantiates StorageService
    public static void applySnitch()
    {
        /* end point snitch */
        if (conf.endpoint_snitch == null)
        {
            throw new ConfigurationException("Missing endpoint_snitch directive", false);
        }
        snitch = createEndpointSnitch(conf.dynamic_snitch, conf.endpoint_snitch);
        EndpointSnitchInfo.create();

<<<<<<< HEAD
        localDC = snitch.getLocalDatacenter();
        localComparator = (replica1, replica2) -> {
            boolean local1 = localDC.equals(snitch.getDatacenter(replica1));
            boolean local2 = localDC.equals(snitch.getDatacenter(replica2));
=======
        localDC = snitch.getDatacenter(FBUtilities.getBroadcastAddress());
        localComparator = (endpoint1, endpoint2) -> {
            boolean local1 = localDC.equals(snitch.getDatacenter(endpoint1));
            boolean local2 = localDC.equals(snitch.getDatacenter(endpoint2));
>>>>>>> 11cb8104
            if (local1 && !local2)
                return -1;
            if (local2 && !local1)
                return 1;
            return 0;
        };
    }

    // definitely not safe for tools + clients - implicitly instantiates schema
    public static void applyPartitioner()
    {
        applyPartitioner(conf);
    }

    public static void applyPartitioner(Config conf)
    {
        /* Hashing strategy */
        if (conf.partitioner == null)
        {
            throw new ConfigurationException("Missing directive: partitioner", false);
        }
        String name = conf.partitioner;
        try
        {
            name = System.getProperty(Config.PROPERTY_PREFIX + "partitioner", conf.partitioner);
            partitioner = FBUtilities.newPartitioner(name);
        }
        catch (Exception e)
        {
            throw new ConfigurationException("Invalid partitioner class " + name, e);
        }

        paritionerName = partitioner.getClass().getCanonicalName();
    }

    /**
     * Computes the sum of the 2 specified positive values returning {@code Long.MAX_VALUE} if the sum overflow.
     *
     * @param left the left operand
     * @param right the right operand
     * @return the sum of the 2 specified positive values of {@code Long.MAX_VALUE} if the sum overflow.
     */
    private static long saturatedSum(long left, long right)
    {
        assert left >= 0 && right >= 0;
        long sum = left + right;
        return sum < 0 ? Long.MAX_VALUE : sum;
    }

    private static FileStore guessFileStore(String dir) throws IOException
    {
        Path path = Paths.get(dir);
        while (true)
        {
            try
            {
                return FileUtils.getFileStore(path);
            }
            catch (IOException e)
            {
                if (e instanceof NoSuchFileException)
                {
                    path = path.getParent();
                    if (path == null)
                    {
                        throw new ConfigurationException("Unable to find filesystem for '" + dir + "'.");
                    }
                }
                else
                {
                    throw e;
                }
            }
        }
    }

    public static IEndpointSnitch createEndpointSnitch(boolean dynamic, String snitchClassName) throws ConfigurationException
    {
        if (!snitchClassName.contains("."))
            snitchClassName = "org.apache.cassandra.locator." + snitchClassName;
        IEndpointSnitch snitch = FBUtilities.construct(snitchClassName, "snitch");
        return dynamic ? new DynamicEndpointSnitch(snitch) : snitch;
    }

    public static IAuthenticator getAuthenticator()
    {
        return authenticator;
    }

    public static void setAuthenticator(IAuthenticator authenticator)
    {
        DatabaseDescriptor.authenticator = authenticator;
    }

    public static IAuthorizer getAuthorizer()
    {
        return authorizer;
    }

    public static void setAuthorizer(IAuthorizer authorizer)
    {
        DatabaseDescriptor.authorizer = authorizer;
    }

    public static INetworkAuthorizer getNetworkAuthorizer()
    {
        return networkAuthorizer;
    }

    public static void setNetworkAuthorizer(INetworkAuthorizer networkAuthorizer)
    {
        DatabaseDescriptor.networkAuthorizer = networkAuthorizer;
    }

    public static IRoleManager getRoleManager()
    {
        return roleManager;
    }

    public static void setRoleManager(IRoleManager roleManager)
    {
        DatabaseDescriptor.roleManager = roleManager;
    }

    public static int getPermissionsValidity()
    {
        return conf.permissions_validity_in_ms;
    }

    public static void setPermissionsValidity(int timeout)
    {
        conf.permissions_validity_in_ms = timeout;
    }

    public static int getPermissionsUpdateInterval()
    {
        return conf.permissions_update_interval_in_ms == -1
             ? conf.permissions_validity_in_ms
             : conf.permissions_update_interval_in_ms;
    }

    public static void setPermissionsUpdateInterval(int updateInterval)
    {
        conf.permissions_update_interval_in_ms = updateInterval;
    }

    public static int getPermissionsCacheMaxEntries()
    {
        return conf.permissions_cache_max_entries;
    }

    public static int setPermissionsCacheMaxEntries(int maxEntries)
    {
        return conf.permissions_cache_max_entries = maxEntries;
    }

    public static int getRolesValidity()
    {
        return conf.roles_validity_in_ms;
    }

    public static void setRolesValidity(int validity)
    {
        conf.roles_validity_in_ms = validity;
    }

    public static int getRolesUpdateInterval()
    {
        return conf.roles_update_interval_in_ms == -1
             ? conf.roles_validity_in_ms
             : conf.roles_update_interval_in_ms;
    }

    public static void setRolesUpdateInterval(int interval)
    {
        conf.roles_update_interval_in_ms = interval;
    }

    public static int getRolesCacheMaxEntries()
    {
        return conf.roles_cache_max_entries;
    }

    public static int setRolesCacheMaxEntries(int maxEntries)
    {
        return conf.roles_cache_max_entries = maxEntries;
    }

    public static int getCredentialsValidity()
    {
        return conf.credentials_validity_in_ms;
    }

    public static void setCredentialsValidity(int timeout)
    {
        conf.credentials_validity_in_ms = timeout;
    }

    public static int getCredentialsUpdateInterval()
    {
        return conf.credentials_update_interval_in_ms == -1
               ? conf.credentials_validity_in_ms
               : conf.credentials_update_interval_in_ms;
    }

    public static void setCredentialsUpdateInterval(int updateInterval)
    {
        conf.credentials_update_interval_in_ms = updateInterval;
    }

    public static int getCredentialsCacheMaxEntries()
    {
        return conf.credentials_cache_max_entries;
    }

    public static int setCredentialsCacheMaxEntries(int maxEntries)
    {
        return conf.credentials_cache_max_entries = maxEntries;
    }

    public static int getMaxValueSize()
    {
        return conf.max_value_size_in_mb * 1024 * 1024;
    }

    public static void setMaxValueSize(int maxValueSizeInBytes)
    {
        conf.max_value_size_in_mb = maxValueSizeInBytes / 1024 / 1024;
    }

    /**
     * Creates all storage-related directories.
     */
    public static void createAllDirectories()
    {
        try
        {
            if (conf.data_file_directories.length == 0)
                throw new ConfigurationException("At least one DataFileDirectory must be specified", false);

            for (String dataFileDirectory : conf.data_file_directories)
                FileUtils.createDirectory(dataFileDirectory);

            if (conf.commitlog_directory == null)
                throw new ConfigurationException("commitlog_directory must be specified", false);
            FileUtils.createDirectory(conf.commitlog_directory);

            if (conf.hints_directory == null)
                throw new ConfigurationException("hints_directory must be specified", false);
            FileUtils.createDirectory(conf.hints_directory);

            if (conf.saved_caches_directory == null)
                throw new ConfigurationException("saved_caches_directory must be specified", false);
            FileUtils.createDirectory(conf.saved_caches_directory);

            if (conf.cdc_enabled)
            {
                if (conf.cdc_raw_directory == null)
                    throw new ConfigurationException("cdc_raw_directory must be specified", false);
                FileUtils.createDirectory(conf.cdc_raw_directory);
            }
        }
        catch (ConfigurationException e)
        {
            throw new IllegalArgumentException("Bad configuration; unable to start server: "+e.getMessage());
        }
        catch (FSWriteError e)
        {
            throw new IllegalStateException(e.getCause().getMessage() + "; unable to start server");
        }
    }

    public static IPartitioner getPartitioner()
    {
        return partitioner;
    }

    public static String getPartitionerName()
    {
        return paritionerName;
    }

    /* For tests ONLY, don't use otherwise or all hell will break loose. Tests should restore value at the end. */
    public static IPartitioner setPartitionerUnsafe(IPartitioner newPartitioner)
    {
        IPartitioner old = partitioner;
        partitioner = newPartitioner;
        return old;
    }

    public static IEndpointSnitch getEndpointSnitch()
    {
        return snitch;
    }
    public static void setEndpointSnitch(IEndpointSnitch eps)
    {
        snitch = eps;
    }

    public static int getColumnIndexSize()
    {
        return (int) ByteUnit.KIBI_BYTES.toBytes(conf.column_index_size_in_kb);
    }

    public static int getColumnIndexSizeInKB()
    {
        return conf.column_index_size_in_kb;
    }

    @VisibleForTesting
    public static void setColumnIndexSize(int val)
    {
        checkValidForByteConversion(val, "column_index_size_in_kb", ByteUnit.KIBI_BYTES);
        conf.column_index_size_in_kb = val;
    }

    public static int getColumnIndexCacheSize()
    {
        return (int) ByteUnit.KIBI_BYTES.toBytes(conf.column_index_cache_size_in_kb);
    }

    public static int getColumnIndexCacheSizeInKB()
    {
        return conf.column_index_cache_size_in_kb;
    }

    public static void setColumnIndexCacheSize(int val)
    {
        checkValidForByteConversion(val, "column_index_cache_size_in_kb", ByteUnit.KIBI_BYTES);
        conf.column_index_cache_size_in_kb = val;
    }

    public static int getBatchSizeWarnThreshold()
    {
        return (int) ByteUnit.KIBI_BYTES.toBytes(conf.batch_size_warn_threshold_in_kb);
    }

    public static int getBatchSizeWarnThresholdInKB()
    {
        return conf.batch_size_warn_threshold_in_kb;
    }

    public static long getBatchSizeFailThreshold()
    {
        return ByteUnit.KIBI_BYTES.toBytes(conf.batch_size_fail_threshold_in_kb);
    }

    public static int getBatchSizeFailThresholdInKB()
    {
        return conf.batch_size_fail_threshold_in_kb;
    }

    public static int getUnloggedBatchAcrossPartitionsWarnThreshold()
    {
        return conf.unlogged_batch_across_partitions_warn_threshold;
    }

    public static void setBatchSizeWarnThresholdInKB(int threshold)
    {
        checkValidForByteConversion(threshold, "batch_size_warn_threshold_in_kb", ByteUnit.KIBI_BYTES);
        conf.batch_size_warn_threshold_in_kb = threshold;
    }

    public static void setBatchSizeFailThresholdInKB(int threshold)
    {
        conf.batch_size_fail_threshold_in_kb = threshold;
    }

    public static Collection<String> getInitialTokens()
    {
        return tokensFromString(System.getProperty(Config.PROPERTY_PREFIX + "initial_token", conf.initial_token));
    }

    public static String getAllocateTokensForKeyspace()
    {
        return System.getProperty(Config.PROPERTY_PREFIX + "allocate_tokens_for_keyspace", conf.allocate_tokens_for_keyspace);
    }

    public static Integer getAllocateTokensForLocalRf()
    {
        return conf.allocate_tokens_for_local_replication_factor;
    }

    public static Collection<String> tokensFromString(String tokenString)
    {
        List<String> tokens = new ArrayList<>();
        if (tokenString != null)
            for (String token : StringUtils.split(tokenString, ','))
                tokens.add(token.trim());
        return tokens;
    }

    public static int getNumTokens()
    {
        return conf.num_tokens;
    }

    public static InetAddressAndPort getReplaceAddress()
    {
        try
        {
            if (System.getProperty(Config.PROPERTY_PREFIX + "replace_address", null) != null)
                return InetAddressAndPort.getByName(System.getProperty(Config.PROPERTY_PREFIX + "replace_address", null));
            else if (System.getProperty(Config.PROPERTY_PREFIX + "replace_address_first_boot", null) != null)
                return InetAddressAndPort.getByName(System.getProperty(Config.PROPERTY_PREFIX + "replace_address_first_boot", null));
            return null;
        }
        catch (UnknownHostException e)
        {
            throw new RuntimeException("Replacement host name could not be resolved or scope_id was specified for a global IPv6 address", e);
        }
    }

    public static Collection<String> getReplaceTokens()
    {
        return tokensFromString(System.getProperty(Config.PROPERTY_PREFIX + "replace_token", null));
    }

    public static UUID getReplaceNode()
    {
        try
        {
            return UUID.fromString(System.getProperty(Config.PROPERTY_PREFIX + "replace_node", null));
        } catch (NullPointerException e)
        {
            return null;
        }
    }

    public static String getClusterName()
    {
        return conf.cluster_name;
    }

    public static int getStoragePort()
    {
        return Integer.parseInt(System.getProperty(Config.PROPERTY_PREFIX + "storage_port", Integer.toString(conf.storage_port)));
    }

    public static int getSSLStoragePort()
    {
        return Integer.parseInt(System.getProperty(Config.PROPERTY_PREFIX + "ssl_storage_port", Integer.toString(conf.ssl_storage_port)));
    }

    public static long nativeTransportIdleTimeout()
    {
        return conf.native_transport_idle_timeout_in_ms;
    }

    public static void setNativeTransportIdleTimeout(long nativeTransportTimeout)
    {
        conf.native_transport_idle_timeout_in_ms = nativeTransportTimeout;
    }

    public static long getRpcTimeout(TimeUnit unit)
    {
        return unit.convert(conf.request_timeout_in_ms, MILLISECONDS);
    }

    public static void setRpcTimeout(long timeOutInMillis)
    {
        conf.request_timeout_in_ms = timeOutInMillis;
    }

    public static long getReadRpcTimeout(TimeUnit unit)
    {
        return unit.convert(conf.read_request_timeout_in_ms, MILLISECONDS);
    }

    public static void setReadRpcTimeout(long timeOutInMillis)
    {
        conf.read_request_timeout_in_ms = timeOutInMillis;
    }

    public static long getRangeRpcTimeout(TimeUnit unit)
    {
        return unit.convert(conf.range_request_timeout_in_ms, MILLISECONDS);
    }

    public static void setRangeRpcTimeout(long timeOutInMillis)
    {
        conf.range_request_timeout_in_ms = timeOutInMillis;
    }

    public static long getWriteRpcTimeout(TimeUnit unit)
    {
        return unit.convert(conf.write_request_timeout_in_ms, MILLISECONDS);
    }

    public static void setWriteRpcTimeout(long timeOutInMillis)
    {
        conf.write_request_timeout_in_ms = timeOutInMillis;
    }

    public static long getCounterWriteRpcTimeout(TimeUnit unit)
    {
        return unit.convert(conf.counter_write_request_timeout_in_ms, MILLISECONDS);
    }

    public static void setCounterWriteRpcTimeout(long timeOutInMillis)
    {
        conf.counter_write_request_timeout_in_ms = timeOutInMillis;
    }

    public static long getCasContentionTimeout(TimeUnit unit)
    {
        return unit.convert(conf.cas_contention_timeout_in_ms, MILLISECONDS);
    }

    public static void setCasContentionTimeout(long timeOutInMillis)
    {
        conf.cas_contention_timeout_in_ms = timeOutInMillis;
    }

    public static long getTruncateRpcTimeout(TimeUnit unit)
    {
        return unit.convert(conf.truncate_request_timeout_in_ms, MILLISECONDS);
    }

    public static void setTruncateRpcTimeout(long timeOutInMillis)
    {
        conf.truncate_request_timeout_in_ms = timeOutInMillis;
    }

    public static boolean hasCrossNodeTimeout()
    {
        return conf.cross_node_timeout;
    }

    public static void setCrossNodeTimeout(boolean crossNodeTimeout)
    {
        conf.cross_node_timeout = crossNodeTimeout;
    }

    public static long getSlowQueryTimeout(TimeUnit units)
    {
        return units.convert(conf.slow_query_log_timeout_in_ms, MILLISECONDS);
    }

    /**
     * @return the minimum configured {read, write, range, truncate, misc} timeout
     */
    public static long getMinRpcTimeout(TimeUnit unit)
    {
        return Longs.min(getRpcTimeout(unit),
                         getReadRpcTimeout(unit),
                         getRangeRpcTimeout(unit),
                         getWriteRpcTimeout(unit),
                         getCounterWriteRpcTimeout(unit),
                         getTruncateRpcTimeout(unit));
    }

    public static long getPingTimeout(TimeUnit unit)
    {
        return unit.convert(getBlockForPeersTimeoutInSeconds(), TimeUnit.SECONDS);
    }

    public static double getPhiConvictThreshold()
    {
        return conf.phi_convict_threshold;
    }

    public static void setPhiConvictThreshold(double phiConvictThreshold)
    {
        conf.phi_convict_threshold = phiConvictThreshold;
    }

    public static int getConcurrentReaders()
    {
        return conf.concurrent_reads;
    }

    public static void setConcurrentReaders(int concurrent_reads)
    {
        if (concurrent_reads < 0)
        {
            throw new IllegalArgumentException("Concurrent reads must be non-negative");
        }
        conf.concurrent_reads = concurrent_reads;
    }

    public static int getConcurrentWriters()
    {
        return conf.concurrent_writes;
    }

    public static void setConcurrentWriters(int concurrent_writers)
    {
        if (concurrent_writers < 0)
        {
            throw new IllegalArgumentException("Concurrent reads must be non-negative");
        }
        conf.concurrent_writes = concurrent_writers;
    }

    public static int getConcurrentCounterWriters()
    {
        return conf.concurrent_counter_writes;
    }

    public static void setConcurrentCounterWriters(int concurrent_counter_writes)
    {
        if (concurrent_counter_writes < 0)
        {
            throw new IllegalArgumentException("Concurrent reads must be non-negative");
        }
        conf.concurrent_counter_writes = concurrent_counter_writes;
    }

    public static int getConcurrentViewWriters()
    {
        return conf.concurrent_materialized_view_writes;
    }

    public static void setConcurrentViewWriters(int concurrent_materialized_view_writes)
    {
        if (concurrent_materialized_view_writes < 0)
        {
            throw new IllegalArgumentException("Concurrent reads must be non-negative");
        }
        conf.concurrent_materialized_view_writes = concurrent_materialized_view_writes;
    }

    public static int getFlushWriters()
    {
            return conf.memtable_flush_writers;
    }

    public static int getConcurrentCompactors()
    {
        return conf.concurrent_compactors;
    }

    public static void setConcurrentCompactors(int value)
    {
        conf.concurrent_compactors = value;
    }

    public static int getCompactionThroughputMbPerSec()
    {
        return conf.compaction_throughput_mb_per_sec;
    }

    public static void setCompactionThroughputMbPerSec(int value)
    {
        conf.compaction_throughput_mb_per_sec = value;
    }

    public static long getCompactionLargePartitionWarningThreshold() { return ByteUnit.MEBI_BYTES.toBytes(conf.compaction_large_partition_warning_threshold_mb); }

    public static int getConcurrentValidations()
    {
        return conf.concurrent_validations;
    }

    public static void setConcurrentValidations(int value)
    {
        value = value > 0 ? value : Integer.MAX_VALUE;
        conf.concurrent_validations = value;
    }

    public static int getConcurrentViewBuilders()
    {
        return conf.concurrent_materialized_view_builders;
    }

    public static void setConcurrentViewBuilders(int value)
    {
        conf.concurrent_materialized_view_builders = value;
    }

    public static long getMinFreeSpacePerDriveInBytes()
    {
        return ByteUnit.MEBI_BYTES.toBytes(conf.min_free_space_per_drive_in_mb);
    }

    public static boolean getDisableSTCSInL0()
    {
        return disableSTCSInL0;
    }

    public static void setDisableSTCSInL0(boolean disabled)
    {
        disableSTCSInL0 = disabled;
    }

    public static int getStreamThroughputOutboundMegabitsPerSec()
    {
        return conf.stream_throughput_outbound_megabits_per_sec;
    }

    public static void setStreamThroughputOutboundMegabitsPerSec(int value)
    {
        conf.stream_throughput_outbound_megabits_per_sec = value;
    }

    public static int getInterDCStreamThroughputOutboundMegabitsPerSec()
    {
        return conf.inter_dc_stream_throughput_outbound_megabits_per_sec;
    }

    public static void setInterDCStreamThroughputOutboundMegabitsPerSec(int value)
    {
        conf.inter_dc_stream_throughput_outbound_megabits_per_sec = value;
    }

    public static String[] getAllDataFileLocations()
    {
        return conf.data_file_directories;
    }

    public static String getCommitLogLocation()
    {
        return conf.commitlog_directory;
    }

    @VisibleForTesting
    public static void setCommitLogLocation(String value)
    {
        conf.commitlog_directory = value;
    }

    public static ParameterizedClass getCommitLogCompression()
    {
        return conf.commitlog_compression;
    }

    public static void setCommitLogCompression(ParameterizedClass compressor)
    {
        conf.commitlog_compression = compressor;
    }

    public static Config.FlushCompression getFlushCompression()
    {
        return conf.flush_compression;
    }

    public static void setFlushCompression(Config.FlushCompression compression)
    {
        conf.flush_compression = compression;
    }

   /**
    * Maximum number of buffers in the compression pool. The default value is 3, it should not be set lower than that
    * (one segment in compression, one written to, one in reserve); delays in compression may cause the log to use
    * more, depending on how soon the sync policy stops all writing threads.
    */
    public static int getCommitLogMaxCompressionBuffersInPool()
    {
        return conf.commitlog_max_compression_buffers_in_pool;
    }

    public static void setCommitLogMaxCompressionBuffersPerPool(int buffers)
    {
        conf.commitlog_max_compression_buffers_in_pool = buffers;
    }

    public static int getMaxMutationSize()
    {
        return (int) ByteUnit.KIBI_BYTES.toBytes(conf.max_mutation_size_in_kb);
    }

    public static int getTombstoneWarnThreshold()
    {
        return conf.tombstone_warn_threshold;
    }

    public static void setTombstoneWarnThreshold(int threshold)
    {
        conf.tombstone_warn_threshold = threshold;
    }

    public static int getTombstoneFailureThreshold()
    {
        return conf.tombstone_failure_threshold;
    }

    public static void setTombstoneFailureThreshold(int threshold)
    {
        conf.tombstone_failure_threshold = threshold;
    }

    public static int getCachedReplicaRowsWarnThreshold()
    {
        return conf.replica_filtering_protection.cached_rows_warn_threshold;
    }

    public static void setCachedReplicaRowsWarnThreshold(int threshold)
    {
        conf.replica_filtering_protection.cached_rows_warn_threshold = threshold;
    }

    public static int getCachedReplicaRowsFailThreshold()
    {
        return conf.replica_filtering_protection.cached_rows_fail_threshold;
    }

    public static void setCachedReplicaRowsFailThreshold(int threshold)
    {
        conf.replica_filtering_protection.cached_rows_fail_threshold = threshold;
    }

    /**
     * size of commitlog segments to allocate
     */
    public static int getCommitLogSegmentSize()
    {
        return (int) ByteUnit.MEBI_BYTES.toBytes(conf.commitlog_segment_size_in_mb);
    }

    public static void setCommitLogSegmentSize(int sizeMegabytes)
    {
        conf.commitlog_segment_size_in_mb = sizeMegabytes;
    }

    public static String getSavedCachesLocation()
    {
        return conf.saved_caches_directory;
    }

    public static Set<InetAddressAndPort> getSeeds()
    {
        return ImmutableSet.<InetAddressAndPort>builder().addAll(seedProvider.getSeeds()).build();
    }

    public static SeedProvider getSeedProvider()
    {
        return seedProvider;
    }

    public static void setSeedProvider(SeedProvider newSeedProvider)
    {
        seedProvider = newSeedProvider;
    }

    public static InetAddress getListenAddress()
    {
        return listenAddress;
    }

    public static void setListenAddress(InetAddress newlistenAddress)
    {
        listenAddress = newlistenAddress;
    }

    public static InetAddress getBroadcastAddress()
    {
        return broadcastAddress;
    }

    public static boolean shouldListenOnBroadcastAddress()
    {
        return conf.listen_on_broadcast_address;
    }

    public static void setShouldListenOnBroadcastAddress(boolean shouldListenOnBroadcastAddress)
    {
        conf.listen_on_broadcast_address = shouldListenOnBroadcastAddress;
    }

    public static void setListenOnBroadcastAddress(boolean listen_on_broadcast_address)
    {
        conf.listen_on_broadcast_address = listen_on_broadcast_address;
    }

    public static IInternodeAuthenticator getInternodeAuthenticator()
    {
        return internodeAuthenticator;
    }

    public static void setInternodeAuthenticator(IInternodeAuthenticator internodeAuthenticator)
    {
        Preconditions.checkNotNull(internodeAuthenticator);
        DatabaseDescriptor.internodeAuthenticator = internodeAuthenticator;
    }

    public static void setBroadcastAddress(InetAddress broadcastAdd)
    {
        broadcastAddress = broadcastAdd;
    }

    /**
     * This is the address used to bind for the native protocol to communicate with clients. Most usages in the code
     * refer to it as native address although some places still call it RPC address. It's not thrift RPC anymore
     * so native is more appropriate. The address alone is not enough to uniquely identify this instance because
     * multiple instances might use the same interface with different ports.
     */
    public static InetAddress getRpcAddress()
    {
        return rpcAddress;
    }

    public static void setBroadcastRpcAddress(InetAddress broadcastRPCAddr)
    {
        broadcastRpcAddress = broadcastRPCAddr;
    }

    /**
     * This is the address used to reach this instance for the native protocol to communicate with clients. Most usages in the code
     * refer to it as native address although some places still call it RPC address. It's not thrift RPC anymore
     * so native is more appropriate. The address alone is not enough to uniquely identify this instance because
     * multiple instances might use the same interface with different ports.
     *
     * May be null, please use {@link FBUtilities#getBroadcastNativeAddressAndPort()} instead.
     */
    public static InetAddress getBroadcastRpcAddress()
    {
        return broadcastRpcAddress;
    }

    public static boolean getRpcKeepAlive()
    {
        return conf.rpc_keepalive;
    }

    public static int getInternodeSocketSendBufferSizeInBytes()
    {
        return conf.internode_socket_send_buffer_size_in_bytes;
    }

    public static int getInternodeSocketReceiveBufferSizeInBytes()
    {
        return conf.internode_socket_receive_buffer_size_in_bytes;
    }

    public static int getInternodeApplicationSendQueueCapacityInBytes()
    {
        return conf.internode_application_send_queue_capacity_in_bytes;
    }

    public static int getInternodeApplicationSendQueueReserveEndpointCapacityInBytes()
    {
        return conf.internode_application_send_queue_reserve_endpoint_capacity_in_bytes;
    }

    public static int getInternodeApplicationSendQueueReserveGlobalCapacityInBytes()
    {
        return conf.internode_application_send_queue_reserve_global_capacity_in_bytes;
    }

    public static int getInternodeApplicationReceiveQueueCapacityInBytes()
    {
        return conf.internode_application_receive_queue_capacity_in_bytes;
    }

    public static int getInternodeApplicationReceiveQueueReserveEndpointCapacityInBytes()
    {
        return conf.internode_application_receive_queue_reserve_endpoint_capacity_in_bytes;
    }

    public static int getInternodeApplicationReceiveQueueReserveGlobalCapacityInBytes()
    {
        return conf.internode_application_receive_queue_reserve_global_capacity_in_bytes;
    }

    public static int getInternodeTcpConnectTimeoutInMS()
    {
        return conf.internode_tcp_connect_timeout_in_ms;
    }

    public static void setInternodeTcpConnectTimeoutInMS(int value)
    {
        conf.internode_tcp_connect_timeout_in_ms = value;
    }

    public static int getInternodeTcpUserTimeoutInMS()
    {
        return conf.internode_tcp_user_timeout_in_ms;
    }

    public static void setInternodeTcpUserTimeoutInMS(int value)
    {
        conf.internode_tcp_user_timeout_in_ms = value;
    }

    public static int getInternodeStreamingTcpUserTimeoutInMS()
    {
        return conf.internode_streaming_tcp_user_timeout_in_ms;
    }

    public static void setInternodeStreamingTcpUserTimeoutInMS(int value)
    {
        conf.internode_streaming_tcp_user_timeout_in_ms = value;
    }

    public static int getInternodeMaxMessageSizeInBytes()
    {
        return conf.internode_max_message_size_in_bytes;
    }

    @VisibleForTesting
    public static void setInternodeMaxMessageSizeInBytes(int value)
    {
        conf.internode_max_message_size_in_bytes = value;
    }

    public static boolean startNativeTransport()
    {
        return conf.start_native_transport;
    }

    /**
     *  This is the port used with RPC address for the native protocol to communicate with clients. Now that thrift RPC
     *  is no longer in use there is no RPC port.
     */
    public static int getNativeTransportPort()
    {
        return Integer.parseInt(System.getProperty(Config.PROPERTY_PREFIX + "native_transport_port", Integer.toString(conf.native_transport_port)));
    }

    @VisibleForTesting
    public static void setNativeTransportPort(int port)
    {
        conf.native_transport_port = port;
    }

    public static int getNativeTransportPortSSL()
    {
        return conf.native_transport_port_ssl == null ? getNativeTransportPort() : conf.native_transport_port_ssl;
    }

    @VisibleForTesting
    public static void setNativeTransportPortSSL(Integer port)
    {
        conf.native_transport_port_ssl = port;
    }

    public static int getNativeTransportMaxThreads()
    {
        return conf.native_transport_max_threads;
    }

    public static void setNativeTransportMaxThreads(int max_threads)
    {
        conf.native_transport_max_threads = max_threads;
    }

    public static int getNativeTransportMaxFrameSize()
    {
        return (int) ByteUnit.MEBI_BYTES.toBytes(conf.native_transport_max_frame_size_in_mb);
    }

    public static long getNativeTransportMaxConcurrentConnections()
    {
        return conf.native_transport_max_concurrent_connections;
    }

    public static void setNativeTransportMaxConcurrentConnections(long nativeTransportMaxConcurrentConnections)
    {
        conf.native_transport_max_concurrent_connections = nativeTransportMaxConcurrentConnections;
    }

    public static long getNativeTransportMaxConcurrentConnectionsPerIp()
    {
        return conf.native_transport_max_concurrent_connections_per_ip;
    }

    public static void setNativeTransportMaxConcurrentConnectionsPerIp(long native_transport_max_concurrent_connections_per_ip)
    {
        conf.native_transport_max_concurrent_connections_per_ip = native_transport_max_concurrent_connections_per_ip;
    }

    public static boolean useNativeTransportLegacyFlusher()
    {
        return conf.native_transport_flush_in_batches_legacy;
    }

    public static boolean getNativeTransportAllowOlderProtocols()
    {
        return conf.native_transport_allow_older_protocols;
    }

    public static void setNativeTransportAllowOlderProtocols(boolean isEnabled)
    {
        conf.native_transport_allow_older_protocols = isEnabled;
    }

    public static double getCommitLogSyncGroupWindow()
    {
        return conf.commitlog_sync_group_window_in_ms;
    }

    public static void setCommitLogSyncGroupWindow(double windowMillis)
    {
        conf.commitlog_sync_group_window_in_ms = windowMillis;
    }

    public static int getNativeTransportReceiveQueueCapacityInBytes()
    {
        return conf.native_transport_receive_queue_capacity_in_bytes;
    }

    public static void setNativeTransportReceiveQueueCapacityInBytes(int queueSize)
    {
        conf.native_transport_receive_queue_capacity_in_bytes = queueSize;
    }

    public static long getNativeTransportMaxConcurrentRequestsInBytesPerIp()
    {
        return conf.native_transport_max_concurrent_requests_in_bytes_per_ip;
    }

    public static void setNativeTransportMaxConcurrentRequestsInBytesPerIp(long maxConcurrentRequestsInBytes)
    {
        conf.native_transport_max_concurrent_requests_in_bytes_per_ip = maxConcurrentRequestsInBytes;
    }

    public static long getNativeTransportMaxConcurrentRequestsInBytes()
    {
        return conf.native_transport_max_concurrent_requests_in_bytes;
    }

    public static void setNativeTransportMaxConcurrentRequestsInBytes(long maxConcurrentRequestsInBytes)
    {
        conf.native_transport_max_concurrent_requests_in_bytes = maxConcurrentRequestsInBytes;
    }

    public static int getCommitLogSyncPeriod()
    {
        return conf.commitlog_sync_period_in_ms;
    }

    public static long getPeriodicCommitLogSyncBlock()
    {
        Integer blockMillis = conf.periodic_commitlog_sync_lag_block_in_ms;
        return blockMillis == null
               ? (long)(getCommitLogSyncPeriod() * 1.5)
               : blockMillis;
    }

    public static void setCommitLogSyncPeriod(int periodMillis)
    {
        conf.commitlog_sync_period_in_ms = periodMillis;
    }

    public static Config.CommitLogSync getCommitLogSync()
    {
        return conf.commitlog_sync;
    }

    public static void setCommitLogSync(CommitLogSync sync)
    {
        conf.commitlog_sync = sync;
    }

    public static Config.DiskAccessMode getDiskAccessMode()
    {
        return conf.disk_access_mode;
    }

    // Do not use outside unit tests.
    @VisibleForTesting
    public static void setDiskAccessMode(Config.DiskAccessMode mode)
    {
        conf.disk_access_mode = mode;
    }

    public static Config.DiskAccessMode getIndexAccessMode()
    {
        return indexAccessMode;
    }

    // Do not use outside unit tests.
    @VisibleForTesting
    public static void setIndexAccessMode(Config.DiskAccessMode mode)
    {
        indexAccessMode = mode;
    }

    public static void setDiskFailurePolicy(Config.DiskFailurePolicy policy)
    {
        conf.disk_failure_policy = policy;
    }

    public static Config.DiskFailurePolicy getDiskFailurePolicy()
    {
        return conf.disk_failure_policy;
    }

    public static void setCommitFailurePolicy(Config.CommitFailurePolicy policy)
    {
        conf.commit_failure_policy = policy;
    }

    public static Config.CommitFailurePolicy getCommitFailurePolicy()
    {
        return conf.commit_failure_policy;
    }

    public static boolean isSnapshotBeforeCompaction()
    {
        return conf.snapshot_before_compaction;
    }

    public static boolean isAutoSnapshot()
    {
        return conf.auto_snapshot;
    }

    @VisibleForTesting
    public static void setAutoSnapshot(boolean autoSnapshot)
    {
        conf.auto_snapshot = autoSnapshot;
    }
    @VisibleForTesting
    public static boolean getAutoSnapshot()
    {
        return conf.auto_snapshot;
    }

    public static long getSnapshotLinksPerSecond()
    {
        return conf.snapshot_links_per_second == 0 ? Long.MAX_VALUE : conf.snapshot_links_per_second;
    }

    public static void setSnapshotLinksPerSecond(long throttle)
    {
        if (throttle < 0)
            throw new IllegalArgumentException("Invalid throttle for snapshot_links_per_second: must be positive");

        conf.snapshot_links_per_second = throttle;
    }

    public static RateLimiter getSnapshotRateLimiter()
    {
        return RateLimiter.create(getSnapshotLinksPerSecond());
    }

    public static boolean isAutoBootstrap()
    {
        return Boolean.parseBoolean(System.getProperty(Config.PROPERTY_PREFIX + "auto_bootstrap", Boolean.toString(conf.auto_bootstrap)));
    }

    public static void setHintedHandoffEnabled(boolean hintedHandoffEnabled)
    {
        conf.hinted_handoff_enabled = hintedHandoffEnabled;
    }

    public static boolean hintedHandoffEnabled()
    {
        return conf.hinted_handoff_enabled;
    }

    public static Set<String> hintedHandoffDisabledDCs()
    {
        return conf.hinted_handoff_disabled_datacenters;
    }

    public static void enableHintsForDC(String dc)
    {
        conf.hinted_handoff_disabled_datacenters.remove(dc);
    }

    public static void disableHintsForDC(String dc)
    {
        conf.hinted_handoff_disabled_datacenters.add(dc);
    }

    public static void setMaxHintWindow(int ms)
    {
        conf.max_hint_window_in_ms = ms;
    }

    public static int getMaxHintWindow()
    {
        return conf.max_hint_window_in_ms;
    }

    public static File getHintsDirectory()
    {
        return new File(conf.hints_directory);
    }

    public static File getSerializedCachePath(CacheType cacheType, String version, String extension)
    {
        String name = cacheType.toString()
                + (version == null ? "" : '-' + version + '.' + extension);
        return new File(conf.saved_caches_directory, name);
    }

    public static int getDynamicUpdateInterval()
    {
        return conf.dynamic_snitch_update_interval_in_ms;
    }
    public static void setDynamicUpdateInterval(int dynamicUpdateInterval)
    {
        conf.dynamic_snitch_update_interval_in_ms = dynamicUpdateInterval;
    }

    public static int getDynamicResetInterval()
    {
        return conf.dynamic_snitch_reset_interval_in_ms;
    }
    public static void setDynamicResetInterval(int dynamicResetInterval)
    {
        conf.dynamic_snitch_reset_interval_in_ms = dynamicResetInterval;
    }

    public static double getDynamicBadnessThreshold()
    {
        return conf.dynamic_snitch_badness_threshold;
    }

    public static void setDynamicBadnessThreshold(double dynamicBadnessThreshold)
    {
        conf.dynamic_snitch_badness_threshold = dynamicBadnessThreshold;
    }

    public static EncryptionOptions.ServerEncryptionOptions getInternodeMessagingEncyptionOptions()
    {
        return conf.server_encryption_options;
    }

    public static void setInternodeMessagingEncyptionOptions(EncryptionOptions.ServerEncryptionOptions encryptionOptions)
    {
        conf.server_encryption_options = encryptionOptions;
    }

    public static EncryptionOptions getNativeProtocolEncryptionOptions()
    {
        return conf.client_encryption_options;
    }

    @VisibleForTesting
    public static void updateNativeProtocolEncryptionOptions(Function<EncryptionOptions, EncryptionOptions> update)
    {
        conf.client_encryption_options = update.apply(conf.client_encryption_options);
    }

    public static int getHintedHandoffThrottleInKB()
    {
        return conf.hinted_handoff_throttle_in_kb;
    }

    public static void setHintedHandoffThrottleInKB(int throttleInKB)
    {
        conf.hinted_handoff_throttle_in_kb = throttleInKB;
    }

    public static int getBatchlogReplayThrottleInKB()
    {
        return conf.batchlog_replay_throttle_in_kb;
    }

    public static void setBatchlogReplayThrottleInKB(int throttleInKB)
    {
        conf.batchlog_replay_throttle_in_kb = throttleInKB;
    }

    public static int getMaxHintsDeliveryThreads()
    {
        return conf.max_hints_delivery_threads;
    }

    public static int getHintsFlushPeriodInMS()
    {
        return conf.hints_flush_period_in_ms;
    }

    public static long getMaxHintsFileSize()
    {
        return  ByteUnit.MEBI_BYTES.toBytes(conf.max_hints_file_size_in_mb);
    }

    public static ParameterizedClass getHintsCompression()
    {
        return conf.hints_compression;
    }

    public static void setHintsCompression(ParameterizedClass parameterizedClass)
    {
        conf.hints_compression = parameterizedClass;
    }

    public static boolean isIncrementalBackupsEnabled()
    {
        return conf.incremental_backups;
    }

    public static void setIncrementalBackupsEnabled(boolean value)
    {
        conf.incremental_backups = value;
    }

    public static boolean getFileCacheEnabled()
    {
        return conf.file_cache_enabled;
    }

    public static int getFileCacheSizeInMB()
    {
        if (conf.file_cache_size_in_mb == null)
        {
            // In client mode the value is not set.
            assert DatabaseDescriptor.isClientInitialized();
            return 0;
        }

        return conf.file_cache_size_in_mb;
    }

    public static int getNetworkingCacheSizeInMB()
    {
        if (conf.networking_cache_size_in_mb == null)
        {
            // In client mode the value is not set.
            assert DatabaseDescriptor.isClientInitialized();
            return 0;
        }
        return conf.networking_cache_size_in_mb;
    }

    public static boolean getFileCacheRoundUp()
    {
        if (conf.file_cache_round_up == null)
        {
            // In client mode the value is not set.
            assert DatabaseDescriptor.isClientInitialized();
            return false;
        }

        return conf.file_cache_round_up;
    }

    public static DiskOptimizationStrategy getDiskOptimizationStrategy()
    {
        return diskOptimizationStrategy;
    }

    public static double getDiskOptimizationEstimatePercentile()
    {
        return conf.disk_optimization_estimate_percentile;
    }

    public static long getTotalCommitlogSpaceInMB()
    {
        return conf.commitlog_total_space_in_mb;
    }

    public static boolean shouldMigrateKeycacheOnCompaction()
    {
        return conf.key_cache_migrate_during_compaction;
    }

    public static void setMigrateKeycacheOnCompaction(boolean migrateCacheEntry)
    {
        conf.key_cache_migrate_during_compaction = migrateCacheEntry;
    }

    public static int getSSTablePreemptiveOpenIntervalInMB()
    {
        return FBUtilities.isWindows ? -1 : conf.sstable_preemptive_open_interval_in_mb;
    }
    public static void setSSTablePreemptiveOpenIntervalInMB(int mb)
    {
        conf.sstable_preemptive_open_interval_in_mb = mb;
    }

    public static boolean getTrickleFsync()
    {
        return conf.trickle_fsync;
    }

    public static int getTrickleFsyncIntervalInKb()
    {
        return conf.trickle_fsync_interval_in_kb;
    }

    public static long getKeyCacheSizeInMB()
    {
        return keyCacheSizeInMB;
    }

    public static long getIndexSummaryCapacityInMB()
    {
        return indexSummaryCapacityInMB;
    }

    public static int getKeyCacheSavePeriod()
    {
        return conf.key_cache_save_period;
    }

    public static void setKeyCacheSavePeriod(int keyCacheSavePeriod)
    {
        conf.key_cache_save_period = keyCacheSavePeriod;
    }

    public static int getKeyCacheKeysToSave()
    {
        return conf.key_cache_keys_to_save;
    }

    public static void setKeyCacheKeysToSave(int keyCacheKeysToSave)
    {
        conf.key_cache_keys_to_save = keyCacheKeysToSave;
    }

    public static String getRowCacheClassName()
    {
        return conf.row_cache_class_name;
    }

    public static long getRowCacheSizeInMB()
    {
        return conf.row_cache_size_in_mb;
    }

    @VisibleForTesting
    public static void setRowCacheSizeInMB(long val)
    {
        conf.row_cache_size_in_mb = val;
    }

    public static int getRowCacheSavePeriod()
    {
        return conf.row_cache_save_period;
    }

    public static void setRowCacheSavePeriod(int rowCacheSavePeriod)
    {
        conf.row_cache_save_period = rowCacheSavePeriod;
    }

    public static int getRowCacheKeysToSave()
    {
        return conf.row_cache_keys_to_save;
    }

    public static long getCounterCacheSizeInMB()
    {
        return counterCacheSizeInMB;
    }

    public static void setRowCacheKeysToSave(int rowCacheKeysToSave)
    {
        conf.row_cache_keys_to_save = rowCacheKeysToSave;
    }

    public static int getCounterCacheSavePeriod()
    {
        return conf.counter_cache_save_period;
    }

    public static void setCounterCacheSavePeriod(int counterCacheSavePeriod)
    {
        conf.counter_cache_save_period = counterCacheSavePeriod;
    }

    public static int getCounterCacheKeysToSave()
    {
        return conf.counter_cache_keys_to_save;
    }

    public static void setCounterCacheKeysToSave(int counterCacheKeysToSave)
    {
        conf.counter_cache_keys_to_save = counterCacheKeysToSave;
    }

    public static int getStreamingKeepAlivePeriod()
    {
        return conf.streaming_keep_alive_period_in_secs;
    }

    public static int getStreamingConnectionsPerHost()
    {
        return conf.streaming_connections_per_host;
    }

    public static boolean streamEntireSSTables()
    {
        return conf.stream_entire_sstables;
    }

    public static String getLocalDataCenter()
    {
        return localDC;
    }

    public static Comparator<Replica> getLocalComparator()
    {
        return localComparator;
    }

    public static Config.InternodeCompression internodeCompression()
    {
        return conf.internode_compression;
    }

    public static void setInternodeCompression(Config.InternodeCompression compression)
    {
        conf.internode_compression = compression;
    }

    public static boolean getInterDCTcpNoDelay()
    {
        return conf.inter_dc_tcp_nodelay;
    }

    public static long getMemtableHeapSpaceInMb()
    {
        return conf.memtable_heap_space_in_mb;
    }

    public static long getMemtableOffheapSpaceInMb()
    {
        return conf.memtable_offheap_space_in_mb;
    }

    public static Config.MemtableAllocationType getMemtableAllocationType()
    {
        return conf.memtable_allocation_type;
    }

    public static int getRepairSessionMaxTreeDepth()
    {
        return conf.repair_session_max_tree_depth;
    }

    public static void setRepairSessionMaxTreeDepth(int depth)
    {
        if (depth < 10)
            throw new ConfigurationException("Cannot set repair_session_max_tree_depth to " + depth +
                                             " which is < 10, doing nothing");
        else if (depth > 20)
            logger.warn("repair_session_max_tree_depth of " + depth + " > 20 could lead to excessive memory usage");

        conf.repair_session_max_tree_depth = depth;
    }

    public static int getRepairSessionSpaceInMegabytes()
    {
        return conf.repair_session_space_in_mb;
    }

    public static void setRepairSessionSpaceInMegabytes(int sizeInMegabytes)
    {
        if (sizeInMegabytes < 1)
            throw new ConfigurationException("Cannot set repair_session_space_in_mb to " + sizeInMegabytes +
                                             " < 1 megabyte");
        else if (sizeInMegabytes > (int) (Runtime.getRuntime().maxMemory() / (4 * 1048576)))
            logger.warn("A repair_session_space_in_mb of " + conf.repair_session_space_in_mb +
                        " megabytes is likely to cause heap pressure.");

        conf.repair_session_space_in_mb = sizeInMegabytes;
    }

    public static Float getMemtableCleanupThreshold()
    {
        return conf.memtable_cleanup_threshold;
    }

    public static int getIndexSummaryResizeIntervalInMinutes()
    {
        return conf.index_summary_resize_interval_in_minutes;
    }

    public static boolean hasLargeAddressSpace()
    {
        // currently we just check if it's a 64bit arch, but any we only really care if the address space is large
        String datamodel = SUN_ARCH_DATA_MODEL.getString();
        if (datamodel != null)
        {
            switch (datamodel)
            {
                case "64": return true;
                case "32": return false;
            }
        }
        String arch = OS_ARCH.getString();
        return arch.contains("64") || arch.contains("sparcv9");
    }

    public static int getTracetypeRepairTTL()
    {
        return conf.tracetype_repair_ttl;
    }

    public static int getTracetypeQueryTTL()
    {
        return conf.tracetype_query_ttl;
    }

    public static int getWindowsTimerInterval()
    {
        return conf.windows_timer_interval;
    }

    public static long getPreparedStatementsCacheSizeMB()
    {
        return preparedStatementsCacheSizeInMB;
    }

    public static boolean enableUserDefinedFunctions()
    {
        return conf.enable_user_defined_functions;
    }

    public static boolean enableScriptedUserDefinedFunctions()
    {
        return conf.enable_scripted_user_defined_functions;
    }

    public static void enableScriptedUserDefinedFunctions(boolean enableScriptedUserDefinedFunctions)
    {
        conf.enable_scripted_user_defined_functions = enableScriptedUserDefinedFunctions;
    }

    public static boolean enableUserDefinedFunctionsThreads()
    {
        return conf.enable_user_defined_functions_threads;
    }

    public static long getUserDefinedFunctionWarnTimeout()
    {
        return conf.user_defined_function_warn_timeout;
    }

    public static void setUserDefinedFunctionWarnTimeout(long userDefinedFunctionWarnTimeout)
    {
        conf.user_defined_function_warn_timeout = userDefinedFunctionWarnTimeout;
    }

    public static boolean getEnableMaterializedViews()
    {
        return conf.enable_materialized_views;
    }

    public static void setEnableMaterializedViews(boolean enableMaterializedViews)
    {
        conf.enable_materialized_views = enableMaterializedViews;
    }

    public static boolean getEnableSASIIndexes()
    {
        return conf.enable_sasi_indexes;
    }

    public static void setEnableSASIIndexes(boolean enableSASIIndexes)
    {
        conf.enable_sasi_indexes = enableSASIIndexes;
    }

    public static boolean isTransientReplicationEnabled()
    {
        return conf.enable_transient_replication;
    }

    public static void setTransientReplicationEnabledUnsafe(boolean enabled)
    {
        conf.enable_transient_replication = enabled;
    }

    public static long getUserDefinedFunctionFailTimeout()
    {
        return conf.user_defined_function_fail_timeout;
    }

    public static void setUserDefinedFunctionFailTimeout(long userDefinedFunctionFailTimeout)
    {
        conf.user_defined_function_fail_timeout = userDefinedFunctionFailTimeout;
    }

    public static Config.UserFunctionTimeoutPolicy getUserFunctionTimeoutPolicy()
    {
        return conf.user_function_timeout_policy;
    }

    public static void setUserFunctionTimeoutPolicy(Config.UserFunctionTimeoutPolicy userFunctionTimeoutPolicy)
    {
        conf.user_function_timeout_policy = userFunctionTimeoutPolicy;
    }

    public static long getGCLogThreshold()
    {
        return conf.gc_log_threshold_in_ms;
    }

    public static EncryptionContext getEncryptionContext()
    {
        return encryptionContext;
    }

    public static long getGCWarnThreshold()
    {
        return conf.gc_warn_threshold_in_ms;
    }

    public static boolean isCDCEnabled()
    {
        return conf.cdc_enabled;
    }

    @VisibleForTesting
    public static void setCDCEnabled(boolean cdc_enabled)
    {
        conf.cdc_enabled = cdc_enabled;
    }

    public static String getCDCLogLocation()
    {
        return conf.cdc_raw_directory;
    }

    public static int getCDCSpaceInMB()
    {
        return conf.cdc_total_space_in_mb;
    }

    @VisibleForTesting
    public static void setCDCSpaceInMB(int input)
    {
        conf.cdc_total_space_in_mb = input;
    }

    public static int getCDCDiskCheckInterval()
    {
        return conf.cdc_free_space_check_interval_ms;
    }

    @VisibleForTesting
    public static void setEncryptionContext(EncryptionContext ec)
    {
        encryptionContext = ec;
    }

    public static int searchConcurrencyFactor()
    {
        return searchConcurrencyFactor;
    }

    public static boolean isUnsafeSystem()
    {
        return unsafeSystem;
    }

    public static boolean diagnosticEventsEnabled()
    {
        return conf.diagnostic_events_enabled;
    }

    public static void setDiagnosticEventsEnabled(boolean enabled)
    {
        conf.diagnostic_events_enabled = enabled;
    }

    public static ConsistencyLevel getIdealConsistencyLevel()
    {
        return conf.ideal_consistency_level;
    }

    public static void setIdealConsistencyLevel(ConsistencyLevel cl)
    {
        conf.ideal_consistency_level = cl;
    }

    public static int getRepairCommandPoolSize()
    {
        return conf.repair_command_pool_size;
    }

    public static Config.RepairCommandPoolFullStrategy getRepairCommandPoolFullStrategy()
    {
        return conf.repair_command_pool_full_strategy;
    }

    public static FullQueryLoggerOptions getFullQueryLogOptions()
    {
        return  conf.full_query_logging_options;
    }

    public static boolean getBlockForPeersInRemoteDatacenters()
    {
        return conf.block_for_peers_in_remote_dcs;
    }

    public static int getBlockForPeersTimeoutInSeconds()
    {
        return conf.block_for_peers_timeout_in_secs;
    }

    public static boolean automaticSSTableUpgrade()
    {
        return conf.automatic_sstable_upgrade;
    }

    public static void setAutomaticSSTableUpgradeEnabled(boolean enabled)
    {
        if (conf.automatic_sstable_upgrade != enabled)
            logger.debug("Changing automatic_sstable_upgrade to {}", enabled);
        conf.automatic_sstable_upgrade = enabled;
    }

    public static int maxConcurrentAutoUpgradeTasks()
    {
        return conf.max_concurrent_automatic_sstable_upgrades;
    }

    public static void setMaxConcurrentAutoUpgradeTasks(int value)
    {
        if (conf.max_concurrent_automatic_sstable_upgrades != value)
            logger.debug("Changing max_concurrent_automatic_sstable_upgrades to {}", value);
        validateMaxConcurrentAutoUpgradeTasksConf(value);
        conf.max_concurrent_automatic_sstable_upgrades = value;
    }

    private static void validateMaxConcurrentAutoUpgradeTasksConf(int value)
    {
        if (value < 0)
            throw new ConfigurationException("max_concurrent_automatic_sstable_upgrades can't be negative");
        if (value > getConcurrentCompactors())
            logger.warn("max_concurrent_automatic_sstable_upgrades ({}) is larger than concurrent_compactors ({})", value, getConcurrentCompactors());
    }
    
    public static AuditLogOptions getAuditLoggingOptions()
    {
        return conf.audit_logging_options;
    }

    public static void setAuditLoggingOptions(AuditLogOptions auditLoggingOptions)
    {
        conf.audit_logging_options = auditLoggingOptions;
    }

    public static Config.CorruptedTombstoneStrategy getCorruptedTombstoneStrategy()
    {
        return conf.corrupted_tombstone_strategy;
    }

    public static void setCorruptedTombstoneStrategy(Config.CorruptedTombstoneStrategy strategy)
    {
        conf.corrupted_tombstone_strategy = strategy;
    }

    public static boolean getRepairedDataTrackingForRangeReadsEnabled()
    {
        return conf.repaired_data_tracking_for_range_reads_enabled;
    }

    public static void setRepairedDataTrackingForRangeReadsEnabled(boolean enabled)
    {
        conf.repaired_data_tracking_for_range_reads_enabled = enabled;
    }

    public static boolean getRepairedDataTrackingForPartitionReadsEnabled()
    {
        return conf.repaired_data_tracking_for_partition_reads_enabled;
    }

    public static void setRepairedDataTrackingForPartitionReadsEnabled(boolean enabled)
    {
        conf.repaired_data_tracking_for_partition_reads_enabled = enabled;
    }

    public static boolean snapshotOnRepairedDataMismatch()
    {
        return conf.snapshot_on_repaired_data_mismatch;
    }

    public static void setSnapshotOnRepairedDataMismatch(boolean enabled)
    {
        conf.snapshot_on_repaired_data_mismatch = enabled;
    }

    public static boolean snapshotOnDuplicateRowDetection()
    {
        return conf.snapshot_on_duplicate_row_detection;
    }

    public static void setSnapshotOnDuplicateRowDetection(boolean enabled)
    {
        conf.snapshot_on_duplicate_row_detection = enabled;
    }

    public static boolean reportUnconfirmedRepairedDataMismatches()
    {
        return conf.report_unconfirmed_repaired_data_mismatches;
    }

    public static void reportUnconfirmedRepairedDataMismatches(boolean enabled)
    {
        conf.report_unconfirmed_repaired_data_mismatches = enabled;
    }

    public static boolean strictRuntimeChecks()
    {
        return strictRuntimeChecks;
    }

    public static boolean useOffheapMerkleTrees()
    {
        return conf.use_offheap_merkle_trees;
    }

    public static void useOffheapMerkleTrees(boolean value)
    {
        logger.info("Setting use_offheap_merkle_trees to {}", value);
        conf.use_offheap_merkle_trees = value;
    }

    public static Function<CommitLog, AbstractCommitLogSegmentManager> getCommitLogSegmentMgrProvider()
    {
        return commitLogSegmentMgrProvider;
    }

    public static void setCommitLogSegmentMgrProvider(Function<CommitLog, AbstractCommitLogSegmentManager> provider)
    {
        commitLogSegmentMgrProvider = provider;
    }

    /**
     * Class that primarily tracks overflow thresholds during conversions
     */
    private enum ByteUnit {
        KIBI_BYTES(2048 * 1024, 1024),
        MEBI_BYTES(2048, 1024 * 1024);

        private final int overflowThreshold;
        private final int multiplier;

        ByteUnit(int t, int m)
        {
            this.overflowThreshold = t;
            this.multiplier = m;
        }

        public int overflowThreshold()
        {
            return overflowThreshold;
        }

        public boolean willOverflowInBytes(int val)
        {
            return val >= overflowThreshold;
        }

        public long toBytes(int val)
        {
            return val * multiplier;
        }
    }

    /**
     * Ensures passed in configuration value is positive and will not overflow when converted to Bytes
     */
    private static void checkValidForByteConversion(int val, final String name, final ByteUnit unit)
    {
        if (val < 0 || unit.willOverflowInBytes(val))
            throw new ConfigurationException(String.format("%s must be positive value < %d, but was %d",
                                                           name, unit.overflowThreshold(), val), false);
    }

    public static int getValidationPreviewPurgeHeadStartInSec()
    {
        int seconds = conf.validation_preview_purge_head_start_in_sec;
        return Math.max(seconds, 0);
    }

    public static boolean checkForDuplicateRowsDuringReads()
    {
        return conf.check_for_duplicate_rows_during_reads;
    }

    public static void setCheckForDuplicateRowsDuringReads(boolean enabled)
    {
        conf.check_for_duplicate_rows_during_reads = enabled;
    }

    public static boolean checkForDuplicateRowsDuringCompaction()
    {
        return conf.check_for_duplicate_rows_during_compaction;
    }

    public static void setCheckForDuplicateRowsDuringCompaction(boolean enabled)
    {
        conf.check_for_duplicate_rows_during_compaction = enabled;
    }

    public static int getRepairPendingCompactionRejectThreshold()
    {
        return conf.reject_repair_compaction_threshold;
    }

    public static void setRepairPendingCompactionRejectThreshold(int value)
    {
        conf.reject_repair_compaction_threshold = value;
    }

    public static int getInitialRangeTombstoneListAllocationSize()
    {
        return conf.initial_range_tombstone_list_allocation_size;
    }

    public static void setInitialRangeTombstoneListAllocationSize(int size)
    {
        conf.initial_range_tombstone_list_allocation_size = size;
    }

    public static double getRangeTombstoneListGrowthFactor()
    {
        return conf.range_tombstone_list_growth_factor;
    }

    public static void setRangeTombstoneListGrowthFactor(double resizeFactor)
    {
        conf.range_tombstone_list_growth_factor = resizeFactor;
    }

    public static boolean getAutocompactionOnStartupEnabled()
    {
        return conf.autocompaction_on_startup_enabled;
    }

    public static boolean autoOptimiseIncRepairStreams()
    {
        return conf.auto_optimise_inc_repair_streams;
    }

    public static void setAutoOptimiseIncRepairStreams(boolean enabled)
    {
        if (enabled != conf.auto_optimise_inc_repair_streams)
            logger.info("Changing auto_optimise_inc_repair_streams from {} to {}", conf.auto_optimise_inc_repair_streams, enabled);
        conf.auto_optimise_inc_repair_streams = enabled;
    }

    public static boolean autoOptimiseFullRepairStreams()
    {
        return conf.auto_optimise_full_repair_streams;
    }

    public static void setAutoOptimiseFullRepairStreams(boolean enabled)
    {
        if (enabled != conf.auto_optimise_full_repair_streams)
            logger.info("Changing auto_optimise_full_repair_streams from {} to {}", conf.auto_optimise_full_repair_streams, enabled);
        conf.auto_optimise_full_repair_streams = enabled;
    }

    public static boolean autoOptimisePreviewRepairStreams()
    {
        return conf.auto_optimise_preview_repair_streams;
    }

    public static void setAutoOptimisePreviewRepairStreams(boolean enabled)
    {
        if (enabled != conf.auto_optimise_preview_repair_streams)
            logger.info("Changing auto_optimise_preview_repair_streams from {} to {}", conf.auto_optimise_preview_repair_streams, enabled);
        conf.auto_optimise_preview_repair_streams = enabled;
    }

    public static int tableCountWarnThreshold()
    {
        return conf.table_count_warn_threshold;
    }

    public static void setTableCountWarnThreshold(int value)
    {
        conf.table_count_warn_threshold = value;
    }

    public static int keyspaceCountWarnThreshold()
    {
        return conf.keyspace_count_warn_threshold;
    }

    public static void setKeyspaceCountWarnThreshold(int value)
    {
        conf.keyspace_count_warn_threshold = value;
    }


}<|MERGE_RESOLUTION|>--- conflicted
+++ resolved
@@ -564,28 +564,11 @@
 
         if (conf.cdc_enabled)
         {
-<<<<<<< HEAD
             // Windows memory-mapped CommitLog files is incompatible with CDC as we hard-link files in cdc_raw. Confirm we don't have both enabled.
             if (FBUtilities.isWindows && conf.commitlog_compression == null)
                 throw new ConfigurationException("Cannot enable cdc on Windows with uncompressed commitlog.");
 
             if (conf.cdc_raw_directory == null)
-=======
-            int preferredSize = 4096;
-            int minSize;
-            try
-            {
-                // use 1/8th of available space.  See discussion on #10013 and #10199 on the CL, taking half that for CDC
-                minSize = Ints.saturatedCast((guessFileStore(conf.cdc_raw_directory).getTotalSpace() / 1048576) / 8);
-            }
-            catch (IOException e)
-            {
-                logger.debug("Error checking disk space", e);
-                throw new ConfigurationException(String.format("Unable to check disk space available to %s. Perhaps the Cassandra user does not have the necessary permissions",
-                                                               conf.cdc_raw_directory), e);
-            }
-            if (minSize < preferredSize)
->>>>>>> 11cb8104
             {
                 conf.cdc_raw_directory = storagedirFor("cdc_raw");
             }
@@ -1137,17 +1120,10 @@
         snitch = createEndpointSnitch(conf.dynamic_snitch, conf.endpoint_snitch);
         EndpointSnitchInfo.create();
 
-<<<<<<< HEAD
         localDC = snitch.getLocalDatacenter();
         localComparator = (replica1, replica2) -> {
             boolean local1 = localDC.equals(snitch.getDatacenter(replica1));
             boolean local2 = localDC.equals(snitch.getDatacenter(replica2));
-=======
-        localDC = snitch.getDatacenter(FBUtilities.getBroadcastAddress());
-        localComparator = (endpoint1, endpoint2) -> {
-            boolean local1 = localDC.equals(snitch.getDatacenter(endpoint1));
-            boolean local2 = localDC.equals(snitch.getDatacenter(endpoint2));
->>>>>>> 11cb8104
             if (local1 && !local2)
                 return -1;
             if (local2 && !local1)
