/*
 * Licensed to the Apache Software Foundation (ASF) under one
 * or more contributor license agreements.  See the NOTICE file
 * distributed with this work for additional information
 * regarding copyright ownership.  The ASF licenses this file
 * to you under the Apache License, Version 2.0 (the
 * "License"); you may not use this file except in compliance
 * with the License.  You may obtain a copy of the License at
 *
 *     http://www.apache.org/licenses/LICENSE-2.0
 *
 * Unless required by applicable law or agreed to in writing, software
 * distributed under the License is distributed on an "AS IS" BASIS,
 * WITHOUT WARRANTIES OR CONDITIONS OF ANY KIND, either express or implied.
 * See the License for the specific language governing permissions and
 * limitations under the License.
 */
package org.apache.cassandra.db;

import java.util.concurrent.ExecutionException;

import org.junit.AfterClass;
import org.junit.BeforeClass;
import org.junit.Test;

import org.apache.cassandra.SchemaLoader;
<<<<<<< HEAD
import org.apache.cassandra.config.KSMetaData;
import org.apache.cassandra.db.marshal.CounterColumnType;
import org.apache.cassandra.exceptions.ConfigurationException;
=======
import org.apache.cassandra.config.Schema;
>>>>>>> e889ee40
import org.apache.cassandra.exceptions.WriteTimeoutException;
import org.apache.cassandra.locator.SimpleStrategy;
import org.apache.cassandra.service.CacheService;
import org.apache.cassandra.utils.FBUtilities;

import static org.junit.Assert.assertEquals;
import static org.junit.Assert.assertNull;

import static org.apache.cassandra.Util.cellname;
import static org.apache.cassandra.utils.ByteBufferUtil.bytes;

public class CounterCacheTest
{
    private static final String KEYSPACE1 = "CounterCacheTest";
    private static final String CF = "Counter1";

    @BeforeClass
    public static void defineSchema() throws ConfigurationException
    {
        SchemaLoader.prepareServer();
        SchemaLoader.createKeyspace(KEYSPACE1,
                                    SimpleStrategy.class,
                                    KSMetaData.optsWithRF(1),
                                    SchemaLoader.standardCFMD(KEYSPACE1, CF).defaultValidator(CounterColumnType.instance));
    }

    @AfterClass
    public static void cleanup()
    {
        SchemaLoader.cleanupSavedCaches();
    }

    @Test
    public void testReadWrite()
    {
<<<<<<< HEAD
        ColumnFamilyStore cfs = Keyspace.open(KEYSPACE1).getColumnFamilyStore(CF);
=======
        ColumnFamilyStore cfs = Keyspace.open(KS).getColumnFamilyStore(CF);
        cfs.truncateBlocking();
>>>>>>> e889ee40
        CacheService.instance.invalidateCounterCache();

        assertEquals(0, CacheService.instance.counterCache.size());
        assertNull(cfs.getCachedCounter(bytes(1), cellname(1)));
        assertNull(cfs.getCachedCounter(bytes(1), cellname(2)));
        assertNull(cfs.getCachedCounter(bytes(2), cellname(1)));
        assertNull(cfs.getCachedCounter(bytes(2), cellname(2)));

        cfs.putCachedCounter(bytes(1), cellname(1), ClockAndCount.create(1L, 1L));
        cfs.putCachedCounter(bytes(1), cellname(2), ClockAndCount.create(1L, 2L));
        cfs.putCachedCounter(bytes(2), cellname(1), ClockAndCount.create(2L, 1L));
        cfs.putCachedCounter(bytes(2), cellname(2), ClockAndCount.create(2L, 2L));

        assertEquals(4, CacheService.instance.counterCache.size());
        assertEquals(ClockAndCount.create(1L, 1L), cfs.getCachedCounter(bytes(1), cellname(1)));
        assertEquals(ClockAndCount.create(1L, 2L), cfs.getCachedCounter(bytes(1), cellname(2)));
        assertEquals(ClockAndCount.create(2L, 1L), cfs.getCachedCounter(bytes(2), cellname(1)));
        assertEquals(ClockAndCount.create(2L, 2L), cfs.getCachedCounter(bytes(2), cellname(2)));
    }

    @Test
    public void testSaveLoad() throws ExecutionException, InterruptedException, WriteTimeoutException
    {
<<<<<<< HEAD
        ColumnFamilyStore cfs = Keyspace.open(KEYSPACE1).getColumnFamilyStore(CF);
=======
        ColumnFamilyStore cfs = Keyspace.open(KS).getColumnFamilyStore(CF);
        cfs.truncateBlocking();
>>>>>>> e889ee40
        CacheService.instance.invalidateCounterCache();

        ColumnFamily cells = ArrayBackedSortedColumns.factory.create(cfs.metadata);
        cells.addColumn(new BufferCounterUpdateCell(cellname(1), 1L, FBUtilities.timestampMicros()));
        cells.addColumn(new BufferCounterUpdateCell(cellname(2), 2L, FBUtilities.timestampMicros()));
        new CounterMutation(new Mutation(KEYSPACE1, bytes(1), cells), ConsistencyLevel.ONE).apply();
        new CounterMutation(new Mutation(KEYSPACE1, bytes(2), cells), ConsistencyLevel.ONE).apply();

        // flush the counter cache and invalidate
        CacheService.instance.counterCache.submitWrite(Integer.MAX_VALUE).get();
        CacheService.instance.invalidateCounterCache();
        assertEquals(0, CacheService.instance.counterCache.size());

        // load from cache and validate
        CacheService.instance.counterCache.loadSaved();
        assertEquals(4, CacheService.instance.counterCache.size());
        assertEquals(ClockAndCount.create(1L, 1L), cfs.getCachedCounter(bytes(1), cellname(1)));
        assertEquals(ClockAndCount.create(1L, 2L), cfs.getCachedCounter(bytes(1), cellname(2)));
        assertEquals(ClockAndCount.create(1L, 1L), cfs.getCachedCounter(bytes(2), cellname(1)));
        assertEquals(ClockAndCount.create(1L, 2L), cfs.getCachedCounter(bytes(2), cellname(2)));
    }

    @Test
    public void testDroppedSaveLoad() throws ExecutionException, InterruptedException, WriteTimeoutException
    {
        ColumnFamilyStore cfs = Keyspace.open(KS).getColumnFamilyStore(CF);
        cfs.truncateBlocking();
        CacheService.instance.invalidateCounterCache();

        ColumnFamily cells = ArrayBackedSortedColumns.factory.create(cfs.metadata);
        cells.addColumn(new BufferCounterUpdateCell(cellname(1), 1L, FBUtilities.timestampMicros()));
        cells.addColumn(new BufferCounterUpdateCell(cellname(2), 2L, FBUtilities.timestampMicros()));
        new CounterMutation(new Mutation(KS, bytes(1), cells), ConsistencyLevel.ONE).apply();
        new CounterMutation(new Mutation(KS, bytes(2), cells), ConsistencyLevel.ONE).apply();

        // flush the counter cache and invalidate
        CacheService.instance.counterCache.submitWrite(Integer.MAX_VALUE).get();
        CacheService.instance.invalidateCounterCache();
        assertEquals(0, CacheService.instance.counterCache.size());

        Keyspace ks = Schema.instance.removeKeyspaceInstance(KS);

        try
        {
            // load from cache and validate
            CacheService.instance.counterCache.loadSaved();
            assertEquals(0, CacheService.instance.counterCache.size());
        }
        finally
        {
            Schema.instance.storeKeyspaceInstance(ks);
        }
    }

    @Test
    public void testDisabledSaveLoad() throws ExecutionException, InterruptedException, WriteTimeoutException
    {
        ColumnFamilyStore cfs = Keyspace.open(KS).getColumnFamilyStore(CF);
        cfs.truncateBlocking();
        CacheService.instance.invalidateCounterCache();

        ColumnFamily cells = ArrayBackedSortedColumns.factory.create(cfs.metadata);
        cells.addColumn(new BufferCounterUpdateCell(cellname(1), 1L, FBUtilities.timestampMicros()));
        cells.addColumn(new BufferCounterUpdateCell(cellname(2), 2L, FBUtilities.timestampMicros()));
        new CounterMutation(new Mutation(KS, bytes(1), cells), ConsistencyLevel.ONE).apply();
        new CounterMutation(new Mutation(KS, bytes(2), cells), ConsistencyLevel.ONE).apply();

        // flush the counter cache and invalidate
        CacheService.instance.counterCache.submitWrite(Integer.MAX_VALUE).get();
        CacheService.instance.invalidateCounterCache();
        assertEquals(0, CacheService.instance.counterCache.size());


        CacheService.instance.setCounterCacheCapacityInMB(0);
        try
        {
            // load from cache and validate
            CacheService.instance.counterCache.loadSaved();
            assertEquals(0, CacheService.instance.counterCache.size());
        }
        finally
        {
            CacheService.instance.setCounterCacheCapacityInMB(1);
        }
    }

}<|MERGE_RESOLUTION|>--- conflicted
+++ resolved
@@ -24,13 +24,10 @@
 import org.junit.Test;
 
 import org.apache.cassandra.SchemaLoader;
-<<<<<<< HEAD
 import org.apache.cassandra.config.KSMetaData;
 import org.apache.cassandra.db.marshal.CounterColumnType;
 import org.apache.cassandra.exceptions.ConfigurationException;
-=======
 import org.apache.cassandra.config.Schema;
->>>>>>> e889ee40
 import org.apache.cassandra.exceptions.WriteTimeoutException;
 import org.apache.cassandra.locator.SimpleStrategy;
 import org.apache.cassandra.service.CacheService;
@@ -66,12 +63,8 @@
     @Test
     public void testReadWrite()
     {
-<<<<<<< HEAD
         ColumnFamilyStore cfs = Keyspace.open(KEYSPACE1).getColumnFamilyStore(CF);
-=======
-        ColumnFamilyStore cfs = Keyspace.open(KS).getColumnFamilyStore(CF);
         cfs.truncateBlocking();
->>>>>>> e889ee40
         CacheService.instance.invalidateCounterCache();
 
         assertEquals(0, CacheService.instance.counterCache.size());
@@ -95,12 +88,8 @@
     @Test
     public void testSaveLoad() throws ExecutionException, InterruptedException, WriteTimeoutException
     {
-<<<<<<< HEAD
         ColumnFamilyStore cfs = Keyspace.open(KEYSPACE1).getColumnFamilyStore(CF);
-=======
-        ColumnFamilyStore cfs = Keyspace.open(KS).getColumnFamilyStore(CF);
         cfs.truncateBlocking();
->>>>>>> e889ee40
         CacheService.instance.invalidateCounterCache();
 
         ColumnFamily cells = ArrayBackedSortedColumns.factory.create(cfs.metadata);
@@ -126,22 +115,22 @@
     @Test
     public void testDroppedSaveLoad() throws ExecutionException, InterruptedException, WriteTimeoutException
     {
-        ColumnFamilyStore cfs = Keyspace.open(KS).getColumnFamilyStore(CF);
+        ColumnFamilyStore cfs = Keyspace.open(KEYSPACE1).getColumnFamilyStore(CF);
         cfs.truncateBlocking();
         CacheService.instance.invalidateCounterCache();
 
         ColumnFamily cells = ArrayBackedSortedColumns.factory.create(cfs.metadata);
         cells.addColumn(new BufferCounterUpdateCell(cellname(1), 1L, FBUtilities.timestampMicros()));
         cells.addColumn(new BufferCounterUpdateCell(cellname(2), 2L, FBUtilities.timestampMicros()));
-        new CounterMutation(new Mutation(KS, bytes(1), cells), ConsistencyLevel.ONE).apply();
-        new CounterMutation(new Mutation(KS, bytes(2), cells), ConsistencyLevel.ONE).apply();
+        new CounterMutation(new Mutation(KEYSPACE1, bytes(1), cells), ConsistencyLevel.ONE).apply();
+        new CounterMutation(new Mutation(KEYSPACE1, bytes(2), cells), ConsistencyLevel.ONE).apply();
 
         // flush the counter cache and invalidate
         CacheService.instance.counterCache.submitWrite(Integer.MAX_VALUE).get();
         CacheService.instance.invalidateCounterCache();
         assertEquals(0, CacheService.instance.counterCache.size());
 
-        Keyspace ks = Schema.instance.removeKeyspaceInstance(KS);
+        Keyspace ks = Schema.instance.removeKeyspaceInstance(KEYSPACE1);
 
         try
         {
@@ -158,15 +147,15 @@
     @Test
     public void testDisabledSaveLoad() throws ExecutionException, InterruptedException, WriteTimeoutException
     {
-        ColumnFamilyStore cfs = Keyspace.open(KS).getColumnFamilyStore(CF);
+        ColumnFamilyStore cfs = Keyspace.open(KEYSPACE1).getColumnFamilyStore(CF);
         cfs.truncateBlocking();
         CacheService.instance.invalidateCounterCache();
 
         ColumnFamily cells = ArrayBackedSortedColumns.factory.create(cfs.metadata);
         cells.addColumn(new BufferCounterUpdateCell(cellname(1), 1L, FBUtilities.timestampMicros()));
         cells.addColumn(new BufferCounterUpdateCell(cellname(2), 2L, FBUtilities.timestampMicros()));
-        new CounterMutation(new Mutation(KS, bytes(1), cells), ConsistencyLevel.ONE).apply();
-        new CounterMutation(new Mutation(KS, bytes(2), cells), ConsistencyLevel.ONE).apply();
+        new CounterMutation(new Mutation(KEYSPACE1, bytes(1), cells), ConsistencyLevel.ONE).apply();
+        new CounterMutation(new Mutation(KEYSPACE1, bytes(2), cells), ConsistencyLevel.ONE).apply();
 
         // flush the counter cache and invalidate
         CacheService.instance.counterCache.submitWrite(Integer.MAX_VALUE).get();
