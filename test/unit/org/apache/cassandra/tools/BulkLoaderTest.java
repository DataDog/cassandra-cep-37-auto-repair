--- conflicted
+++ resolved
@@ -99,23 +99,16 @@
                                                         "globalEventExecutor-[1-9]-[1-9]",
                                                         "Shutdown-checker",
                                                         "cluster[0-9]-connection-reaper-[0-9]",
-<<<<<<< HEAD
                                                         "Attach Listener",
                                                         "process reaper",
-                                                        "JNA Cleaner"},
+                                                        "JNA Cleaner",
+                                                        // the driver isn't expected to terminate threads on close synchronously (CASSANDRA-19000)
+                                                        "cluster[0-9]-nio-worker-[0-9]" },
                                          false);
     assertSchemaNotLoaded();
     assertCLSMNotLoaded();
     assertSystemKSNotLoaded();
     assertKeyspaceNotLoaded();
-=======
-                                                        // the driver isn't expected to terminate threads on close synchronously (CASSANDRA-19000)
-                                                        "cluster[0-9]-nio-worker-[0-9]" });
-        assertSchemaNotLoaded();
-        assertCLSMNotLoaded();
-        assertSystemKSNotLoaded();
-        assertKeyspaceNotLoaded();
->>>>>>> dc6afb0c
         assertServerNotLoaded();
     }
 
