/*
 * Licensed to the Apache Software Foundation (ASF) under one
 * or more contributor license agreements.  See the NOTICE file
 * distributed with this work for additional information
 * regarding copyright ownership.  The ASF licenses this file
 * to you under the Apache License, Version 2.0 (the
 * "License"); you may not use this file except in compliance
 * with the License.  You may obtain a copy of the License at
 *
 *     http://www.apache.org/licenses/LICENSE-2.0
 *
 * Unless required by applicable law or agreed to in writing, software
 * distributed under the License is distributed on an "AS IS" BASIS,
 * WITHOUT WARRANTIES OR CONDITIONS OF ANY KIND, either express or implied.
 * See the License for the specific language governing permissions and
 * limitations under the License.
 */

package org.apache.cassandra.distributed.impl;

import java.net.InetSocketAddress;
import java.nio.ByteBuffer;
import java.util.ArrayList;
import java.util.Iterator;
import java.util.List;
import java.util.UUID;
import java.util.concurrent.Future;

import org.apache.cassandra.cql3.CQLStatement;
import org.apache.cassandra.cql3.QueryOptions;
import org.apache.cassandra.cql3.QueryProcessor;
import org.apache.cassandra.cql3.UntypedResultSet;
import org.apache.cassandra.cql3.statements.SelectStatement;
import org.apache.cassandra.db.ConsistencyLevel;
import org.apache.cassandra.distributed.api.ICoordinator;
import org.apache.cassandra.service.ClientState;
import org.apache.cassandra.service.QueryState;
import org.apache.cassandra.service.pager.QueryPager;
import org.apache.cassandra.transport.Server;
import org.apache.cassandra.tracing.Tracing;
import org.apache.cassandra.transport.messages.ResultMessage;
import org.apache.cassandra.utils.ByteBufferUtil;
import org.apache.cassandra.utils.FBUtilities;

public class Coordinator implements ICoordinator
{
    final Instance instance;
    public Coordinator(Instance instance)
    {
        this.instance = instance;
    }

    @Override
    public Object[][] execute(String query, Enum<?> consistencyLevelOrigin, Object... boundValues)
    {
<<<<<<< HEAD
        return instance.sync(() -> {
            ConsistencyLevel consistencyLevel = ConsistencyLevel.valueOf(consistencyLevelOrigin.name());
            ClientState clientState = makeFakeClientState();
            CQLStatement prepared = QueryProcessor.getStatement(query, clientState).statement;
            List<ByteBuffer> boundBBValues = new ArrayList<>();
            for (Object boundValue : boundValues)
            {
                boundBBValues.add(ByteBufferUtil.objectToBytes(boundValue));
            }

            ResultMessage res = prepared.execute(QueryState.forInternalCalls(),
                                                 QueryOptions.create(consistencyLevel,
                                                                     boundBBValues,
                                                                     false,
                                                                     Integer.MAX_VALUE,
                                                                     null,
                                                                     null,
                                                                     Server.CURRENT_VERSION));

            if (res != null && res.kind == ResultMessage.Kind.ROWS)
=======
        return instance.sync(() -> executeInternal(query, consistencyLevelOrigin, boundValues)).call();
    }

    public Future<Object[][]> asyncExecuteWithTracing(UUID sessionId, String query, Enum<?> consistencyLevelOrigin, Object... boundValues)
    {
        return instance.async(() -> {
            try
>>>>>>> 58a5ce14
            {
                Tracing.instance.newSession(sessionId);
                return executeInternal(query, consistencyLevelOrigin, boundValues);
            }
            finally
            {
                Tracing.instance.stopSession();
            }
        }).call();
    }

    private Object[][] executeInternal(String query, Enum<?> consistencyLevelOrigin, Object[] boundValues)
    {
        ClientState clientState = ClientState.forInternalCalls();
        CQLStatement prepared = QueryProcessor.getStatement(query, clientState).statement;
        List<ByteBuffer> boundBBValues = new ArrayList<>();
        ConsistencyLevel consistencyLevel = ConsistencyLevel.valueOf(consistencyLevelOrigin.name());
        for (Object boundValue : boundValues)
            boundBBValues.add(ByteBufferUtil.objectToBytes(boundValue));

        prepared.validate(QueryState.forInternalCalls().getClientState());
        ResultMessage res = prepared.execute(QueryState.forInternalCalls(),
                                             QueryOptions.create(consistencyLevel,
                                                                 boundBBValues,
                                                                 false,
                                                                 Integer.MAX_VALUE,
                                                                 null,
                                                                 null,
                                                                 Server.CURRENT_VERSION));

        if (res != null && res.kind == ResultMessage.Kind.ROWS)
            return RowUtil.toObjects((ResultMessage.Rows) res);
        else
            return new Object[][]{};
    }

    public Object[][] executeWithTracing(UUID sessionId, String query, Enum<?> consistencyLevelOrigin, Object... boundValues)
    {
        return IsolatedExecutor.waitOn(asyncExecuteWithTracing(sessionId, query, consistencyLevelOrigin, boundValues));
    }

    @Override
    public Iterator<Object[]> executeWithPaging(String query, Enum<?> consistencyLevelOrigin, int pageSize, Object... boundValues)
    {
        if (pageSize <= 0)
            throw new IllegalArgumentException("Page size should be strictly positive but was " + pageSize);

        return instance.sync(() -> {
            ConsistencyLevel consistencyLevel = ConsistencyLevel.valueOf(consistencyLevelOrigin.name());
            ClientState clientState = makeFakeClientState();
            CQLStatement prepared = QueryProcessor.getStatement(query, clientState).statement;
            List<ByteBuffer> boundBBValues = new ArrayList<>();
            for (Object boundValue : boundValues)
            {
                boundBBValues.add(ByteBufferUtil.objectToBytes(boundValue));
            }

            prepared.validate(QueryState.forInternalCalls().getClientState());
            assert prepared instanceof SelectStatement : "Only SELECT statements can be executed with paging";

            SelectStatement selectStatement = (SelectStatement) prepared;

            QueryPager pager = selectStatement.getQuery(QueryOptions.create(consistencyLevel,
                                                                            boundBBValues,
                                                                            false,
                                                                            pageSize,
                                                                            null,
                                                                            null,
                                                                            Server.CURRENT_VERSION),
                                                        FBUtilities.nowInSeconds())
                                     .getPager(null, Server.CURRENT_VERSION);

            // Usually pager fetches a single page (see SelectStatement#execute). We need to iterate over all
            // of the results lazily.
            return new Iterator<Object[]>() {
                Iterator<Object[]> iter = RowUtil.toObjects(UntypedResultSet.create(selectStatement, consistencyLevel, clientState, pager,  pageSize));

                public boolean hasNext()
                {
                    // We have to make sure iterator is not running on main thread.
                    return instance.sync(() -> iter.hasNext()).call();
                }

                public Object[] next()
                {
                    return instance.sync(() -> iter.next()).call();
                }
            };
        }).call();
    }

    private static final ClientState makeFakeClientState()
    {
        return ClientState.forExternalCalls(new InetSocketAddress(FBUtilities.getLocalAddress(), 9042));
    }
}<|MERGE_RESOLUTION|>--- conflicted
+++ resolved
@@ -53,28 +53,6 @@
     @Override
     public Object[][] execute(String query, Enum<?> consistencyLevelOrigin, Object... boundValues)
     {
-<<<<<<< HEAD
-        return instance.sync(() -> {
-            ConsistencyLevel consistencyLevel = ConsistencyLevel.valueOf(consistencyLevelOrigin.name());
-            ClientState clientState = makeFakeClientState();
-            CQLStatement prepared = QueryProcessor.getStatement(query, clientState).statement;
-            List<ByteBuffer> boundBBValues = new ArrayList<>();
-            for (Object boundValue : boundValues)
-            {
-                boundBBValues.add(ByteBufferUtil.objectToBytes(boundValue));
-            }
-
-            ResultMessage res = prepared.execute(QueryState.forInternalCalls(),
-                                                 QueryOptions.create(consistencyLevel,
-                                                                     boundBBValues,
-                                                                     false,
-                                                                     Integer.MAX_VALUE,
-                                                                     null,
-                                                                     null,
-                                                                     Server.CURRENT_VERSION));
-
-            if (res != null && res.kind == ResultMessage.Kind.ROWS)
-=======
         return instance.sync(() -> executeInternal(query, consistencyLevelOrigin, boundValues)).call();
     }
 
@@ -82,7 +60,6 @@
     {
         return instance.async(() -> {
             try
->>>>>>> 58a5ce14
             {
                 Tracing.instance.newSession(sessionId);
                 return executeInternal(query, consistencyLevelOrigin, boundValues);
@@ -96,14 +73,15 @@
 
     private Object[][] executeInternal(String query, Enum<?> consistencyLevelOrigin, Object[] boundValues)
     {
-        ClientState clientState = ClientState.forInternalCalls();
+        ConsistencyLevel consistencyLevel = ConsistencyLevel.valueOf(consistencyLevelOrigin.name());
+        ClientState clientState = makeFakeClientState();
         CQLStatement prepared = QueryProcessor.getStatement(query, clientState).statement;
         List<ByteBuffer> boundBBValues = new ArrayList<>();
-        ConsistencyLevel consistencyLevel = ConsistencyLevel.valueOf(consistencyLevelOrigin.name());
         for (Object boundValue : boundValues)
+        {
             boundBBValues.add(ByteBufferUtil.objectToBytes(boundValue));
+        }
 
-        prepared.validate(QueryState.forInternalCalls().getClientState());
         ResultMessage res = prepared.execute(QueryState.forInternalCalls(),
                                              QueryOptions.create(consistencyLevel,
                                                                  boundBBValues,
