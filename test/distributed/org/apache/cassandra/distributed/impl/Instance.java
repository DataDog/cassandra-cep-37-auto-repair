--- conflicted
+++ resolved
@@ -465,12 +465,8 @@
                 assert config.networkTopology().contains(config.broadcastAddress());
                 DistributedTestSnitch.assign(config.networkTopology());
 
-<<<<<<< HEAD
                 DatabaseDescriptor.daemonInitialization();
-=======
-                DatabaseDescriptor.setDaemonInitialized();
                 FileUtils.setFSErrorHandler(new DefaultFSErrorHandler());
->>>>>>> 624d0166
                 DatabaseDescriptor.createAllDirectories();
 
                 // We need to  persist this as soon as possible after startup checks.
